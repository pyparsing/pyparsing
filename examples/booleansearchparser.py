"""
Boolean Search query parser (Based on searchparser: https://github.com/pyparsing/pyparsing/blob/master/examples/searchparser.py)

version 2018-07-22

This search query parser uses the excellent Pyparsing module
(http://pyparsing.sourceforge.net/) to parse search queries by users.
It handles:

* 'and', 'or' and implicit 'and' operators;
* parentheses;
* quoted strings;
* wildcards at the end of a search term (help*);
* wildcards at the beginning of a search term (*lp);
* non-western languages

Requirements:
* Python
* Pyparsing

SAMPLE USAGE:
from booleansearchparser import BooleanSearchParser
from __future__ import print_function
bsp = BooleanSearchParser()
text = u"wildcards at the beginning of a search term "
exprs= [
    u"*cards and term", #True
    u"wild* and term",  #True
    u"not terms",       #True
    u"terms or begin",  #False
]
for expr in exprs:
    print (bsp.match(text,expr))

#non-western samples
text = u"안녕하세요, 당신은 어떠세요?"
exprs= [
    u"*신은 and 어떠세요", #True
    u"not 당신은",       #False
    u"당신 or 당",  #False
]
for expr in exprs:
    print (bsp.match(text,expr))
-------------------------------------------------------------------------------
Copyright (c) 2006, Estrate, the Netherlands
All rights reserved.

Redistribution and use in source and binary forms, with or without modification,
are permitted provided that the following conditions are met:

* Redistributions of source code must retain the above copyright notice, this
  list of conditions and the following disclaimer.
* Redistributions in binary form must reproduce the above copyright notice,
  this list of conditions and the following disclaimer in the documentation
  and/or other materials provided with the distribution.
* Neither the name of Estrate nor the names of its contributors may be used
  to endorse or promote products derived from this software without specific
  prior written permission.

THIS SOFTWARE IS PROVIDED BY THE COPYRIGHT HOLDERS AND CONTRIBUTORS "AS IS" AND
ANY EXPRESS OR IMPLIED WARRANTIES, INCLUDING, BUT NOT LIMITED TO, THE IMPLIED
WARRANTIES OF MERCHANTABILITY AND FITNESS FOR A PARTICULAR PURPOSE ARE
DISCLAIMED. IN NO EVENT SHALL THE COPYRIGHT OWNER OR CONTRIBUTORS BE LIABLE FOR
ANY DIRECT, INDIRECT, INCIDENTAL, SPECIAL, EXEMPLARY, OR CONSEQUENTIAL DAMAGES
(INCLUDING, BUT NOT LIMITED TO, PROCUREMENT OF SUBSTITUTE GOODS OR SERVICES;
LOSS OF USE, DATA, OR PROFITS; OR BUSINESS INTERRUPTION) HOWEVER CAUSED AND ON
ANY THEORY OF LIABILITY, WHETHER IN CONTRACT, STRICT LIABILITY, OR TORT
(INCLUDING NEGLIGENCE OR OTHERWISE) ARISING IN ANY WAY OUT OF THE USE OF THIS
SOFTWARE, EVEN IF ADVISED OF THE POSSIBILITY OF SUCH DAMAGE.

CONTRIBUTORS:
- Steven Mooij
- Rudolph Froger
- Paul McGuire
- Guiem Bosch
- Francesc Garcia

TODO:
- add more docs
- ask someone to check my English texts
- add more kinds of wildcards ('*' at the beginning and '*' inside a word)?

"""
from pyparsing import (
    Word,
    alphanums,
    CaselessKeyword,
    Group,
    Forward,
    Suppress,
    OneOrMore,
    one_of,
    pyparsing_unicode as ppu,
)
import re


<<<<<<< HEAD
=======
# Updated on 02 Dec 2021 according to ftp://ftp.unicode.org/Public/UNIDATA/Blocks.txt
# (includes characters not found in the BasicMultilingualPlane)
alphabet_ranges = [
    # CYRILIC: https://en.wikipedia.org/wiki/Cyrillic_(Unicode_block)
    [int("0400", 16), int("04FF", 16)],
    # ARABIC: https://en.wikipedia.org/wiki/Arabic_(Unicode_block) (Arabic (0600–06FF)+ Syriac (0700–074F)+ Arabic Supplement (0750–077F))
    [int("0600", 16), int("07FF", 16)],
    # THAI: https://en.wikipedia.org/wiki/Thai_(Unicode_block)
    [int("0E00", 16), int("0E7F", 16)],
    # JAPANESE : https://en.wikipedia.org/wiki/Japanese_writing_system (Hiragana (3040–309F) + Katakana (30A0–30FF))
    [int("3040", 16), int("30FF", 16)],
    # Enclosed CJK Letters and Months
    [int("3200", 16), int("32FF", 16)],
    # CHINESE: https://en.wikipedia.org/wiki/CJK_Unified_Ideographs_(Unicode_block)
    [int("4E00", 16), int("9FFF", 16)],
    # KOREAN : https://en.wikipedia.org/wiki/Hangul
    [int("1100", 16), int("11FF", 16)],
    [int("3130", 16), int("318F", 16)],
    [int("A960", 16), int("A97F", 16)],
    [int("AC00", 16), int("D7AF", 16)],
    [int("D7B0", 16), int("D7FF", 16)],
    # Halfwidth and Fullwidth Forms
    [int("FF00", 16), int("FFEF", 16)],
]


>>>>>>> 9751d0c6
class BooleanSearchParser:
    def __init__(self, only_parse=False):
        self._methods = {
            "and": self.evaluateAnd,
            "or": self.evaluateOr,
            "not": self.evaluateNot,
            "parenthesis": self.evaluateParenthesis,
            "quotes": self.evaluateQuotes,
            "word": self.evaluateWord,
            "wordwildcardprefix": self.evaluateWordWildcardPrefix,
            "wordwildcardsufix": self.evaluateWordWildcardSufix,
        }
        self._parser = self.parser()
        self.text = ""
        self.words = []

    def parser(self):
        """
        This function returns a parser.
        The grammar should be like most full text search engines (Google, Tsearch, Lucene).

        Grammar:
        - a query consists of alphanumeric words, with an optional '*'
          wildcard at the end or the beginning of a word
        - a sequence of words between quotes is a literal string
        - words can be used together by using operators ('and' or 'or')
        - words with operators can be grouped with parenthesis
        - a word or group of words can be preceded by a 'not' operator
        - the 'and' operator precedes an 'or' operator
        - if an operator is missing, use an 'and' operator
        """
        operatorOr = Forward()

        # support for non-western alphabets
        alphabet = ppu.BasicMultilingualPlane.alphanums

        operatorWord = Group(Word(alphabet + "*")).set_results_name("word*")

        operatorQuotesContent = Forward()
        operatorQuotesContent << ((operatorWord + operatorQuotesContent) | operatorWord)

        operatorQuotes = (
            Group(Suppress('"') + operatorQuotesContent + Suppress('"')).set_results_name(
                "quotes"
            )
            | operatorWord
        )

        operatorParenthesis = (
            Group(Suppress("(") + operatorOr + Suppress(")")).set_results_name(
                "parenthesis"
            )
            | operatorQuotes
        )

        operatorNot = Forward()
        operatorNot << (
            Group(Suppress(CaselessKeyword("not")) + operatorNot).set_results_name(
                "not"
            )
            | operatorParenthesis
        )

        operatorAnd = Forward()
        operatorAnd << (
            Group(
                operatorNot + Suppress(CaselessKeyword("and")) + operatorAnd
            ).set_results_name("and")
            | Group(
                operatorNot + OneOrMore(~one_of("and or") + operatorAnd)
            ).set_results_name("and")
            | operatorNot
        )

        operatorOr << (
            Group(
                operatorAnd + Suppress(CaselessKeyword("or")) + operatorOr
            ).set_results_name("or")
            | operatorAnd
        )

        return operatorOr.parse_string

    def evaluateAnd(self, argument):
        return all(self.evaluate(arg) for arg in argument)

    def evaluateOr(self, argument):
        return any(self.evaluate(arg) for arg in argument)

    def evaluateNot(self, argument):
        return self.GetNot(self.evaluate(argument[0]))

    def evaluateParenthesis(self, argument):
        return self.evaluate(argument[0])

    def evaluateQuotes(self, argument):
        """Evaluate quoted strings

        First is does an 'and' on the individual search terms, then it asks the
        function GetQuoted to only return the subset of ID's that contain the
        literal string.
        """
        # r = set()
        r = False
        search_terms = []
        for item in argument:
            search_terms.append(item[0])
            r = r and self.evaluate(item)
        return self.GetQuotes(" ".join(search_terms), r)

    def evaluateWord(self, argument):
        wildcard_count = argument[0].count("*")
        if wildcard_count > 0:
            if wildcard_count == 1 and argument[0].startswith("*"):
                return self.GetWordWildcard(argument[0][1:], method="endswith")
            if wildcard_count == 1 and argument[0].endswith("*"):
                return self.GetWordWildcard(argument[0][:-1], method="startswith")
            else:
                _regex = argument[0].replace("*", ".+")
                matched = False
                for w in self.words:
                    matched = bool(re.search(_regex, w))
                    if matched:
                        break
                return matched

        return self.GetWord(argument[0])

    def evaluateWordWildcardPrefix(self, argument):
        return self.GetWordWildcard(argument[0], method="endswith")

    def evaluateWordWildcardSufix(self, argument):
        return self.GetWordWildcard(argument[0], method="startswith")

    def evaluate(self, argument):
        return self._methods[argument.getName()](argument)

    def Parse(self, query):
        return self.evaluate(self._parser(query)[0])

    def GetWord(self, word):
        return word in self.words

    def GetWordWildcard(self, word, method="startswith"):
        matched = False
        for w in self.words:
            matched = getattr(w, method)(word)
            if matched:
                break
        return matched

    """
    def GetKeyword(self, name, value):
        return set()

    def GetBetween(self, min, max):
        print (min,max)
        return set()
    """

    def GetQuotes(self, search_string, tmp_result):
        return search_string in self.text

    def GetNot(self, not_set):
        return not not_set

    def _split_words(self, text):
        words = []
        """
        >>> import string
        >>> string.punctuation
        '!"#$%&\'()*+,-./:;<=>?@[\\]^_`{|}~'
        """
        # it will keep @, # and
        # usernames and hashtags can contain dots, so a double check is done
        r = re.compile(r"[\s{}]+".format(re.escape("!\"$%&'()*+,-/:;<=>?[\\]^`{|}~")))
        _words = r.split(text)
        for _w in _words:
            if "." in _w and not _w.startswith("#") and not _w.startswith("@"):
                for __w in _w.split("."):
                    words.append(__w)
                continue

            words.append(_w)

        return words

    def match(self, text, expr):
        self.text = text
        self.words = self._split_words(text)

        return self.Parse(expr)


class ParserTest(BooleanSearchParser):
    """Tests the parser with some search queries
    tests contains a dictionary with tests and expected results.
    """

    def Test(self):
        # fmt: off
        exprs = {
            0: "help",
            1: "help or hulp",
            2: "help and hulp",
            3: "help hulp",
            4: "help and hulp or hilp",
            5: "help or hulp and hilp",
            6: "help or hulp or hilp or halp",
            7: "(help or hulp) and (hilp or halp)",
            8: "help and (hilp or halp)",
            9: "(help and (hilp or halp)) or hulp",
            10: "not help",
            11: "not hulp and halp",
            12: "not (help and halp)",
            13: '"help me please"',
            14: '"help me please" or hulp',
            15: '"help me please" or (hulp and halp)',
            16: "help*",
            17: "help or hulp*",
            18: "help* and hulp",
            19: "help and hulp* or hilp",
            20: "help* or hulp or hilp or halp",
            21: "(help or hulp*) and (hilp* or halp)",
            22: "help* and (hilp* or halp*)",
            23: "(help and (hilp* or halp)) or hulp*",
            24: "not help* and halp",
            25: "not (help* and helpe*)",
            26: '"help* me please"',
            27: '"help* me* please" or hulp*',
            28: '"help me please*" or (hulp and halp)',
            29: '"help me please" not (hulp and halp)',
            30: '"help me please" hulp',
            31: "help and hilp and not holp",
            32: "help hilp not holp",
            33: "help hilp and not holp",
            34: "*lp and halp",
            35: "*신은 and 어떠세요",
            36: "not 당신은",
            37: "당신 or 당",
            38: "亀",
        }

        texts_matcheswith = {
<<<<<<< HEAD
            "halp thinks he needs help": [0, 1, 5, 6, 7, 8, 9, 11, 16, 17, 20, 21, 22, 23, 25, 34, 36],
            "he needs halp": [6, 10, 11, 12, 20, 24, 25, 34, 36],
            "help": [0, 1, 5, 6, 12, 16, 17, 20, 25, 36],
            "help hilp": [0, 1, 4, 5, 6, 7, 8, 9, 12, 16, 17, 19, 20, 21, 22, 23, 25, 31, 32, 33, 36],
            "help me please hulp": [0, 1, 2, 3, 4, 5, 6, 9, 12, 13, 14, 15, 16, 17, 18, 19, 20, 23, 25, 27, 29, 30, 36],
            "helper": [10, 12, 16, 20, 36],
            "hulp hilp": [1, 4, 5, 6, 7, 9, 10, 12, 14, 17, 19, 20, 21, 23, 25, 27, 36],
            "nothing": [10, 12, 25, 36],
            "안녕하세요, 당신은 어떠세요?": [10, 12, 25, 35],
            "亀": [10, 12, 25, 36, 38],
=======
            "halp thinks he needs help": [
                "25", "22", "20", "21", "11", "17", "16", "23", "34", "1",
                "0", "5", "7", "6", "9", "8",
            ],
            "he needs halp": ["24", "25", "20", "11", "10", "12", "34", "6"],
            "help": ["25", "20", "12", "17", "16", "1", "0", "5", "6"],
            "help hilp": [
                "25", "22", "20", "32", "21", "12", "17", "16", "19", "31",
                "23", "1", "0", "5", "4", "7", "6", "9", "8", "33",
            ],
            "help me please hulp": [
                "30", "25", "27", "20", "13", "12", "15", "14", "17", "16",
                "19", "18", "23", "29", "1", "0", "3", "2", "5", "4", "6", "9",
            ],
            "helper": ["20", "10", "12", "16"],
            "hulp hilp": [
                "25", "27", "20", "21", "10", "12", "14", "17", "19", "23",
                "1", "5", "4", "7", "6", "9",
            ],
            "nothing": ["25", "10", "12"],
            "안녕하세요, 당신은 어떠세요?": ["10", "12", "25", "35"],
>>>>>>> 9751d0c6
        }
        # fmt: on

        all_ok = True
        for text, matches in texts_matcheswith.items():
            _matches = []
            for _id, expr in exprs.items():
                if self.match(text, expr):
                    _matches.append(_id)

            test_passed = sorted(matches) == sorted(_matches)
            if test_passed:
                print("Passed", repr(text))
            else:
                print("Failed", repr(text), "expected", matches, "matched", _matches)

            all_ok = all_ok and test_passed

        # Tests for non western characters, should fail with
        # pyparsing.exceptions.ParseException under the previous
        # configuration
        non_western_exprs = {
            "0": "*",
            "1": "ヿ",  # Edge character
            "2": "亀",  # Character in CJK block
            "3": "ヿ or 亀",
            "4": "ヿ and 亀",
            "5": "not ヿ"
        }

        non_western_texts_matcheswith = {
            "안녕하세요, 당신은 어떠세요?": ["0", "5"],
            "ヿ": ["0", "1", "3"],
            "亀": ["0", "2", "3", "5"],
            "亀 ヿ": ["0", "1", "2", "3", "4"],
        }

        for text, matches in non_western_texts_matcheswith.items():
            _matches = []
            for _id, expr in non_western_exprs.items():
                if self.match(text, expr):
                    _matches.append(_id)

            test_passed = sorted(matches) == sorted(_matches)
            if test_passed:
                print("Passed", repr(text))
            else:
                print("Failed", repr(text), "expected", matches, "matched", _matches)

            all_ok = all_ok and test_passed

        return all_ok


def main():
    if ParserTest().Test():
        print("All tests OK")
    else:
        print("One or more tests FAILED")
<<<<<<< HEAD
        exit(1)
=======
        raise Exception("One or more tests FAILED")
>>>>>>> 9751d0c6


if __name__ == "__main__":
    main()<|MERGE_RESOLUTION|>--- conflicted
+++ resolved
@@ -90,13 +90,10 @@
     Suppress,
     OneOrMore,
     one_of,
-    pyparsing_unicode as ppu,
 )
 import re
 
 
-<<<<<<< HEAD
-=======
 # Updated on 02 Dec 2021 according to ftp://ftp.unicode.org/Public/UNIDATA/Blocks.txt
 # (includes characters not found in the BasicMultilingualPlane)
 alphabet_ranges = [
@@ -123,7 +120,6 @@
 ]
 
 
->>>>>>> 9751d0c6
 class BooleanSearchParser:
     def __init__(self, only_parse=False):
         self._methods = {
@@ -157,8 +153,11 @@
         """
         operatorOr = Forward()
 
+        alphabet = alphanums
+
         # support for non-western alphabets
-        alphabet = ppu.BasicMultilingualPlane.alphanums
+        for lo, hi in alphabet_ranges:
+            alphabet += "".join(chr(c) for c in range(lo, hi + 1) if not chr(c).isspace())
 
         operatorWord = Group(Word(alphabet + "*")).set_results_name("word*")
 
@@ -326,60 +325,45 @@
     def Test(self):
         # fmt: off
         exprs = {
-            0: "help",
-            1: "help or hulp",
-            2: "help and hulp",
-            3: "help hulp",
-            4: "help and hulp or hilp",
-            5: "help or hulp and hilp",
-            6: "help or hulp or hilp or halp",
-            7: "(help or hulp) and (hilp or halp)",
-            8: "help and (hilp or halp)",
-            9: "(help and (hilp or halp)) or hulp",
-            10: "not help",
-            11: "not hulp and halp",
-            12: "not (help and halp)",
-            13: '"help me please"',
-            14: '"help me please" or hulp',
-            15: '"help me please" or (hulp and halp)',
-            16: "help*",
-            17: "help or hulp*",
-            18: "help* and hulp",
-            19: "help and hulp* or hilp",
-            20: "help* or hulp or hilp or halp",
-            21: "(help or hulp*) and (hilp* or halp)",
-            22: "help* and (hilp* or halp*)",
-            23: "(help and (hilp* or halp)) or hulp*",
-            24: "not help* and halp",
-            25: "not (help* and helpe*)",
-            26: '"help* me please"',
-            27: '"help* me* please" or hulp*',
-            28: '"help me please*" or (hulp and halp)',
-            29: '"help me please" not (hulp and halp)',
-            30: '"help me please" hulp',
-            31: "help and hilp and not holp",
-            32: "help hilp not holp",
-            33: "help hilp and not holp",
-            34: "*lp and halp",
-            35: "*신은 and 어떠세요",
-            36: "not 당신은",
-            37: "당신 or 당",
-            38: "亀",
+            "0": "help",
+            "1": "help or hulp",
+            "2": "help and hulp",
+            "3": "help hulp",
+            "4": "help and hulp or hilp",
+            "5": "help or hulp and hilp",
+            "6": "help or hulp or hilp or halp",
+            "7": "(help or hulp) and (hilp or halp)",
+            "8": "help and (hilp or halp)",
+            "9": "(help and (hilp or halp)) or hulp",
+            "10": "not help",
+            "11": "not hulp and halp",
+            "12": "not (help and halp)",
+            "13": '"help me please"',
+            "14": '"help me please" or hulp',
+            "15": '"help me please" or (hulp and halp)',
+            "16": "help*",
+            "17": "help or hulp*",
+            "18": "help* and hulp",
+            "19": "help and hulp* or hilp",
+            "20": "help* or hulp or hilp or halp",
+            "21": "(help or hulp*) and (hilp* or halp)",
+            "22": "help* and (hilp* or halp*)",
+            "23": "(help and (hilp* or halp)) or hulp*",
+            "24": "not help* and halp",
+            "25": "not (help* and helpe*)",
+            "26": '"help* me please"',
+            "27": '"help* me* please" or hulp*',
+            "28": '"help me please*" or (hulp and halp)',
+            "29": '"help me please" not (hulp and halp)',
+            "30": '"help me please" hulp',
+            "31": "help and hilp and not holp",
+            "32": "help hilp not holp",
+            "33": "help hilp and not holp",
+            "34": "*lp and halp",
+            "35": "*신은 and 어떠세요",
         }
 
         texts_matcheswith = {
-<<<<<<< HEAD
-            "halp thinks he needs help": [0, 1, 5, 6, 7, 8, 9, 11, 16, 17, 20, 21, 22, 23, 25, 34, 36],
-            "he needs halp": [6, 10, 11, 12, 20, 24, 25, 34, 36],
-            "help": [0, 1, 5, 6, 12, 16, 17, 20, 25, 36],
-            "help hilp": [0, 1, 4, 5, 6, 7, 8, 9, 12, 16, 17, 19, 20, 21, 22, 23, 25, 31, 32, 33, 36],
-            "help me please hulp": [0, 1, 2, 3, 4, 5, 6, 9, 12, 13, 14, 15, 16, 17, 18, 19, 20, 23, 25, 27, 29, 30, 36],
-            "helper": [10, 12, 16, 20, 36],
-            "hulp hilp": [1, 4, 5, 6, 7, 9, 10, 12, 14, 17, 19, 20, 21, 23, 25, 27, 36],
-            "nothing": [10, 12, 25, 36],
-            "안녕하세요, 당신은 어떠세요?": [10, 12, 25, 35],
-            "亀": [10, 12, 25, 36, 38],
-=======
             "halp thinks he needs help": [
                 "25", "22", "20", "21", "11", "17", "16", "23", "34", "1",
                 "0", "5", "7", "6", "9", "8",
@@ -401,7 +385,6 @@
             ],
             "nothing": ["25", "10", "12"],
             "안녕하세요, 당신은 어떠세요?": ["10", "12", "25", "35"],
->>>>>>> 9751d0c6
         }
         # fmt: on
 
@@ -461,11 +444,7 @@
         print("All tests OK")
     else:
         print("One or more tests FAILED")
-<<<<<<< HEAD
-        exit(1)
-=======
         raise Exception("One or more tests FAILED")
->>>>>>> 9751d0c6
 
 
 if __name__ == "__main__":
