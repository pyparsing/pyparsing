#
# test_unit.py
#
# Unit tests for pyparsing module
#
# Copyright 2002-2021, Paul McGuire
#
#
import collections
import contextlib
import datetime
import random
import re
import shlex
import sys
import sysconfig
import warnings
from types import SimpleNamespace
from io import StringIO
from textwrap import dedent
from typing import Any
import unittest

import pyparsing as pp
from examples.jsonParser import jsonObject
from pyparsing import ParserElement, ParseException, ParseFatalException
from tests.json_parser_tests import test1, test2, test3, test4, test5
import platform

python_full_version = sys.version_info
python_version = python_full_version[:2]

ppc = pp.pyparsing_common
ppt = pp.pyparsing_test

# see which Python implementation we are running
python_impl = platform.python_implementation()
CPYTHON_ENV = python_impl == "CPython"
IRON_PYTHON_ENV = python_impl == "IronPython"
JYTHON_ENV = python_impl == "Jython"
PYPY_ENV = python_impl == "PyPy"

# global flags for Python config settings
_config_vars = sysconfig.get_config_vars()
_config_args = set(
    shlex.split(_config_vars.get("CONFIG_ARGS", ""))
)
PYTHON_JIT_ENABLED = "--enable-experimental-jit" in _config_args
PYTHON_FREE_THREADED = _config_vars.get("Py_GIL_DISABLED", 0) == 1

# get full stack traces during testing
pp.ParserElement.verbose_stacktrace = True


# simple utility for flattening nested lists
def flatten(nested_list):
    if not isinstance(nested_list, list):
        return [nested_list]
    if not nested_list:
        return nested_list
    return flatten(nested_list[0]) + flatten(nested_list[1:])


class resetting:
    def __init__(self, ob, attrname: str, *attrnames):
        self.ob = ob
        self.unset_attr = object()
        self.save_attrs = [attrname, *attrnames]
        self.save_values = [
            getattr(ob, name, self.unset_attr) for name in self.save_attrs
        ]

    def __enter__(self):
        pass

    def __exit__(self, *args):
        for attr, value in zip(self.save_attrs, self.save_values):
            if value is not self.unset_attr:
                setattr(self.ob, attr, value)
            else:
                delattr(self.ob, attr)


def find_all_re_matches(patt, s):
    ret = []
    start = 0
    if isinstance(patt, str):
        patt = re.compile(patt)
    while True:
        found = patt.search(s, pos=start)
        if found:
            ret.append(found)
            start = found.end()
        else:
            break
    return ret


def current_method_name(level=2):
    import traceback

    stack = traceback.extract_stack(limit=level)
    return stack[0].name


def __():
    return f"{current_method_name(3)}: "


class TestCase(unittest.TestCase):
    @contextlib.contextmanager
    def assertRaises(self, expected_exception_type: Any, msg: Any = None):
        """
        Simple wrapper to print out the exceptions raised after assertRaises
        """
        with super().assertRaises(expected_exception_type, msg=msg) as ar:
            yield

        if getattr(ar, "exception", None) is not None:
            print(
                f"Raised expected exception: {type(ar.exception).__name__}: {ar.exception}"
            )
        else:
            print(f"Expected {expected_exception_type.__name__} exception not raised")
        return ar

    @contextlib.contextmanager
    def assertWarns(self, expected_warning_type: Any, msg: Any = None):
        """
        Simple wrapper to print out the warnings raised after assertWarns
        """
        with super().assertWarns(expected_warning_type, msg=msg) as ar:
            yield

        if getattr(ar, "warning", None) is not None:
            print(f"Raised expected warning: {type(ar.warning).__name__}: {ar.warning}")
        else:
            print(f"Expected {expected_warning_type.__name__} warning not raised")
        return ar

    @contextlib.contextmanager
    def assertDoesNotWarn(self, warning_type: type = UserWarning, msg: str = None):
        with warnings.catch_warnings(record=True) as w:
            warnings.simplefilter("error")
            try:
                yield
            except Exception as e:
                if msg is None:
                    msg = f"unexpected warning {e} raised"
                if isinstance(e, warning_type):
                    self.fail(f"{msg}: {e}")
                else:
                    raise
            finally:
                warnings.simplefilter("default")

class Test01_PyparsingTestInit(TestCase):
    def runTest(self):
        print(
            "Beginning test of pyparsing, version",
            pp.__version__,
            pp.__version_time__,
        )
        config_options = []
        if PYTHON_JIT_ENABLED:
            config_options.append("JIT enabled")
        if PYTHON_FREE_THREADED:
            config_options.append("free_threaded")
        config_options_str = f" ({','.join(config_options)})"
        print(
            f"Python version {sys.version}"
            f"{config_options_str if config_options else ''}"
        )
        print(f"__version_info__     : {pp.__version_info__}")
        print(f"__version_info__ repr: {repr(pp.__version_info__)}")


class Test01a_PyparsingEnvironmentTests(TestCase):
    def runTest(self):
        # test warnings enable detection
        # fmt: off
        tests = [
            (([], "",), False),
            ((["d", ], "",), True),
            ((["d", "i:::pyparsing", ], "",), False),
            ((["d:::pyparsing", ], "",), True),
            ((["d:::pyparsing", "i", ], "",), False),
            ((["d:::blah", ], "",), False),
            ((["i", ], "",), False),
            (([], "1",), True),
            ((["d", ], "1",), True),
            ((["d", "i:::pyparsing", ], "1",), False),
            ((["d:::pyparsing", ], "1",), True),
            ((["d:::pyparsing", "i", ], "1",), False),
            ((["d:::blah", ], "1",), True),
            ((["i", ], "1",), False),
        ]
        # fmt: on

        all_success = True
        for args, expected in tests:
            message = f"{args} should be {expected}"
            print(message, end=" -> ")
            actual = pp.core._should_enable_warnings(*args)
            print("PASS" if actual == expected else "FAIL")
            if actual != expected:
                all_success = False
        self.assertTrue(all_success, "failed warnings enable test")


class Test01b_PyparsingUnitTestUtilitiesTests(TestCase):
    def runTest(self):
        with ppt.reset_pyparsing_context():
            pp.enable_diag(pp.Diagnostics.warn_on_parse_using_empty_Forward)

            # test assertDoesNotWarn raises an AssertionError
            with self.assertRaises(AssertionError):
                with self.assertDoesNotWarn(
                    msg="warned when parsing with an empty Forward expression warning was suppressed",
                ):
                    base = pp.Forward()
                    try:
                        print(base.parse_string("x"))
                    except ParseException as pe:
                        pass


class Test02_WithoutPackrat(ppt.TestParseResultsAsserts, TestCase):
    suite_context = None
    save_suite_context = None

    def setUp(self):
        self.suite_context.restore()

    def test000_assert_packrat_status(self):
        print("Packrat enabled:", ParserElement._packratEnabled)
        self.assertFalse(ParserElement._packratEnabled, "packrat enabled")

    def testScanStringWithOverlap(self):
        parser = pp.Word(pp.alphas, exact=3)
        without_overlaps = sum(t for t, s, e in parser.scan_string("ABCDEFGHI")).asList()
        self.assertEqual(
            ["ABC", "DEF", "GHI"],
            without_overlaps,
            msg="scan_string without overlaps failed",
        )
        with_overlaps = sum(
            t for t, s, e in parser.scan_string("ABCDEFGHI", overlap=True)
        ).asList()
        self.assertEqual(
            ["ABC", "BCD", "CDE", "DEF", "EFG", "FGH", "GHI"],
            with_overlaps,
            msg="scan_string with overlaps failed",
        )

    def testCombineWithResultsNames(self):
        # test case reproducing Issue #350
        from pyparsing import White, alphas, Word

        parser = White(" \t").set_results_name("indent") + Word(
            alphas
        ).set_results_name("word")
        result = parser.parse_string("    test")
        print(result.dump())
        self.assertParseResultsEquals(
            result, ["    ", "test"], {"indent": "    ", "word": "test"}
        )

        parser = White(" \t") + Word(alphas).set_results_name("word")
        result = parser.parse_string("    test")
        print(result.dump())
        self.assertParseResultsEquals(result, ["    ", "test"], {"word": "test"})

    def testTransformString(self):
        make_int_with_commas = ppc.integer().add_parse_action(lambda t: f"{t[0]:,}")
        lower_case_words = pp.Word(pp.alphas.lower(), asKeyword=True) + pp.Optional(
            pp.White()
        )
        nested_list = pp.nested_expr().add_parse_action(pp.ParseResults.asList)
        transformer = make_int_with_commas | nested_list | lower_case_words.suppress()

        in_string = (
            "I wish to buy 12345 shares of Acme Industries (as a gift to my (ex)wife)"
        )
        print(in_string)
        out_string = transformer.transform_string(in_string)
        print(out_string)
        self.assertEqual(
            "I 12,345 Acme Industries asagifttomyexwife",
            out_string,
            msg="failure in transform_string",
        )

    def testTransformStringWithLeadingWhitespace(self):
        sample = "\n\ncheck"
        sample = "    check"
        keywords = pp.one_of("aaa bbb", asKeyword=True)
        ident = ~keywords + pp.Word(pp.alphas)
        ident = pp.Combine(~keywords + pp.Word(pp.alphas))
        # ident.add_parse_action(lambda t: t[0].upper())
        ident.add_parse_action(ppc.upcase_tokens)
        transformed = ident.transform_string(sample)

        print(ppt.with_line_numbers(sample))
        print(ppt.with_line_numbers(transformed))
        self.assertEqual(sample.replace("check", "CHECK"), transformed)

    def testTransformStringWithLeadingNotAny(self):
        sample = "print a100"
        keywords = set("print read".split())
        ident = pp.Word(pp.alphas, pp.alphanums).add_condition(
            lambda t: t[0] not in keywords
        )
        print(ident.search_string(sample))

    def testTransformStringWithExpectedLeadingWhitespace(self):
        sample1 = "\n\ncheck aaa"
        sample2 = "    check aaa"
        keywords = pp.one_of("aaa bbb", asKeyword=True)
        # This construct only works with parse_string, not with scan_string or its siblings
        # ident = ~keywords + pp.Word(pp.alphas)
        ident = pp.Word(pp.alphas)
        ident.add_parse_action(ppc.upcase_tokens)

        for sample in sample1, sample2:
            transformed = (keywords | ident).transform_string(sample)
            print(ppt.with_line_numbers(sample))
            print(ppt.with_line_numbers(transformed))
            self.assertEqual(sample.replace("check", "CHECK"), transformed)
            print()

    def testTransformStringWithLeadingWhitespaceFromTranslateProject(self):
        from pyparsing import Keyword, Word, alphas, alphanums, Combine

        block_start = (Keyword("{") | Keyword("BEGIN")).set_name("block_start")
        block_end = (Keyword("}") | Keyword("END")).set_name("block_end")
        reserved_words = block_start | block_end

        # this is the first critical part of this test, an And with a leading NotAny
        # This construct only works with parse_string, not with scan_string or its siblings
        # name_id = ~reserved_words + Word(alphas, alphanums + "_").set_name("name_id")
        name_id = Word(alphas, alphanums + "_").set_name("name_id")

        dialog = name_id("block_id") + (Keyword("DIALOGEX") | Keyword("DIALOG"))(
            "block_type"
        )
        string_table = Keyword("STRINGTABLE")("block_type")

        test_string = (
            """\r\nSTRINGTABLE\r\nBEGIN\r\n// Comment\r\nIDS_1 "Copied"\r\nEND\r\n"""
        )
        print("Original:")
        print(repr(test_string))
        print("Should match:")
        # this is the second critical part of this test, an Or or MatchFirst including dialog
        for parser in (dialog ^ string_table, dialog | string_table):
            result = (reserved_words | parser).transform_string(test_string)
            print(repr(result))
            self.assertEqual(
                test_string,
                result,
                "Failed whitespace skipping with NotAny and MatchFirst/Or",
            )

    def testCuneiformTransformString(self):

        class Cuneiform(pp.unicode_set):
            """Unicode set for Cuneiform Character Range"""

            _ranges: list[tuple[int, ...]] = [
                (0x10380, 0x103d5),
                (0x12000, 0x123FF),
                (0x12400, 0x1247F),
            ]

        # define a MINIMAL Python parser
        LPAR, RPAR, COLON, EQ = map(pp.Suppress, "():=")
        def_ = pp.Keyword("𒁴𒈫", ident_chars=Cuneiform.identbodychars).set_name("def")
        any_keyword = def_
        ident = (~any_keyword) + pp.Word(
            Cuneiform.identchars, Cuneiform.identbodychars, asKeyword=True
        )
        str_expr = pp.infix_notation(
            pp.QuotedString('"') | pp.common.integer,
            [
                ("*", 2, pp.OpAssoc.LEFT),
                ("+", 2, pp.OpAssoc.LEFT),
            ],
        )

        rvalue = pp.Forward()
        fn_call = (ident + pp.Group(LPAR + pp.Optional(rvalue) + RPAR)).set_name("fn_call")

        rvalue <<= fn_call | ident | str_expr | pp.common.number
        assignment_stmt = ident + EQ + rvalue

        stmt = pp.Group(fn_call | assignment_stmt).set_name("stmt")

        fn_def = pp.Group(
            def_ + ident + pp.Group(LPAR + pp.Optional(rvalue) + RPAR) + COLON
        ).set_name("fn_def")
        fn_body = pp.IndentedBlock(stmt).set_name("fn_body")
        fn_expr = pp.Group(fn_def + pp.Group(fn_body))

        script = fn_expr[...] + stmt[...]

        # parse some Python written in Cuneiform
        cuneiform_hello_world = dedent(r"""
        𒁴𒈫 𒀄𒂖𒆷𒁎():
            𒀁 = "𒀄𒂖𒆷𒁎, 𒍟𒁎𒉿𒆷𒀳!\n" * 3
            𒄑𒉿𒅔𒋫(𒀁)

        𒀄𒂖𒆷𒁎()
        """)

        # use transform_string to convert keywords and builtins to runnable Python
        names_map = {
            "𒄑𒉿𒅔𒋫": "print",
        }
        ident.add_parse_action(lambda t: names_map.get(t[0], t[0]))
        def_.add_parse_action(lambda: "def")

        print("\nconvert Cuneiform Python to executable Python")
        transformed = (
            # always put ident last
            (def_ | ident)
            .ignore(pp.quoted_string)
            .transform_string(cuneiform_hello_world)
        )

        expected = dedent(r"""
        def 𒀄𒂖𒆷𒁎():
            𒀁 = "𒀄𒂖𒆷𒁎, 𒍟𒁎𒉿𒆷𒀳!\n" * 3
            print(𒀁)

        𒀄𒂖𒆷𒁎()
        """)

        print(
            "=================\n"
            + cuneiform_hello_world  # .strip()
            + "\n=================\n"
            + transformed
            + "\n=================\n"
        )

        self.assertEqual(expected, transformed)

    def testUpdateDefaultWhitespace(self):
        prev_default_whitespace_chars = pp.ParserElement.DEFAULT_WHITE_CHARS
        try:
            pp.dblQuotedString.copyDefaultWhiteChars = False
            pp.ParserElement.set_default_whitespace_chars(" \t")
            self.assertEqual(
                set(" \t"),
                set(pp.sglQuotedString.whiteChars),
                "set_default_whitespace_chars did not update sglQuotedString",
            )
            self.assertEqual(
                set(prev_default_whitespace_chars),
                set(pp.dblQuotedString.whiteChars),
                "set_default_whitespace_chars updated dblQuotedString but should not",
            )
        finally:
            pp.dblQuotedString.copyDefaultWhiteChars = True
            pp.ParserElement.set_default_whitespace_chars(prev_default_whitespace_chars)

            self.assertEqual(
                set(prev_default_whitespace_chars),
                set(pp.dblQuotedString.whiteChars),
                "set_default_whitespace_chars updated dblQuotedString",
            )

        with ppt.reset_pyparsing_context():
            pp.ParserElement.set_default_whitespace_chars(" \t")
            self.assertNotEqual(
                set(prev_default_whitespace_chars),
                set(pp.dblQuotedString.whiteChars),
                "set_default_whitespace_chars updated dblQuotedString but should not",
            )

            EOL = pp.LineEnd().suppress().set_name("EOL")

            # Identifiers is a string + optional $
            identifier = pp.Combine(pp.Word(pp.alphas) + pp.Optional("$"))

            # Literals (number or double quoted string)
            literal = ppc.number | pp.dblQuotedString
            expression = literal | identifier
            # expression.set_name("expression").set_debug()
            # ppc.number.set_debug()
            # ppc.integer.set_debug()

            line_number = ppc.integer

            # Keywords
            PRINT = pp.CaselessKeyword("print")
            print_stmt = PRINT - pp.ZeroOrMore(expression | ";")
            statement = print_stmt
            code_line = pp.Group(line_number + statement + EOL)
            program = pp.ZeroOrMore(code_line)

            test = """\
            10 print 123;
            20 print 234; 567;
            30 print 890
            """

            parsed_program = program.parse_string(test, parseAll=True)
            print(parsed_program.dump())
            self.assertEqual(
                3,
                len(parsed_program),
                "failed to apply new whitespace chars to existing builtins",
            )

    def testUpdateDefaultWhitespace2(self):
        with ppt.reset_pyparsing_context():
            expr_tests = [
                (pp.dblQuotedString, '"abc"'),
                (pp.sglQuotedString, "'def'"),
                (ppc.integer, "123"),
                (ppc.number, "4.56"),
                (ppc.identifier, "a_bc"),
            ]
            NL = pp.LineEnd()

            for expr, test_str in expr_tests:
                parser = pp.Group(expr[1, ...] + pp.Optional(NL))[1, ...]
                test_string = "\n".join([test_str] * 3)
                result = parser.parse_string(test_string, parseAll=True)
                print(result.dump())
                self.assertEqual(1, len(result), f"failed {test_string!r}")

            pp.ParserElement.set_default_whitespace_chars(" \t")

            for expr, test_str in expr_tests:
                parser = pp.Group(expr[1, ...] + pp.Optional(NL))[1, ...]
                test_string = "\n".join([test_str] * 3)
                result = parser.parse_string(test_string, parseAll=True)
                print(result.dump())
                self.assertEqual(3, len(result), f"failed {test_string!r}")

            pp.ParserElement.set_default_whitespace_chars(" \n\t")

            for expr, test_str in expr_tests:
                parser = pp.Group(expr[1, ...] + pp.Optional(NL))[1, ...]
                test_string = "\n".join([test_str] * 3)
                result = parser.parse_string(test_string, parseAll=True)
                print(result.dump())
                self.assertEqual(1, len(result), f"failed {test_string!r}")

    def testParseFourFn(self):
        import examples.fourFn as fourFn
        import math

        def test(s, ans):
            fourFn.exprStack[:] = []
            results = fourFn.BNF().parse_string(s, parseAll=True)
            try:
                resultValue = fourFn.evaluate_stack(fourFn.exprStack)
            except Exception:
                self.assertIsNone(ans, f"exception raised for expression {s!r}")
            else:
                self.assertEqual(
                    ans,
                    resultValue,
                    f"failed to evaluate {s}, got {resultValue:f}",
                )
                print(s, "->", resultValue)

        test("9", 9)
        test("-9", -9)
        test("--9", 9)
        test("-E", -math.e)
        test("9 + 3 + 5", 9 + 3 + 5)
        test("9 + 3 / 11", 9 + 3.0 / 11)
        test("(9 + 3)", (9 + 3))
        test("(9+3) / 11", (9 + 3.0) / 11)
        test("9 - 12 - 6", 9 - 12 - 6)
        test("9 - (12 - 6)", 9 - (12 - 6))
        test("2*3.14159", 2 * 3.14159)
        test("3.1415926535*3.1415926535 / 10", 3.1415926535 * 3.1415926535 / 10)
        test("PI * PI / 10", math.pi * math.pi / 10)
        test("PI*PI/10", math.pi * math.pi / 10)
        test("PI^2", math.pi**2)
        test("round(PI^2)", round(math.pi**2))
        test("6.02E23 * 8.048", 6.02e23 * 8.048)
        test("e / 3", math.e / 3)
        test("sin(PI/2)", math.sin(math.pi / 2))
        test("10+sin(PI/4)^2", 10 + math.sin(math.pi / 4) ** 2)
        test("trunc(E)", int(math.e))
        test("trunc(-E)", int(-math.e))
        test("round(E)", round(math.e))
        test("round(-E)", round(-math.e))
        test("E^PI", math.e**math.pi)
        test("exp(0)", 1)
        test("exp(1)", math.e)
        test("2^3^2", 2**3**2)
        test("(2^3)^2", (2**3) ** 2)
        test("2^3+2", 2**3 + 2)
        test("2^3+5", 2**3 + 5)
        test("2^9", 2**9)
        test("sgn(-2)", -1)
        test("sgn(0)", 0)
        test("sgn(0.1)", 1)
        test("foo(0.1)", None)
        test("round(E, 3)", round(math.e, 3))
        test("round(PI^2, 3)", round(math.pi**2, 3))
        test("sgn(cos(PI/4))", 1)
        test("sgn(cos(PI/2))", 0)
        test("sgn(cos(PI*3/4))", -1)
        test("+(sgn(cos(PI/4)))", 1)
        test("-(sgn(cos(PI/4)))", -1)

    def testParseSQL(self):
        # SQL parser uses packrat parsing, not compatible with LR
        if ParserElement._left_recursion_enabled:
            return

        import examples.simpleSQL as simpleSQL

        def test(s, num_expected_toks, expected_errloc=-1):
            try:
                sqlToks = flatten(
                    simpleSQL.simpleSQL.parse_string(s, parseAll=True).asList()
                )
                print(s, sqlToks, len(sqlToks))
                self.assertEqual(
                    num_expected_toks,
                    len(sqlToks),
                    f"invalid parsed tokens, expected {num_expected_toks}, found {len(sqlToks)} ({sqlToks})",
                )
            except ParseException as e:
                if expected_errloc >= 0:
                    self.assertEqual(
                        expected_errloc,
                        e.loc,
                        f"expected error at {expected_errloc}, found at {e.loc}",
                    )

        test("SELECT * from XYZZY, ABC", 6)
        test("select * from SYS.XYZZY", 5)
        test("Select A from Sys.dual", 5)
        test("Select A,B,C from Sys.dual", 7)
        test("Select A, B, C from Sys.dual", 7)
        test("Select A, B, C from Sys.dual, Table2   ", 8)
        test("Xelect A, B, C from Sys.dual", 0, 0)
        test("Select A, B, C frox Sys.dual", 0, 15)
        test("Select", 0, 6)
        test("Select &&& frox Sys.dual", 0, 7)
        test("Select A from Sys.dual where a in ('RED','GREEN','BLUE')", 12)
        test(
            "Select A from Sys.dual where a in ('RED','GREEN','BLUE') and b in (10,20,30)",
            20,
        )
        test(
            "Select A,b from table1,table2 where table1.id eq table2.id -- test out comparison operators",
            10,
        )

    def testParseConfigFile(self):
        from examples import configParse

        def test(fnam, num_expected_toks, resCheckList):
            print("Parsing", fnam, "...", end=" ")
            with open(fnam) as infile:
                iniFileLines = "\n".join(infile.read().splitlines())
            iniData = configParse.inifile_BNF().parse_string(iniFileLines, parseAll=True)
            print(len(flatten(iniData.asList())))
            print(list(iniData.keys()))
            self.assertEqual(
                num_expected_toks,
                len(flatten(iniData.asList())),
                f"file {fnam} not parsed correctly",
            )
            for chkkey, chkexpect in resCheckList:
                var = iniData
                for attr in chkkey.split("."):
                    var = getattr(var, attr)
                print(chkkey, var, chkexpect)
                self.assertEqual(
                    chkexpect,
                    var,
                    f"ParseConfigFileTest: failed to parse ini {chkkey!r} as expected {chkexpect!r}, found {var}",
                )
            print("OK")

        test(
            "tests/karthik.ini",
            23,
            [("users.K", "8"), ("users.mod_scheme", "'QPSK'"), ("users.Na", "K+2")],
        )
        test(
            "examples/Setup.ini",
            125,
            [
                ("Startup.audioinf", "M3i"),
                ("Languages.key1", "0x0003"),
                ("test.foo", "bar"),
            ],
        )

    def testParseJSONData(self):
        expected = [
            {
                "glossary": {
                    "GlossDiv": {
                        "GlossList": [
                            {
                                "Abbrev": "ISO 8879:1986",
                                "Acronym": "SGML",
                                "AvogadroNumber": 6.02e23,
                                "EmptyDict": {},
                                "EmptyList": [],
                                "EvenPrimesGreaterThan2": [],
                                "FermatTheoremInMargin": False,
                                "GlossDef": "A meta-markup language, "
                                "used to create markup "
                                "languages such as "
                                "DocBook.",
                                "GlossSeeAlso": ["GML", "XML", "markup"],
                                "GlossTerm": "Standard Generalized " "Markup Language",
                                "ID": "SGML",
                                "LargestPrimeLessThan100": 97,
                                "MapRequiringFiveColors": None,
                                "PrimesLessThan10": [2, 3, 5, 7],
                                "SortAs": "SGML",
                            }
                        ],
                        "title": "S",
                    },
                    "title": "example glossary",
                }
            },
            {
                "menu": {
                    "id": "file",
                    "popup": {
                        "menuitem": [
                            {"onclick": "CreateNewDoc()", "value": "New"},
                            {"onclick": "OpenDoc()", "value": "Open"},
                            {"onclick": "CloseDoc()", "value": "Close"},
                        ]
                    },
                    "value": "File:",
                }
            },
            {
                "widget": {
                    "debug": "on",
                    "image": {
                        "alignment": "center",
                        "hOffset": 250,
                        "name": "sun1",
                        "src": "Images/Sun.png",
                        "vOffset": 250,
                    },
                    "text": {
                        "alignment": "center",
                        "data": "Click Here",
                        "hOffset": 250,
                        "name": "text1",
                        "onMouseUp": "sun1.opacity = (sun1.opacity / 100) * 90;",
                        "size": 36,
                        "style": "bold",
                        "vOffset": 100,
                    },
                    "window": {
                        "height": 500,
                        "name": "main_window",
                        "title": "Sample Konfabulator Widget",
                        "width": 500,
                    },
                }
            },
            {
                "web-app": {
                    "servlet": [
                        {
                            "init-param": {
                                "cachePackageTagsRefresh": 60,
                                "cachePackageTagsStore": 200,
                                "cachePackageTagsTrack": 200,
                                "cachePagesDirtyRead": 10,
                                "cachePagesRefresh": 10,
                                "cachePagesStore": 100,
                                "cachePagesTrack": 200,
                                "cacheTemplatesRefresh": 15,
                                "cacheTemplatesStore": 50,
                                "cacheTemplatesTrack": 100,
                                "configGlossary:adminEmail": "ksm@pobox.com",
                                "configGlossary:installationAt": "Philadelphia, " "PA",
                                "configGlossary:poweredBy": "Cofax",
                                "configGlossary:poweredByIcon": "/images/cofax.gif",
                                "configGlossary:staticPath": "/content/static",
                                "dataStoreClass": "org.cofax.SqlDataStore",
                                "dataStoreConnUsageLimit": 100,
                                "dataStoreDriver": "com.microsoft.jdbc.sqlserver.SQLServerDriver",
                                "dataStoreInitConns": 10,
                                "dataStoreLogFile": "/usr/local/tomcat/logs/datastore.log",
                                "dataStoreLogLevel": "debug",
                                "dataStoreMaxConns": 100,
                                "dataStoreName": "cofax",
                                "dataStorePassword": "dataStoreTestQuery",
                                "dataStoreTestQuery": "SET NOCOUNT "
                                "ON;select "
                                "test='test';",
                                "dataStoreUrl": "jdbc:microsoft:sqlserver://LOCALHOST:1433;DatabaseName=goon",
                                "dataStoreUser": "sa",
                                "defaultFileTemplate": "articleTemplate.htm",
                                "defaultListTemplate": "listTemplate.htm",
                                "jspFileTemplate": "articleTemplate.jsp",
                                "jspListTemplate": "listTemplate.jsp",
                                "maxUrlLength": 500,
                                "redirectionClass": "org.cofax.SqlRedirection",
                                "searchEngineFileTemplate": "forSearchEngines.htm",
                                "searchEngineListTemplate": "forSearchEnginesList.htm",
                                "searchEngineRobotsDb": "WEB-INF/robots.db",
                                "templateLoaderClass": "org.cofax.FilesTemplateLoader",
                                "templateOverridePath": "",
                                "templatePath": "templates",
                                "templateProcessorClass": "org.cofax.WysiwygTemplate",
                                "useDataStore": True,
                                "useJSP": False,
                            },
                            "servlet-class": "org.cofax.cds.CDSServlet",
                            "servlet-name": "cofaxCDS",
                        },
                        {
                            "init-param": {
                                "mailHost": "mail1",
                                "mailHostOverride": "mail2",
                            },
                            "servlet-class": "org.cofax.cds.EmailServlet",
                            "servlet-name": "cofaxEmail",
                        },
                        {
                            "servlet-class": "org.cofax.cds.AdminServlet",
                            "servlet-name": "cofaxAdmin",
                        },
                        {
                            "servlet-class": "org.cofax.cds.FileServlet",
                            "servlet-name": "fileServlet",
                        },
                        {
                            "init-param": {
                                "adminGroupID": 4,
                                "betaServer": True,
                                "dataLog": 1,
                                "dataLogLocation": "/usr/local/tomcat/logs/dataLog.log",
                                "dataLogMaxSize": "",
                                "fileTransferFolder": "/usr/local/tomcat/webapps/content/fileTransferFolder",
                                "log": 1,
                                "logLocation": "/usr/local/tomcat/logs/CofaxTools.log",
                                "logMaxSize": "",
                                "lookInContext": 1,
                                "removePageCache": "/content/admin/remove?cache=pages&id=",
                                "removeTemplateCache": "/content/admin/remove?cache=templates&id=",
                                "templatePath": "toolstemplates/",
                            },
                            "servlet-class": "org.cofax.cms.CofaxToolsServlet",
                            "servlet-name": "cofaxTools",
                        },
                    ],
                    "servlet-mapping": {
                        "cofaxAdmin": "/admin/*",
                        "cofaxCDS": "/",
                        "cofaxEmail": "/cofaxutil/aemail/*",
                        "cofaxTools": "/tools/*",
                        "fileServlet": "/static/*",
                    },
                    "taglib": {
                        "taglib-location": "/WEB-INF/tlds/cofax.tld",
                        "taglib-uri": "cofax.tld",
                    },
                }
            },
            {
                "menu": {
                    "header": "SVG Viewer",
                    "items": [
                        {"id": "Open"},
                        {"id": "OpenNew", "label": "Open New"},
                        None,
                        {"id": "ZoomIn", "label": "Zoom In"},
                        {"id": "ZoomOut", "label": "Zoom Out"},
                        {"id": "OriginalView", "label": "Original View"},
                        None,
                        {"id": "Quality"},
                        {"id": "Pause"},
                        {"id": "Mute"},
                        None,
                        {"id": "Find", "label": "Find..."},
                        {"id": "FindAgain", "label": "Find Again"},
                        {"id": "Copy"},
                        {"id": "CopyAgain", "label": "Copy Again"},
                        {"id": "CopySVG", "label": "Copy SVG"},
                        {"id": "ViewSVG", "label": "View SVG"},
                        {"id": "ViewSource", "label": "View Source"},
                        {"id": "SaveAs", "label": "Save As"},
                        None,
                        {"id": "Help"},
                        {"id": "About", "label": "About Adobe CVG Viewer..."},
                    ],
                }
            },
        ]

        for t, exp_result in zip((test1, test2, test3, test4, test5), expected):
            result = jsonObject.parse_string(t, parseAll=True)
            self.assertEqual(exp_result, result[0])

    def testParseCommaSeparatedValues(self):
        testData = [
            "a,b,c,100.2,,3",
            "d, e, j k , m  ",
            "'Hello, World', f, g , , 5.1,x",
            "John Doe, 123 Main St., Cleveland, Ohio",
            "Jane Doe, 456 St. James St., Los Angeles , California   ",
            "",
        ]
        testVals = [
            [(3, "100.2"), (4, ""), (5, "3")],
            [(2, "j k"), (3, "m")],
            [(0, "'Hello, World'"), (2, "g"), (3, "")],
            [(0, "John Doe"), (1, "123 Main St."), (2, "Cleveland"), (3, "Ohio")],
            [
                (0, "Jane Doe"),
                (1, "456 St. James St."),
                (2, "Los Angeles"),
                (3, "California"),
            ],
        ]
        for line, tests in zip(testData, testVals):
            print(f"Parsing: {line!r} ->", end=" ")
            results = ppc.comma_separated_list.parse_string(line, parseAll=True)
            print(results)
            for t in tests:
                if not (len(results) > t[0] and results[t[0]] == t[1]):
                    print("$$$", results.dump())
                    print("$$$", results[0])
                self.assertTrue(
                    len(results) > t[0] and results[t[0]] == t[1],
                    f"failed on {line}, item {t[0]:d} s/b '{t[1]}', got '{results.asList()}'",
                )

    def testParseEBNF(self):
        from examples import ebnf

        print("Constructing EBNF parser with pyparsing...")

        grammar = """
        syntax = (syntax_rule), {(syntax_rule)};
        syntax_rule = meta_identifier, '=', definitions_list, ';';
        definitions_list = single_definition, {'|', single_definition};
        single_definition = syntactic_term, {',', syntactic_term};
        syntactic_term = syntactic_factor,['-', syntactic_factor];
        syntactic_factor = [integer, '*'], syntactic_primary;
        syntactic_primary = optional_sequence | repeated_sequence |
          grouped_sequence | meta_identifier | terminal_string;
        optional_sequence = '[', definitions_list, ']';
        repeated_sequence = '{', definitions_list, '}';
        grouped_sequence = '(', definitions_list, ')';
        (*
        terminal_string = "'", character - "'", {character - "'"}, "'" |
          '"', character - '"', {character - '"'}, '"';
         meta_identifier = letter, {letter | digit};
        integer = digit, {digit};
        *)
        """

        table = {}
        table["terminal_string"] = pp.quotedString
        table["meta_identifier"] = pp.Word(pp.alphas + "_", pp.alphas + "_" + pp.nums)
        table["integer"] = pp.Word(pp.nums)

        print("Parsing EBNF grammar with EBNF parser...")
        parsers = ebnf.parse(grammar, table)
        ebnf_parser = parsers["syntax"]
        ebnf_comment = pp.Literal("(*") + ... + "*)"
        ebnf_parser.ignore(ebnf_comment)
        print("-", "\n- ".join(parsers.keys()))
        self.assertEqual(
            13, len(list(parsers.keys())), "failed to construct syntax grammar"
        )

        print("Parsing EBNF grammar with generated EBNF parser...")
        parsed_chars = ebnf_parser.parse_string(grammar, parseAll=True)
        parsed_char_len = len(parsed_chars)

        print("],\n".join(str(parsed_chars.asList()).split("],")))
        self.assertEqual(
            98,
            len(flatten(parsed_chars.asList())),
            "failed to tokenize grammar correctly",
        )

    def testParseEBNFmissingDefinitions(self):
        """
        Test detection of missing definitions in EBNF
        """
        from examples import ebnf

        grammar = """
            (*
            EBNF for number_words.py
            *)
            number = [thousands, [and]], [hundreds, [and]], [one_to_99];
        """

        with self.assertRaisesRegex(
            AssertionError,
            r"Missing definitions for \['thousands', 'and', 'hundreds', 'one_to_99']"
        ):
            ebnf.parse(grammar)



    def testParseIDL(self):
        from examples import idlParse

        def test(strng, numToks, expectedErrloc=0):
            print(strng)
            try:
                bnf = idlParse.CORBA_IDL_BNF()
                tokens = bnf.parse_string(strng, parseAll=True)
                print("tokens = ")
                tokens.pprint()
                tokens = flatten(tokens.asList())
                print(len(tokens))
                self.assertEqual(
                    numToks,
                    len(tokens),
                    f"error matching IDL string, {strng} -> {tokens}",
                )
            except ParseException as err:
                print(err.line)
                print(f"{' ' * (err.column - 1)}^")
                print(err)
                self.assertEqual(
                    0,
                    numToks,
                    f"unexpected ParseException while parsing {strng}, {err}",
                )
                self.assertEqual(
                    expectedErrloc,
                    err.loc,
                    f"expected ParseException at {expectedErrloc}, found exception at {err.loc}",
                )

        test(
            """
            /*
             * a block comment *
             */
            typedef string[10] tenStrings;
            typedef sequence<string> stringSeq;
            typedef sequence< sequence<string> > stringSeqSeq;

            interface QoSAdmin {
                stringSeq method1(in string arg1, inout long arg2);
                stringSeqSeq method2(in string arg1, inout long arg2, inout long arg3);
                string method3();
              };
            """,
            59,
        )
        test(
            """
            /*
             * a block comment *
             */
            typedef string[10] tenStrings;
            typedef
                /** ** *** **** *
                 * a block comment *
                 */
                sequence<string> /*comment inside an And */ stringSeq;
            /* */  /**/ /***/ /****/
            typedef sequence< sequence<string> > stringSeqSeq;

            interface QoSAdmin {
                stringSeq method1(in string arg1, inout long arg2);
                stringSeqSeq method2(in string arg1, inout long arg2, inout long arg3);
                string method3();
              };
            """,
            59,
        )
        test(
            r"""
              const string test="Test String\n";
              const long  a = 0;
              const long  b = -100;
              const float c = 3.14159;
              const long  d = 0x007f7f7f;
              exception TestException
                {
                string msg;
                sequence<string> dataStrings;
                };

              interface TestInterface
                {
                void method1(in string arg1, inout long arg2);
                };
            """,
            60,
        )
        test(
            """
            module Test1
              {
              exception TestException
                {
                string msg;
                ];

              interface TestInterface
                {
                void method1(in string arg1, inout long arg2)
                  raises (TestException);
                };
              };
            """,
            0,
            56,
        )
        test(
            """
            module Test1
              {
              exception TestException
                {
                string msg;
                };

              };
            """,
            13,
        )

    def testParseVerilog(self):
        pass

    def testScanString(self):
        testdata = """
            <table border="0" cellpadding="3" cellspacing="3" frame="" width="90%">
                <tr align="left" valign="top">
                        <td><b>Name</b></td>
                        <td><b>IP Address</b></td>
                        <td><b>Location</b></td>
                </tr>
                <tr align="left" valign="top" bgcolor="#c7efce">
                        <td>time-a.nist.gov</td>
                        <td>129.6.15.28</td>
                        <td>NIST, Gaithersburg, Maryland</td>
                </tr>
                <tr align="left" valign="top">
                        <td>time-b.nist.gov</td>
                        <td>129.6.15.29</td>
                        <td>NIST, Gaithersburg, Maryland</td>
                </tr>
                <tr align="left" valign="top" bgcolor="#c7efce">
                        <td>time-a.timefreq.bldrdoc.gov</td>
                        <td>132.163.4.101</td>
                        <td>NIST, Boulder, Colorado</td>
                </tr>
                <tr align="left" valign="top">
                        <td>time-b.timefreq.bldrdoc.gov</td>
                        <td>132.163.4.102</td>
                        <td>NIST, Boulder, Colorado</td>
                </tr>
                <tr align="left" valign="top" bgcolor="#c7efce">
                        <td>time-c.timefreq.bldrdoc.gov</td>
                        <td>132.163.4.103</td>
                        <td>NIST, Boulder, Colorado</td>
                </tr>
            </table>
            """
        integer = pp.Word(pp.nums)
        ipAddress = pp.Combine(integer + "." + integer + "." + integer + "." + integer)
        tdStart = pp.Suppress("<td>")
        tdEnd = pp.Suppress("</td>")
        timeServerPattern = (
            tdStart
            + ipAddress("ipAddr")
            + tdEnd
            + tdStart
            + pp.CharsNotIn("<")("loc")
            + tdEnd
        )
        servers = [
            srvr.ipAddr
            for srvr, startloc, endloc in timeServerPattern.scan_string(testdata)
        ]

        print(servers)
        self.assertEqual(
            [
                "129.6.15.28",
                "129.6.15.29",
                "132.163.4.101",
                "132.163.4.102",
                "132.163.4.103",
            ],
            servers,
            "failed scan_string()",
        )

        servers = [
            srvr.ipAddr
            for srvr, startloc, endloc in timeServerPattern.scanString(testdata, maxMatches=3)
        ]

        self.assertEqual(
            [
                "129.6.15.28",
                "129.6.15.29",
                "132.163.4.101",
            ],
            servers,
            "failed scanString() with maxMatches=3",
        )

        # test for stringEnd detection in scan_string
        foundStringEnds = [r for r in pp.StringEnd().scan_string("xyzzy")]
        print(foundStringEnds)
        self.assertTrue(foundStringEnds, "Failed to find StringEnd in scan_string")

    def testQuotedStrings(self):
        testData = """
                'a valid single quoted string'
                'an invalid single quoted string
                 because it spans lines'
                "a valid double quoted string"
                "an invalid double quoted string
                 because it spans lines"
            """
        print(testData)

        with self.subTest():
            sglStrings = [
                (t[0], b, e) for (t, b, e) in pp.sglQuotedString.scan_string(testData)
            ]
            print(sglStrings)
            self.assertTrue(
                len(sglStrings) == 1
                and (sglStrings[0][1] == 17 and sglStrings[0][2] == 47),
                "single quoted string failure",
            )

        with self.subTest():
            dblStrings = [
                (t[0], b, e) for (t, b, e) in pp.dblQuotedString.scan_string(testData)
            ]
            print(dblStrings)
            self.assertTrue(
                len(dblStrings) == 1
                and (dblStrings[0][1] == 154 and dblStrings[0][2] == 184),
                "double quoted string failure",
            )

        with self.subTest():
            allStrings = [
                (t[0], b, e) for (t, b, e) in pp.quotedString.scan_string(testData)
            ]
            print(allStrings)
            self.assertTrue(
                len(allStrings) == 2
                and (allStrings[0][1] == 17 and allStrings[0][2] == 47)
                and (allStrings[1][1] == 154 and allStrings[1][2] == 184),
                "quoted string failure",
            )

        escapedQuoteTest = r"""
                'This string has an escaped (\') quote character'
                "This string has an escaped (\") quote character"
            """

        with self.subTest():
            sglStrings = [
                (t[0], b, e)
                for (t, b, e) in pp.sglQuotedString.scan_string(escapedQuoteTest)
            ]
            print(sglStrings)
            self.assertTrue(
                len(sglStrings) == 1
                and (sglStrings[0][1] == 17 and sglStrings[0][2] == 66),
                f"single quoted string escaped quote failure ({sglStrings[0]})",
            )

        with self.subTest():
            dblStrings = [
                (t[0], b, e)
                for (t, b, e) in pp.dblQuotedString.scan_string(escapedQuoteTest)
            ]
            print(dblStrings)
            self.assertTrue(
                len(dblStrings) == 1
                and (dblStrings[0][1] == 83 and dblStrings[0][2] == 132),
                f"double quoted string escaped quote failure ({dblStrings[0]})",
            )

        with self.subTest():
            allStrings = [
                (t[0], b, e)
                for (t, b, e) in pp.quotedString.scan_string(escapedQuoteTest)
            ]
            print(allStrings)
            self.assertTrue(
                len(allStrings) == 2
                and (
                    allStrings[0][1] == 17
                    and allStrings[0][2] == 66
                    and allStrings[1][1] == 83
                    and allStrings[1][2] == 132
                ),
                f"quoted string escaped quote failure ({[str(s[0]) for s in allStrings]})",
            )

        dblQuoteTest = r"""
                'This string has an doubled ('') quote character'
                "This string has an doubled ("") quote character"
            """
        with self.subTest():
            sglStrings = [
                (t[0], b, e)
                for (t, b, e) in pp.sglQuotedString.scan_string(dblQuoteTest)
            ]
            print(sglStrings)
            self.assertTrue(
                len(sglStrings) == 1
                and (sglStrings[0][1] == 17 and sglStrings[0][2] == 66),
                f"single quoted string escaped quote failure ({sglStrings[0]})",
            )

        with self.subTest():
            dblStrings = [
                (t[0], b, e)
                for (t, b, e) in pp.dblQuotedString.scan_string(dblQuoteTest)
            ]
            print(dblStrings)
            self.assertTrue(
                len(dblStrings) == 1
                and (dblStrings[0][1] == 83 and dblStrings[0][2] == 132),
                f"double quoted string escaped quote failure ({dblStrings[0]})",
            )

        with self.subTest():
            allStrings = [
                (t[0], b, e) for (t, b, e) in pp.quotedString.scan_string(dblQuoteTest)
            ]
            print(allStrings)
            self.assertTrue(
                len(allStrings) == 2
                and (
                    allStrings[0][1] == 17
                    and allStrings[0][2] == 66
                    and allStrings[1][1] == 83
                    and allStrings[1][2] == 132
                ),
                f"quoted string escaped quote failure ({[str(s[0]) for s in allStrings]})",
            )

        # test invalid endQuoteChar
        with self.subTest():
            with self.assertRaises(
                ValueError, msg="issue raising error for invalid endQuoteChar"
            ):
                expr = pp.QuotedString('"', endQuoteChar=" ")

        with self.subTest():
            source = """
                '''
                multiline quote with comment # this is a comment
                '''
                \"\"\"
                multiline quote with comment # this is a comment
                \"\"\"
                "single line quote with comment # this is a comment"
                'single line quote with comment # this is a comment'
            """
            stripped = (
                pp.python_style_comment.ignore(pp.python_quoted_string)
                .suppress()
                .transform_string(source)
            )
            self.assertEqual(source, stripped)

    def testQuotedStringUnquotesAndConvertWhitespaceEscapes(self):
        # test for Issue #474
        # fmt: off
        backslash = chr(92)  # a single backslash
        tab = "\t"
        newline = "\n"
        test_string_0 = f'"{backslash}{backslash}n"'              # r"\\n"
        test_string_1 = f'"{backslash}t{backslash}{backslash}n"'  # r"\t\\n"
        test_string_2 = f'"a{backslash}tb"'                       # r"a\tb"
        test_string_3 = f'"{backslash}{backslash}{backslash}n"'   # r"\\\n"
        T, F = True, False  # these make the test cases format nicely
        for test_parameters in (
                # Parameters are the arguments to creating a QuotedString
                # and the expected parsed list of characters):
                # - unquote_results
                # - convert_whitespace_escapes
                # - test string
                # - expected parsed characters (broken out as separate
                #   list items (all those doubled backslashes make it
                #   difficult to interpret the output)
                (T, T, test_string_0, [backslash, "n"]),
                (T, F, test_string_0, [backslash, "n"]),
                (F, F, test_string_0, ['"', backslash, backslash, "n", '"']),
                (T, T, test_string_1, [tab, backslash, "n"]),
                (T, F, test_string_1, ["t", backslash, "n"]),
                (F, F, test_string_1, ['"', backslash, "t", backslash, backslash, "n", '"']),
                (T, T, test_string_2, ["a", tab, "b"]),
                (T, F, test_string_2, ["a", "t", "b"]),
                (F, F, test_string_2, ['"', "a", backslash, "t", "b", '"']),
                (T, T, test_string_3, [backslash, newline]),
                (T, F, test_string_3, [backslash, "n"]),
                (F, F, test_string_3, ['"', backslash, backslash, backslash, "n", '"']),
        ):
            unquote_results, convert_ws_escapes, test_string, expected_list = test_parameters
            test_description = f"Testing with parameters {test_parameters}"
            with self.subTest(msg=test_description):
                print(test_description)
                print(f"unquote_results: {unquote_results}"
                      f"\nconvert_whitespace_escapes: {convert_ws_escapes}")
                qs_expr = pp.QuotedString(
                        quoteChar='"',
                        escChar='\\',
                        unquote_results=unquote_results,
                        convert_whitespace_escapes=convert_ws_escapes
                    )
                result = qs_expr.parse_string(test_string)

                # do this instead of assertParserAndCheckList to explicitly
                # check and display the separate items in the list
                print("Results:")
                control_chars = {newline: "<NEWLINE>", backslash: "<BACKSLASH>", tab: "<TAB>"}
                print(f"[{', '.join(control_chars.get(c, repr(c)) for c in result[0])}]")
                self.assertEqual(expected_list, list(result[0]))

                print()
        # fmt: on

    def testPythonQuotedStrings(self):
        # fmt: off
        success1, _ = pp.python_quoted_string.run_tests([
            '"""xyz"""',
            '''"""xyz
            """''',
            '"""xyz "" """',
            '''"""xyz ""
            """''',
            '"""xyz " """',
            '''"""xyz "
            """''',
            r'''"""xyz \"""

            """''',
            "'''xyz'''",
            """'''xyz
            '''""",
            "'''xyz '' '''",
            """'''xyz ''
            '''""",
            "'''xyz ' '''",
            """'''xyz '
            '''""",
            r"""'''xyz \'''
            '''""",
        ])

        print("\n\nFailure tests")
        success2, _ = pp.python_quoted_string.run_tests([
            '"xyz"""',
        ], failure_tests=True)

        self.assertTrue(success1 and success2, "Python quoted string matching failure")
        # fmt: on

    def testCaselessOneOf(self):
        caseless1 = pp.one_of("d a b c aA B A C", caseless=True)
        caseless1str = str(caseless1)
        print(caseless1str)
        caseless2 = pp.one_of("d a b c Aa B A C", caseless=True)
        caseless2str = str(caseless2)
        print(caseless2str)
        self.assertEqual(
            caseless1str.upper(),
            caseless2str.upper(),
            "one_of not handling caseless option properly",
        )
        self.assertNotEqual(
            caseless1str, caseless2str, "Caseless option properly sorted"
        )

        res = caseless1[...].parse_string("AAaaAaaA", parseAll=True)
        print(res)
        self.assertEqual(4, len(res), "caseless1 one_of failed")
        self.assertEqual(
            "aA" * 4, "".join(res), "caseless1 CaselessLiteral return failed"
        )

        res = caseless2[...].parse_string("AAaaAaaA", parseAll=True)
        print(res)
        self.assertEqual(4, len(res), "caseless2 one_of failed")
        self.assertEqual(
            "Aa" * 4, "".join(res), "caseless1 CaselessLiteral return failed"
        )

    def testCStyleCommentParser(self):
        print("verify processing of C-style /* */ comments")
        testdata = f"""
        /* */
        /** **/
        /**/
        /*{'*' * 1_000_000}*/
        /****/
        /* /*/
        /** /*/
        /*** /*/
        /*
         ablsjdflj
         */
        """
        for test_expr in (pp.c_style_comment, pp.cpp_style_comment, pp.java_style_comment):
            with self.subTest("parse test - /* */ comments", test_expr=test_expr):
                found_matches = [
                    len(t[0]) for t, s, e in test_expr.scan_string(testdata)
                ]
                self.assertEqual(
                    [5, 7, 4, 1000004, 6, 6, 7, 8, 33],
                    found_matches,
                    f"only found {test_expr} lengths {found_matches}",
                )

                found_lines = [
                    pp.lineno(s, testdata) for t, s, e in test_expr.scan_string(testdata)
                ]
                self.assertEqual(
                    [2, 3, 4, 5, 6, 7, 8, 9, 10],
                    found_lines,
                    f"only found {test_expr} on lines {found_lines}",
                )

    def testHtmlCommentParser(self):
        print("verify processing of HTML comments")

        test_expr = pp.html_comment
        testdata = """
        <!-- -->
        <!--- --->
        <!---->
        <!----->
        <!------>
        <!-- /-->
        <!--- /-->
        <!---- /-->
        <!---- /- ->
        <!---- / -- >
        <!--
         ablsjdflj
         -->
        """
        found_matches = [
            len(t[0]) for t, s, e in test_expr.scan_string(testdata)
        ]
        self.assertEqual(
            [8, 10, 7, 8, 9, 9, 10, 11, 79],
            found_matches,
            f"only found {test_expr} lengths {found_matches}",
        )

        found_lines = [
            pp.lineno(s, testdata) for t, s, e in pp.htmlComment.scan_string(testdata)
        ]
        self.assertEqual(
            [2, 3, 4, 5, 6, 7, 8, 9, 10],
            found_lines,
            f"only found HTML comments on lines {found_lines}",
        )

    def testDoubleSlashCommentParser(self):
        print("verify processing of C++ and Java comments - // comments")

        # test C++ single line comments that have line terminated with '\' (should continue comment to following line)
        testdata = r"""
            // comment1
            // comment2 \
            still comment 2
            // comment 3
            """
        for test_expr in (pp.dbl_slash_comment, pp.cpp_style_comment, pp.java_style_comment):
            with self.subTest("parse test - // comments", test_expr=test_expr):
                found_matches = [
                    len(t[0]) for t, s, e in test_expr.scan_string(testdata)
                ]
                self.assertEqual(
                    [11, 41, 12],
                    found_matches,
                    f"only found {test_expr} lengths {found_matches}",
                )

                found_lines = [
                    pp.lineno(s, testdata) for t, s, e in test_expr.scan_string(testdata)
                ]
                self.assertEqual(
                    [2, 3, 5],
                    found_lines,
                    f"only found {test_expr} on lines {found_lines}",
                )

    def testReCatastrophicBacktrackingInQuotedStringParsers(self):
        # reported by webpentest - 2016-04-28
        print(
            "testing catastrophic RE backtracking in implementation of quoted string parsers"
        )
        for expr, test_string in [
            (pp.dblQuotedString, '"' + "\\xff" * 500),
            (pp.sglQuotedString, "'" + "\\xff" * 500),
            (pp.quotedString, '"' + "\\xff" * 500),
            (pp.quotedString, "'" + "\\xff" * 500),
            (pp.QuotedString('"'), '"' + "\\xff" * 500),
            (pp.QuotedString("'"), "'" + "\\xff" * 500),
        ]:
            with self.subTest("Test catastrophic RE backtracking", expr=expr):
                try:
                    expr.parse_string(test_string)
                except pp.ParseException:
                    continue

    def testReCatastrophicBacktrackingInCommentParsers(self):
        print(
            "testing catastrophic RE backtracking in implementation of comment parsers"
        )
        for expr, test_string in [
            (pp.c_style_comment, f"/*{'*' * 500}"),
            (pp.cpp_style_comment, f"/*{'*' * 500}"),
            (pp.java_style_comment, f"/*{'*' * 500}"),
            (pp.html_comment, f"<-- {'-' * 500}")
        ]:
            with self.subTest("Test catastrophic RE backtracking", expr=expr):
                try:
                    expr.parse_string(test_string)
                except pp.ParseException:
                    continue

    def testParseExpressionResults(self):
        a = pp.Word("a", pp.alphas).set_name("A")
        b = pp.Word("b", pp.alphas).set_name("B")
        c = pp.Word("c", pp.alphas).set_name("C")
        ab = (a + b).set_name("AB")
        abc = (ab + c).set_name("ABC")
        word = pp.Word(pp.alphas).set_name("word")

        words = pp.Group(pp.OneOrMore(~a + word)).set_name("words")

        phrase = (
            words("Head")
            + pp.Group(a + pp.Optional(b + pp.Optional(c)))("ABC")
            + words("Tail")
        )

        results = phrase.parse_string(
            "xavier yeti alpha beta charlie will beaver", parseAll=True
        )
        print(results, results.Head, results.ABC, results.Tail)
        for key, ln in [("Head", 2), ("ABC", 3), ("Tail", 2)]:
            self.assertEqual(
                ln,
                len(results[key]),
                f"expected {ln:d} elements in {key}, found {results[key]}",
            )

    def testParseKeyword(self):
        kw = pp.Keyword("if")
        lit = pp.Literal("if")

        def test(s, litShouldPass, kwShouldPass):
            print("Test", s)
            print("Match Literal", end=" ")
            try:
                print(lit.parse_string(s, parseAll=False))
            except Exception:
                print("failed")
                if litShouldPass:
                    self.fail(f"Literal failed to match {s}, should have")
            else:
                if not litShouldPass:
                    self.fail(f"Literal matched {s}, should not have")

            print("Match Keyword", end=" ")
            try:
                print(kw.parse_string(s, parseAll=False))
            except Exception:
                print("failed")
                if kwShouldPass:
                    self.fail(f"Keyword failed to match {s}, should have")
            else:
                if not kwShouldPass:
                    self.fail(f"Keyword matched {s}, should not have")

        test("ifOnlyIfOnly", True, False)
        test("if(OnlyIfOnly)", True, True)
        test("if (OnlyIf Only)", True, True)

        kw = pp.Keyword("if", caseless=True)

        test("IFOnlyIfOnly", False, False)
        test("If(OnlyIfOnly)", False, True)
        test("iF (OnlyIf Only)", False, True)

        with self.assertRaises(
            ValueError, msg="failed to warn empty string passed to Keyword"
        ):
            kw = pp.Keyword("")

    def testParseExpressionResultsAccumulate(self):
        num = pp.Word(pp.nums).set_name("num")("base10*")
        hexnum = pp.Combine("0x" + pp.Word(pp.nums)).set_name("hexnum")("hex*")
        name = pp.Word(pp.alphas).set_name("word")("word*")
        list_of_num = pp.DelimitedList(hexnum | num | name, ",")

        tokens = list_of_num.parse_string("1, 0x2, 3, 0x4, aaa", parseAll=True)
        print(tokens.dump())
        self.assertParseResultsEquals(
            tokens,
            expected_list=["1", "0x2", "3", "0x4", "aaa"],
            expected_dict={
                "base10": ["1", "3"],
                "hex": ["0x2", "0x4"],
                "word": ["aaa"],
            },
        )

        lbrack = pp.Literal("(").suppress()
        rbrack = pp.Literal(")").suppress()
        integer = pp.Word(pp.nums).set_name("int")
        variable = pp.Word(pp.alphas, max=1).set_name("variable")
        relation_body_item = (
            variable | integer | pp.quotedString().set_parse_action(pp.removeQuotes)
        )
        relation_name = pp.Word(pp.alphas + "_", pp.alphanums + "_")
        relation_body = lbrack + pp.Group(pp.DelimitedList(relation_body_item)) + rbrack
        Goal = pp.Dict(pp.Group(relation_name + relation_body))
        Comparison_Predicate = pp.Group(variable + pp.one_of("< >") + integer)("pred*")
        Query = Goal("head") + ":-" + pp.DelimitedList(Goal | Comparison_Predicate)

        test = """Q(x,y,z):-Bloo(x,"Mitsis",y),Foo(y,z,1243),y>28,x<12,x>3"""

        queryRes = Query.parse_string(test, parseAll=True)
        print(queryRes.dump())
        self.assertParseResultsEquals(
            queryRes.pred,
            expected_list=[["y", ">", "28"], ["x", "<", "12"], ["x", ">", "3"]],
            msg=f"Incorrect list for attribute pred, {queryRes.pred.asList()}",
        )

    def testReStringRange(self):
        testCases = (
            r"[A-Z]",
            r"[A-A]",
            r"[A-Za-z]",
            r"[A-z]",
            r"[\ -\~]",
            r"[\0x20-0]",
            r"[\0x21-\0x7E]",
            r"[\0xa1-\0xfe]",
            r"[\040-0]",
            r"[A-Za-z0-9]",
            r"[A-Za-z0-9_]",
            r"[A-Za-z0-9_$]",
            r"[A-Za-z0-9_$\-]",
            r"[^0-9\\]",
            r"[a-zA-Z]",
            r"[/\^~]",
            r"[=\+\-!]",
            r"[A-]",
            r"[-A]",
            r"[\x21]",
            r"[а-яА-ЯёЁA-Z$_\041α-ω]",
            r"[\0xc0-\0xd6\0xd8-\0xf6\0xf8-\0xff]",
            r"[\0xa1-\0xbf\0xd7\0xf7]",
            r"[\0xc0-\0xd6\0xd8-\0xf6\0xf8-\0xff]",
            r"[\0xa1-\0xbf\0xd7\0xf7]",
            r"[\\[\]\/\-\*\.\$\+\^\?()~ ]",
        )
        expectedResults = (
            "ABCDEFGHIJKLMNOPQRSTUVWXYZ",
            "A",
            "ABCDEFGHIJKLMNOPQRSTUVWXYZabcdefghijklmnopqrstuvwxyz",
            "ABCDEFGHIJKLMNOPQRSTUVWXYZ[\\]^_`abcdefghijklmnopqrstuvwxyz",
            " !\"#$%&'()*+,-./0123456789:;<=>?@ABCDEFGHIJKLMNOPQRSTUVWXYZ[\\]^_`abcdefghijklmnopqrstuvwxyz{|}~",
            " !\"#$%&'()*+,-./0",
            "!\"#$%&'()*+,-./0123456789:;<=>?@ABCDEFGHIJKLMNOPQRSTUVWXYZ[\\]^_`abcdefghijklmnopqrstuvwxyz{|}~",
            "¡¢£¤¥¦§¨©ª«¬­®¯°±²³´µ¶·¸¹º»¼½¾¿ÀÁÂÃÄÅÆÇÈÉÊËÌÍÎÏÐÑÒÓÔÕÖ×ØÙÚÛÜÝÞßàáâãäåæçèéêëìíîïðñòóôõö÷øùúûüýþ",
            " !\"#$%&'()*+,-./0",
            "ABCDEFGHIJKLMNOPQRSTUVWXYZabcdefghijklmnopqrstuvwxyz0123456789",
            "ABCDEFGHIJKLMNOPQRSTUVWXYZabcdefghijklmnopqrstuvwxyz0123456789_",
            "ABCDEFGHIJKLMNOPQRSTUVWXYZabcdefghijklmnopqrstuvwxyz0123456789_$",
            "ABCDEFGHIJKLMNOPQRSTUVWXYZabcdefghijklmnopqrstuvwxyz0123456789_$-",
            "0123456789\\",
            "abcdefghijklmnopqrstuvwxyzABCDEFGHIJKLMNOPQRSTUVWXYZ",
            "/^~",
            "=+-!",
            "A-",
            "-A",
            "!",
            "абвгдежзийклмнопрстуфхцчшщъыьэюяАБВГДЕЖЗИЙКЛМНОПРСТУФХЦЧШЩЪЫЬЭЮЯёЁABCDEFGHIJKLMNOPQRSTUVWXYZ$_!αβγδεζηθικλμνξοπρςστυφχψω",
            "ÀÁÂÃÄÅÆÇÈÉÊËÌÍÎÏÐÑÒÓÔÕÖØÙÚÛÜÝÞßàáâãäåæçèéêëìíîïðñòóôõöøùúûüýþÿ",
            "¡¢£¤¥¦§¨©ª«¬\xad®¯°±²³´µ¶·¸¹º»¼½¾¿×÷",
            pp.alphas8bit,
            pp.punc8bit,
            r"\[]/-*.$+^?()~ ",
        )
        for test in zip(testCases, expectedResults):
            t, exp = test
            res = pp.srange(t)
            # print(t, "->", res)
            self.assertEqual(
                exp,
                res,
                f"srange error, srange({t!r})->'{res!r}', expected '{exp!r}'",
            )

    def testSkipToParserTests(self):
        thingToFind = pp.Literal("working")
        testExpr = (
            pp.SkipTo(pp.Literal(";"), include=True, ignore=pp.cStyleComment)
            + thingToFind
        )

        def test_parse(someText):
            print(testExpr.parse_string(someText, parseAll=True))

        # This first test works, as the SkipTo expression is immediately following the ignore expression (cStyleComment)
        test_parse("some text /* comment with ; in */; working")
        # This second test previously failed, as there is text following the ignore expression, and before the SkipTo expression.
        test_parse("some text /* comment with ; in */some other stuff; working")

        # tests for optional failOn argument
        testExpr = (
            pp.SkipTo(
                pp.Literal(";"), include=True, ignore=pp.cStyleComment, failOn="other"
            )
            + thingToFind
        )
        test_parse("some text /* comment with ; in */; working")

        with self.assertRaisesParseException():
            test_parse("some text /* comment with ; in */some other stuff; working")

        # test that we correctly create named results
        text = "prefixDATAsuffix"
        data = pp.Literal("DATA")
        suffix = pp.Literal("suffix")
        expr = pp.SkipTo(data + suffix)("prefix") + data + suffix
        result = expr.parse_string(text, parseAll=True)
        self.assertTrue(
            isinstance(result.prefix, str),
            "SkipTo created with wrong saveAsList attribute",
        )

        alpha_word = (~pp.Literal("end") + pp.Word(pp.alphas, asKeyword=True)).set_name(
            "alpha"
        )
        num_word = pp.Word(pp.nums, asKeyword=True).set_name("int")

        def test(expr, test_string, expected_list, expected_dict):
            if (expected_list, expected_dict) == (None, None):
                with self.assertRaises(
                    Exception, msg=f"{expr} failed to parse {test_string!r}"
                ):
                    expr.parse_string(test_string, parseAll=True)
            else:
                result = expr.parse_string(test_string, parseAll=True)
                self.assertParseResultsEquals(
                    result, expected_list=expected_list, expected_dict=expected_dict
                )

        # ellipses for SkipTo
        e = ... + pp.Literal("end")
        test(e, "start 123 end", ["start 123 ", "end"], {"_skipped": ["start 123 "]})

        e = pp.Suppress(...) + pp.Literal("end")
        test(e, "start 123 end", ["end"], {})

        e = pp.Literal("start") + ... + pp.Literal("end")
        test(e, "start 123 end", ["start", "123 ", "end"], {"_skipped": ["123 "]})

        e = ... + pp.Literal("middle") + ... + pp.Literal("end")
        test(
            e,
            "start 123 middle 456 end",
            ["start 123 ", "middle", "456 ", "end"],
            {"_skipped": ["start 123 ", "456 "]},
        )

        e = pp.Suppress(...) + pp.Literal("middle") + ... + pp.Literal("end")
        test(
            e,
            "start 123 middle 456 end",
            ["middle", "456 ", "end"],
            {"_skipped": ["456 "]},
        )

        e = pp.Literal("start") + ...
        test(e, "start 123 end", None, None)

        e = pp.And(["start", ..., "end"])
        test(e, "start 123 end", ["start", "123 ", "end"], {"_skipped": ["123 "]})

        e = pp.And([..., "end"])
        test(e, "start 123 end", ["start 123 ", "end"], {"_skipped": ["start 123 "]})

        e = "start" + (num_word | ...) + "end"
        test(e, "start 456 end", ["start", "456", "end"], {})
        test(
            e,
            "start 123 456 end",
            ["start", "123", "456 ", "end"],
            {"_skipped": ["456 "]},
        )
        test(e, "start end", ["start", "", "end"], {"_skipped": ["missing <int>"]})

        # e = define_expr('"start" + (num_word | ...)("inner") + "end"')
        # test(e, "start 456 end", ['start', '456', 'end'], {'inner': '456'})

        e = "start" + (alpha_word[...] & num_word[...] | ...) + "end"
        test(e, "start 456 red end", ["start", "456", "red", "end"], {})
        test(e, "start red 456 end", ["start", "red", "456", "end"], {})
        test(
            e,
            "start 456 red + end",
            ["start", "456", "red", "+ ", "end"],
            {"_skipped": ["+ "]},
        )
        test(e, "start red end", ["start", "red", "end"], {})
        test(e, "start 456 end", ["start", "456", "end"], {})
        test(e, "start end", ["start", "end"], {})
        test(e, "start 456 + end", ["start", "456", "+ ", "end"], {"_skipped": ["+ "]})

        e = "start" + (alpha_word[1, ...] & num_word[1, ...] | ...) + "end"
        test(e, "start 456 red end", ["start", "456", "red", "end"], {})
        test(e, "start red 456 end", ["start", "red", "456", "end"], {})
        test(
            e,
            "start 456 red + end",
            ["start", "456", "red", "+ ", "end"],
            {"_skipped": ["+ "]},
        )
        test(e, "start red end", ["start", "red ", "end"], {"_skipped": ["red "]})
        test(e, "start 456 end", ["start", "456 ", "end"], {"_skipped": ["456 "]})
        test(
            e,
            "start end",
            ["start", "", "end"],
            {"_skipped": ["missing <{{alpha}... & {int}...}>"]},
        )
        test(e, "start 456 + end", ["start", "456 + ", "end"], {"_skipped": ["456 + "]})

        e = "start" + (alpha_word | ...) + (num_word | ...) + "end"
        test(e, "start red 456 end", ["start", "red", "456", "end"], {})
        test(
            e,
            "start red end",
            ["start", "red", "", "end"],
            {"_skipped": ["missing <int>"]},
        )
        test(
            e,
            "start 456 end",
            ["start", "", "456", "end"],
            {"_skipped": ["missing <alpha>"]},
        )
        test(
            e,
            "start end",
            ["start", "", "", "end"],
            {"_skipped": ["missing <alpha>", "missing <int>"]},
        )

        e = pp.Literal("start") + ... + "+" + ... + "end"
        test(
            e,
            "start red + 456 end",
            ["start", "red ", "+", "456 ", "end"],
            {"_skipped": ["red ", "456 "]},
        )

    def testSkipToPreParseIgnoreExprs(self):
        # added to verify fix to Issue #475
        from pyparsing import Word, alphanums, python_style_comment

        some_grammar = Word(alphanums) + ":=" + ... + ";"
        some_grammar.ignore(python_style_comment)
        try:
            result = some_grammar.parse_string(
                """\
                var1 := 2 # 3; <== this semi-colon will match!
                      + 1;
                """,
                parse_all=True,
            )
        except ParseException as pe:
            print(pe.explain())
            raise
        else:
            print(result.dump())

    def testSkipToIgnoreExpr2(self):
        a, star = pp.Literal.using_each("a*")
        wrapper = a + ... + a
        expr = star + pp.SkipTo(star, ignore=wrapper) + star

        # pyparsing 3.0.9 -> ['*', 'a_*_a', '*']
        # pyparsing 3.1.0 -> ['*', '', '*']
        self.assertParseAndCheckList(expr, "*a_*_a*", ["*", "a_*_a", "*"])

    def testEllipsisRepetition(self):
        word = pp.Word(pp.alphas).set_name("word")
        num = pp.Word(pp.nums).set_name("num")

        exprs = [
            word[...] + num,
            word * ... + num,
            word[0, ...] + num,
            word[1, ...] + num,
            word[2, ...] + num,
            word[..., 3] + num,
            word[2] + num,
        ]

        expected_res = [
            r"([abcd]+ )*\d+",
            r"([abcd]+ )*\d+",
            r"([abcd]+ )*\d+",
            r"([abcd]+ )+\d+",
            r"([abcd]+ ){2,}\d+",
            r"([abcd]+ ){0,3}\d+",
            r"([abcd]+ ){2}\d+",
        ]

        tests = ["aa bb cc dd 123", "bb cc dd 123", "cc dd 123", "dd 123", "123"]

        all_success = True
        for expr, expected_re in zip(exprs, expected_res):
            successful_tests = [t for t in tests if re.match(expected_re, t)]
            failure_tests = [t for t in tests if not re.match(expected_re, t)]
            success1, _ = expr.run_tests(successful_tests)
            success2, _ = expr.run_tests(failure_tests, failureTests=True)
            all_success = all_success and success1 and success2
            if not all_success:
                print("Failed expression:", expr)
                break

        self.assertTrue(all_success, "failed getItem_ellipsis test")

    def testEllipsisRepetitionWithResultsNames(self):
        label = pp.Word(pp.alphas)
        val = ppc.integer()
        parser = label("label") + pp.ZeroOrMore(val)("values")

        _, results = parser.run_tests(
            """
            a 1
            b 1 2 3
            c
            """
        )
        expected = [
            (["a", 1], {"label": "a", "values": [1]}),
            (["b", 1, 2, 3], {"label": "b", "values": [1, 2, 3]}),
            (["c"], {"label": "c", "values": []}),
        ]
        for obs, exp in zip(results, expected):
            test, result = obs
            exp_list, exp_dict = exp
            self.assertParseResultsEquals(
                result, expected_list=exp_list, expected_dict=exp_dict
            )

        parser = label("label") + val[...]("values")

        _, results = parser.run_tests(
            """
            a 1
            b 1 2 3
            c
            """
        )
        expected = [
            (["a", 1], {"label": "a", "values": [1]}),
            (["b", 1, 2, 3], {"label": "b", "values": [1, 2, 3]}),
            (["c"], {"label": "c", "values": []}),
        ]
        for obs, exp in zip(results, expected):
            test, result = obs
            exp_list, exp_dict = exp
            self.assertParseResultsEquals(
                result, expected_list=exp_list, expected_dict=exp_dict
            )

        pt = pp.Group(val("x") + pp.Suppress(",") + val("y"))
        parser = label("label") + pt[...]("points")
        _, results = parser.run_tests(
            """
            a 1,1
            b 1,1 2,2 3,3
            c
            """
        )
        expected = [
            (["a", [1, 1]], {"label": "a", "points": [{"x": 1, "y": 1}]}),
            (
                ["b", [1, 1], [2, 2], [3, 3]],
                {
                    "label": "b",
                    "points": [{"x": 1, "y": 1}, {"x": 2, "y": 2}, {"x": 3, "y": 3}],
                },
            ),
            (["c"], {"label": "c", "points": []}),
        ]
        for obs, exp in zip(results, expected):
            test, result = obs
            exp_list, exp_dict = exp
            self.assertParseResultsEquals(
                result, expected_list=exp_list, expected_dict=exp_dict
            )

    def testCustomQuotes(self):
        testString = r"""
            sdlfjs :sdf\:jls::djf: sl:kfsjf
            sdlfjs -sdf\:jls::--djf: sl-kfsjf
            sdlfjs -sdf\:::jls::--djf: sl:::-kfsjf
            sdlfjs ^sdf\:jls^^--djf^ sl-kfsjf
            sdlfjs ^^^==sdf\:j=lz::--djf: sl=^^=kfsjf
            sdlfjs ==sdf\:j=ls::--djf: sl==kfsjf^^^
        """
        print(testString)

        colonQuotes = pp.QuotedString(":", "\\", "::")
        dashQuotes = pp.QuotedString("-", "\\", "--")
        hatQuotes = pp.QuotedString("^", "\\")
        hatQuotes1 = pp.QuotedString("^", "\\", "^^")
        dblEqQuotes = pp.QuotedString("==", "\\")

        def test(label, quoteExpr, expected):
            print(label)
            print(quoteExpr.pattern)
            print(quoteExpr.search_string(testString))
            print(quoteExpr.search_string(testString)[0][0])
            print(f"{expected}")
            self.assertEqual(
                expected,
                quoteExpr.search_string(testString)[0][0],
                f"failed to match {quoteExpr}, expected '{expected}', got '{quoteExpr.search_string(testString)[0]}'",
            )
            print()

        test("colonQuotes", colonQuotes, r"sdf:jls:djf")
        test("dashQuotes", dashQuotes, r"sdf:jls::-djf: sl")
        test("hatQuotes", hatQuotes, r"sdf:jls")
        test("hatQuotes1", hatQuotes1, r"sdf:jls^--djf")
        test("dblEqQuotes", dblEqQuotes, r"sdf:j=ls::--djf: sl")
        test("::: quotes", pp.QuotedString(":::"), "jls::--djf: sl")
        test("==-- quotes", pp.QuotedString("==", endQuoteChar="--"), r"sdf\:j=lz::")
        test(
            "^^^ multiline quotes",
            pp.QuotedString("^^^", multiline=True),
            r"""==sdf\:j=lz::--djf: sl=^^=kfsjf
            sdlfjs ==sdf\:j=ls::--djf: sl==kfsjf""",
        )
        with self.assertRaises(ValueError):
            pp.QuotedString("", "\\")

    def testCustomQuotes2(self):
        qs = pp.QuotedString(quote_char=".[", end_quote_char="].")
        print(qs.reString)
        self.assertParseAndCheckList(qs, ".[...].", ["..."])
        self.assertParseAndCheckList(qs, ".[].", [""])
        self.assertParseAndCheckList(qs, ".[]].", ["]"])
        self.assertParseAndCheckList(qs, ".[]]].", ["]]"])

        qs = pp.QuotedString(quote_char="+*", end_quote_char="*+")
        print(qs.reString)
        self.assertParseAndCheckList(qs, "+*...*+", ["..."])
        self.assertParseAndCheckList(qs, "+**+", [""])
        self.assertParseAndCheckList(qs, "+***+", ["*"])
        self.assertParseAndCheckList(qs, "+****+", ["**"])

        qs = pp.QuotedString(quote_char="*/", end_quote_char="/*")
        print(qs.reString)
        self.assertParseAndCheckList(qs, "*/.../*", ["..."])
        self.assertParseAndCheckList(qs, "*//*", [""])
        self.assertParseAndCheckList(qs, "*///*", ["/"])
        self.assertParseAndCheckList(qs, "*////*", ["//"])

    def testRepeater(self):
        if ParserElement._packratEnabled or ParserElement._left_recursion_enabled:
            print("skipping this test, not compatible with memoization")
            return

        first = pp.Word("abcdef").set_name("word1")
        bridge = pp.Word(pp.nums).set_name("number")
        second = pp.match_previous_literal(first).set_name("repeat(word1Literal)")

        seq = first + bridge + second

        tests = [
            ("abc12abc", True),
            ("abc12aabc", False),
            ("abc12cba", True),
            ("abc12bca", True),
        ]

        for tst, expected in tests:
            found = False
            for tokens, start, end in seq.scan_string(tst):
                f, b, s = tokens
                print(f, b, s)
                found = True
            if not found:
                print("No literal match in", tst)
            self.assertEqual(
                expected,
                found,
                f"Failed repeater for test: {tst}, matching {seq}",
            )
        print()

        # retest using match_previous_expr instead of match_previous_literal
        second = pp.match_previous_expr(first).set_name("repeat(word1expr)")
        seq = first + bridge + second

        tests = [("abc12abc", True), ("abc12cba", False), ("abc12abcdef", False)]

        for tst, expected in tests:
            found = False
            for tokens, start, end in seq.scan_string(tst):
                print(tokens)
                found = True
            if not found:
                print("No expression match in", tst)
            self.assertEqual(
                expected,
                found,
                f"Failed repeater for test: {tst}, matching {seq}",
            )

        print()

        first = pp.Word("abcdef").set_name("word1")
        bridge = pp.Word(pp.nums).set_name("number")
        second = pp.match_previous_expr(first).set_name("repeat(word1)")
        seq = first + bridge + second
        csFirst = seq.set_name("word-num-word")
        csSecond = pp.match_previous_expr(csFirst)
        compoundSeq = csFirst + ":" + csSecond
        compoundSeq.streamline()
        print(compoundSeq)

        tests = [
            ("abc12abc:abc12abc", True),
            ("abc12cba:abc12abc", False),
            ("abc12abc:abc12abcdef", False),
        ]

        for tst, expected in tests:
            found = False
            for tokens, start, end in compoundSeq.scan_string(tst):
                print("match:", tokens)
                found = True
                break
            if not found:
                print("No expression match in", tst)
            self.assertEqual(
                expected,
                found,
                f"Failed repeater for test: {tst}, matching {seq}",
            )

        print()
        eFirst = pp.Word(pp.nums)
        eSecond = pp.match_previous_expr(eFirst)
        eSeq = eFirst + ":" + eSecond

        tests = [("1:1A", True), ("1:10", False)]

        for tst, expected in tests:
            found = False
            for tokens, start, end in eSeq.scan_string(tst):
                print(tokens)
                found = True
            if not found:
                print("No match in", tst)
            self.assertEqual(
                expected,
                found,
                f"Failed repeater for test: {tst}, matching {seq}",
            )

    def testRepeater2(self):
        """test match_previous_literal with empty repeater"""

        if ParserElement._packratEnabled or ParserElement._left_recursion_enabled:
            print("skipping this test, not compatible with memoization")
            return

        first = pp.Optional(pp.Word("abcdef").set_name("words1"))
        bridge = pp.Word(pp.nums).set_name("number")
        second = pp.match_previous_literal(first).set_name("repeat(word1Literal)")

        seq = first + bridge + second

        tst = "12"
        expected = ["12"]
        result = seq.parse_string(tst, parseAll=True)
        print(result.dump())

        self.assertParseResultsEquals(result, expected_list=expected)

    def testRepeater3(self):
        """test match_previous_literal with multiple repeater tokens"""

        if ParserElement._packratEnabled or ParserElement._left_recursion_enabled:
            print("skipping this test, not compatible with memoization")
            return

        first = pp.Word("a") + pp.Word("d")
        bridge = pp.Word(pp.nums).set_name("number")
        second = pp.match_previous_literal(first)  # ("second")

        seq = first + bridge + second

        tst = "aaaddd12aaaddd"
        expected = ["aaa", "ddd", "12", "aaa", "ddd"]
        result = seq.parse_string(tst, parseAll=True)
        print(result.dump())

        self.assertParseResultsEquals(result, expected_list=expected)

    def testRepeater4(self):
        """test match_previous_expr with multiple repeater tokens"""

        if ParserElement._packratEnabled or ParserElement._left_recursion_enabled:
            print("skipping this test, not compatible with memoization")
            return

        first = pp.Group(pp.Word(pp.alphas) + pp.Word(pp.alphas))
        bridge = pp.Word(pp.nums)

        # no matching is used - this is just here for a sanity check
        # second = pp.Group(pp.Word(pp.alphas) + pp.Word(pp.alphas))("second")
        # second = pp.Group(pp.Word(pp.alphas) + pp.Word(pp.alphas)).set_results_name("second")

        # ISSUE: when match_previous_expr returns multiple tokens the matching tokens are nested an extra level deep.
        #           This behavior is not seen with a single return token (see testRepeater5 directly below.)
        second = pp.match_previous_expr(first)

        expr = first + bridge.suppress() + second

        tst = "aaa ddd 12 aaa ddd"
        expected = [["aaa", "ddd"], ["aaa", "ddd"]]
        result = expr.parse_string(tst, parseAll=True)
        print(result.dump())

        self.assertParseResultsEquals(result, expected_list=expected)

    def testRepeater5(self):
        """a simplified testRepeater4 to examine match_previous_expr with a single repeater token"""

        if ParserElement._packratEnabled or ParserElement._left_recursion_enabled:
            print("skipping this test, not compatible with memoization")
            return

        first = pp.Word(pp.alphas)
        bridge = pp.Word(pp.nums)
        second = pp.match_previous_expr(first)

        expr = first + bridge.suppress() + second

        tst = "aaa 12 aaa"
        expected = tst.replace("12", "").split()
        result = expr.parse_string(tst, parseAll=True)
        print(result.dump())

        self.assertParseResultsEquals(result, expected_list=expected)

    def testRecursiveCombine(self):
        testInput = "myc(114)r(11)dd"
        stream = pp.Forward()
        stream <<= pp.Optional(pp.Word(pp.alphas)) + pp.Optional(
            "(" + pp.Word(pp.nums) + ")" + stream
        )
        expected = ["".join(stream.parse_string(testInput, parseAll=True))]
        print(expected)

        stream = pp.Forward()
        stream << pp.Combine(
            pp.Optional(pp.Word(pp.alphas))
            + pp.Optional("(" + pp.Word(pp.nums) + ")" + stream)
        )
        testVal = stream.parse_string(testInput, parseAll=True)
        print(testVal)

        self.assertParseResultsEquals(testVal, expected_list=expected)

    def testSetNameToStrAndNone(self):
        wd = pp.Word(pp.alphas)
        with self.subTest():
            self.assertEqual("W:(A-Za-z)", wd.name)

        with self.subTest():
            wd.set_name("test_word")
            self.assertEqual("test_word", wd.name)

        with self.subTest():
            wd.set_name(None)
            self.assertEqual("W:(A-Za-z)", wd.name)

        # same tests but using name property setter
        with self.subTest():
            wd.name = "test_word"
            self.assertEqual("test_word", wd.name)

        with self.subTest():
            wd.name = None
            self.assertEqual("W:(A-Za-z)", wd.name)

    def testCombineSetName(self):
        ab = pp.Combine(
            pp.Literal("a").set_name("AAA") | pp.Literal("b").set_name("BBB")
        ).set_name("AB")
        self.assertEqual("AB", ab.name)
        self.assertEqual("AB", str(ab))
        with self.assertRaisesParseException(expected_msg="Expected AB"):
            ab.parse_string("C")

    def testHTMLEntities(self):
        html_source = dedent(
            """\
            This &amp; that
            2 &gt; 1
            0 &lt; 1
            Don&apos;t get excited!
            I said &quot;Don&apos;t get excited!&quot;
            Copyright &copy; 2021
            Dot &longrightarrow; &dot;
            """
        )
        transformer = pp.common_html_entity().add_parse_action(pp.replace_html_entity)
        transformed = transformer.transform_string(html_source)
        print(transformed)

        expected = dedent(
            """\
            This & that
            2 > 1
            0 < 1
            Don't get excited!
            I said "Don't get excited!"
            Copyright © 2021
            Dot ⟶ ˙
            """
        )
        self.assertEqual(expected, transformed)

    def testInfixNotationBasicArithEval(self):
        import ast

        integer = pp.Word(pp.nums).set_parse_action(lambda t: int(t[0]))
        variable = pp.Word(pp.alphas, exact=1)
        operand = integer | variable

        expop = pp.Literal("^")
        signop = pp.one_of("+ -")
        multop = pp.one_of("* /")
        plusop = pp.one_of("+ -")
        factop = pp.Literal("!")

        # fmt: off
        expr = pp.infix_notation(
            operand,
            [
                (factop, 1, pp.opAssoc.LEFT),
                (expop, 2, pp.opAssoc.RIGHT),
                (signop, 1, pp.opAssoc.RIGHT),
                (multop, 2, pp.opAssoc.LEFT),
                (plusop, 2, pp.opAssoc.LEFT),
            ],
        )
        # fmt: on

        test = [
            "9 + 2 + 3",
            "9 + 2 * 3",
            "(9 + 2) * 3",
            "(9 + -2) * 3",
            "(9 + --2) * 3",
            "(9 + -2) * 3^2^2",
            "(9! + -2) * 3^2^2",
            "M*X + B",
            "M*(X + B)",
            "1+2*-3^4*5+-+-6",
            "3!!",
        ]
        expected = """[[9, '+', 2, '+', 3]]
                    [[9, '+', [2, '*', 3]]]
                    [[[9, '+', 2], '*', 3]]
                    [[[9, '+', ['-', 2]], '*', 3]]
                    [[[9, '+', ['-', ['-', 2]]], '*', 3]]
                    [[[9, '+', ['-', 2]], '*', [3, '^', [2, '^', 2]]]]
                    [[[[9, '!'], '+', ['-', 2]], '*', [3, '^', [2, '^', 2]]]]
                    [[['M', '*', 'X'], '+', 'B']]
                    [['M', '*', ['X', '+', 'B']]]
                    [[1, '+', [2, '*', ['-', [3, '^', 4]], '*', 5], '+', ['-', ['+', ['-', 6]]]]]
                    [[3, '!', '!']]""".split(
            "\n"
        )
        expected = [ast.literal_eval(x.strip()) for x in expected]
        for test_str, exp_list in zip(test, expected):
            self.assertParseAndCheckList(expr, test_str, exp_list, verbose=True)

    def testInfixNotationEvalBoolExprUsingAstClasses(self):
        boolVars = {"True": True, "False": False}

        class BoolOperand:
            reprsymbol = ""

            def __init__(self, t):
                self.args = t[0][0::2]

            def __str__(self):
                sep = f" {self.reprsymbol} "
                return f"({sep.join(map(str, self.args))})"

        class BoolAnd(BoolOperand):
            reprsymbol = "&"

            def __bool__(self):
                for a in self.args:
                    if isinstance(a, str):
                        v = boolVars[a]
                    else:
                        v = bool(a)
                    if not v:
                        return False
                return True

        class BoolOr(BoolOperand):
            reprsymbol = "|"

            def __bool__(self):
                for a in self.args:
                    if isinstance(a, str):
                        v = boolVars[a]
                    else:
                        v = bool(a)
                    if v:
                        return True
                return False

        class BoolNot:
            def __init__(self, t):
                self.arg = t[0][1]

            def __str__(self):
                return f"~{self.arg}"

            def __bool__(self):
                if isinstance(self.arg, str):
                    v = boolVars[self.arg]
                else:
                    v = bool(self.arg)
                return not v

        boolOperand = pp.Word(pp.alphas, max=1, asKeyword=True) | pp.one_of("True False")
        # fmt: off
        boolExpr = pp.infix_notation(
            boolOperand,
            [
                ("not", 1, pp.opAssoc.RIGHT, BoolNot),
                ("and", 2, pp.opAssoc.LEFT, BoolAnd),
                ("or", 2, pp.opAssoc.LEFT, BoolOr),
            ],
        )
        # fmt: on
        test = [
            "p and not q",
            "not not p",
            "not(p and q)",
            "q or not p and r",
            "q or not p or not r",
            "q or not (p and r)",
            "p or q or r",
            "p or q or r and False",
            "(p or q or r) and False",
        ]

        boolVars["p"] = True
        boolVars["q"] = False
        boolVars["r"] = True
        print("p =", boolVars["p"])
        print("q =", boolVars["q"])
        print("r =", boolVars["r"])
        print()
        for t in test:
            res = boolExpr.parse_string(t, parseAll=True)
            print(t, "\n", res[0], "=", bool(res[0]), "\n")
            expected = eval(t, {}, boolVars)
            self.assertEqual(expected, bool(res[0]), f"failed boolean eval test {t}")

    def testInfixNotationMinimalParseActionCalls(self):
        count = 0

        def evaluate_int(t):
            nonlocal count
            value = int(t[0])
            print("evaluate_int", value)
            count += 1
            return value

        integer = pp.Word(pp.nums).set_parse_action(evaluate_int)
        variable = pp.Word(pp.alphas, exact=1)
        operand = integer | variable

        expop = pp.Literal("^")
        signop = pp.one_of("+ -")
        multop = pp.one_of("* /")
        plusop = pp.one_of("+ -")
        factop = pp.Literal("!")

        # fmt: off
        expr = pp.infix_notation(
            operand,
            [
                (factop, 1, pp.opAssoc.LEFT),
                (expop, 2, pp.opAssoc.LEFT),
                (signop, 1, pp.opAssoc.RIGHT),
                (multop, 2, pp.opAssoc.LEFT),
                (plusop, 2, pp.opAssoc.LEFT),
            ],
        )
        # fmt: on

        test = ["9"]
        for t in test:
            count = 0
            print(f"{t!r} => {expr.parse_string(t, parseAll=True)} (count={count})")
            self.assertEqual(1, count, "count evaluated too many times!")

    def testInfixNotationWithParseActions(self):
        word = pp.Word(pp.alphas)

        def supLiteral(s):
            """Returns the suppressed literal s"""
            return pp.Literal(s).suppress()

        def booleanExpr(atom):
            ops = [
                (supLiteral("!"), 1, pp.opAssoc.RIGHT, lambda s, l, t: ["!", t[0][0]]),
                (pp.one_of("= !="), 2, pp.opAssoc.LEFT),
                (supLiteral("&"), 2, pp.opAssoc.LEFT, lambda s, l, t: ["&", t[0]]),
                (supLiteral("|"), 2, pp.opAssoc.LEFT, lambda s, l, t: ["|", t[0]]),
            ]
            return pp.infix_notation(atom, ops)

        f = booleanExpr(word) + pp.StringEnd()

        tests = [
            ("bar = foo", [["bar", "=", "foo"]]),
            (
                "bar = foo & baz = fee",
                ["&", [["bar", "=", "foo"], ["baz", "=", "fee"]]],
            ),
        ]
        for test, expected in tests:
            print(test)
            results = f.parse_string(test, parseAll=True)
            print(results)
            self.assertParseResultsEquals(results, expected_list=expected)
            print()

    def testInfixNotationGrammarTest5(self):
        expop = pp.Literal("**")
        signop = pp.one_of("+ -")
        multop = pp.one_of("* /")
        plusop = pp.one_of("+ -")

        class ExprNode:
            def __init__(self, tokens):
                self.tokens = tokens[0]

            def eval(self):
                return None

        class NumberNode(ExprNode):
            def eval(self):
                return self.tokens

        class SignOp(ExprNode):
            def eval(self):
                mult = {"+": 1, "-": -1}[self.tokens[0]]
                return mult * self.tokens[1].eval()

        class BinOp(ExprNode):
            opn_map = {}

            def eval(self):
                ret = self.tokens[0].eval()
                for op, operand in zip(self.tokens[1::2], self.tokens[2::2]):
                    ret = self.opn_map[op](ret, operand.eval())
                return ret

        class ExpOp(BinOp):
            opn_map = {"**": lambda a, b: b**a}

        class MultOp(BinOp):
            import operator

            opn_map = {"*": operator.mul, "/": operator.truediv}

        class AddOp(BinOp):
            import operator

            opn_map = {"+": operator.add, "-": operator.sub}

        operand = ppc.number().set_parse_action(NumberNode)
        # fmt: off
        expr = pp.infix_notation(
            operand,
            [
                (expop, 2, pp.opAssoc.LEFT, (lambda pr: [pr[0][::-1]], ExpOp)),
                (signop, 1, pp.opAssoc.RIGHT, SignOp),
                (multop, 2, pp.opAssoc.LEFT, MultOp),
                (plusop, 2, pp.opAssoc.LEFT, AddOp),
            ],
        )
        # fmt: on

        tests = """\
            2+7
            2**3
            2**3**2
            3**9
            3**3**2
            """

        for t in tests.splitlines():
            t = t.strip()
            if not t:
                continue

            parsed = expr.parse_string(t, parseAll=True)
            eval_value = parsed[0].eval()
            self.assertEqual(
                eval(t),
                eval_value,
                f"Error evaluating {t!r}, expected {eval(t)!r}, got {eval_value!r}",
            )

    def testInfixNotationExceptions(self):
        num = pp.Word(pp.nums)

        # fmt: off

        # arity 3 with None opExpr - should raise ValueError
        with self.assertRaises(ValueError):
            expr = pp.infix_notation(
                num,
                [
                    (None, 3, pp.opAssoc.LEFT),
                ]
            )

        # arity 3 with invalid tuple - should raise ValueError
        with self.assertRaises(ValueError):
            expr = pp.infix_notation(
                num,
                [
                    (("+", "-", "*"), 3, pp.opAssoc.LEFT),
                ]
            )

        # left arity > 3 - should raise ValueError
        with self.assertRaises(ValueError):
            expr = pp.infix_notation(
                num,
                [
                    ("*", 4, pp.opAssoc.LEFT),
                ]
            )

        # right arity > 3 - should raise ValueError
        with self.assertRaises(ValueError):
            expr = pp.infix_notation(
                num,
                [
                    ("*", 4, pp.opAssoc.RIGHT),
                ]
            )

        # assoc not from opAssoc - should raise ValueError
        with self.assertRaises(ValueError):
            expr = pp.infix_notation(
                num,
                [
                    ("*", 2, "LEFT"),
                ]
            )
        # fmt: on

    def testInfixNotationWithNonOperators(self):
        # left arity 2 with None expr
        # right arity 2 with None expr
        num = pp.Word(pp.nums).add_parse_action(pp.token_map(int))
        ident = ppc.identifier()

        # fmt: off
        for assoc in (pp.opAssoc.LEFT, pp.opAssoc.RIGHT):
            expr = pp.infix_notation(
                num | ident,
                [
                    (None, 2, assoc),
                    ("+", 2, pp.opAssoc.LEFT),
                ]
            )
            self.assertParseAndCheckList(expr, "3x+2", [[[3, "x"], "+", 2]])
        # fmt: on

    def testInfixNotationTernaryOperator(self):
        # left arity 3
        # right arity 3
        num = pp.Word(pp.nums).add_parse_action(pp.token_map(int))

        # fmt: off
        for assoc in (pp.opAssoc.LEFT, pp.opAssoc.RIGHT):
            expr = pp.infix_notation(
                num,
                [
                    ("+", 2, pp.opAssoc.LEFT),
                    (("?", ":"), 3, assoc),
                ]
            )
            self.assertParseAndCheckList(
                expr, "3 + 2? 12: 13", [[[3, "+", 2], "?", 12, ":", 13]]
            )
        # fmt: on

    def testInfixNotationWithAlternateParenSymbols(self):
        num = pp.Word(pp.nums).add_parse_action(pp.token_map(int))

        # fmt: off
        expr = pp.infix_notation(
            num,
            [
                ("+", 2, pp.opAssoc.LEFT),
            ],
            lpar="(",
            rpar=")",
        )
        self.assertParseAndCheckList(
            expr, "3 + (2 + 11)", [[3, '+', [2, '+', 11]]]
        )

        expr = pp.infix_notation(
            num,
            [
                ("+", 2, pp.opAssoc.LEFT),
            ],
            lpar="<",
            rpar=">",
        )
        self.assertParseAndCheckList(
            expr, "3 + <2 + 11>", [[3, '+', [2, '+', 11]]]
        )

        expr = pp.infix_notation(
            num,
            [
                ("+", 2, pp.opAssoc.LEFT),
            ],
            lpar=pp.Literal("<"),
            rpar=pp.Literal(">"),
        )
        self.assertParseAndCheckList(
            expr, "3 + <2 + 11>", [[3, '+', ['<', [2, '+', 11], '>']]]
        )

        expr = pp.infix_notation(
            num,
            [
                ("+", 2, pp.opAssoc.LEFT),
            ],
            lpar=pp.Literal("<<"),
            rpar=pp.Literal(">>"),
        )
        self.assertParseAndCheckList(
            expr, "3 + <<2 + 11>>", [[3, '+', ['<<', [2, '+', 11], '>>']]]
        )

        # fmt: on

    def testParseResultsPickle(self):
        import pickle

        # test 1
        body = pp.make_html_tags("BODY")[0]
        result = body.parse_string(
            "<BODY BGCOLOR='#00FFBB' FGCOLOR=black>", parseAll=True
        )
        print(result.dump())

        for protocol in range(pickle.HIGHEST_PROTOCOL + 1):
            print("Test pickle dump protocol", protocol)
            try:
                pickleString = pickle.dumps(result, protocol)
            except Exception as e:
                print("dumps exception:", e)
                newresult = pp.ParseResults()
            else:
                newresult = pickle.loads(pickleString)
                print(newresult.dump())

            self.assertEqual(
                result.dump(),
                newresult.dump(),
                f"Error pickling ParseResults object (protocol={protocol})",
            )

    def testParseResultsPickle2(self):
        import pickle

        word = pp.Word(pp.alphas + "'.")
        salutation = pp.OneOrMore(word)
        comma = pp.Literal(",")
        greetee = pp.OneOrMore(word)
        endpunc = pp.one_of("! ?")
        greeting = (
            salutation("greeting")
            + pp.Suppress(comma)
            + greetee("greetee")
            + endpunc("punc*")[1, ...]
        )

        string = "Good morning, Miss Crabtree!"

        result = greeting.parse_string(string, parseAll=True)
        self.assertParseResultsEquals(
            result,
            ["Good", "morning", "Miss", "Crabtree", "!"],
            {
                "greeting": ["Good", "morning"],
                "greetee": ["Miss", "Crabtree"],
                "punc": ["!"],
            },
        )
        print(result.dump())

        for protocol in range(pickle.HIGHEST_PROTOCOL + 1):
            print("Test pickle dump protocol", protocol)
            try:
                pickleString = pickle.dumps(result, protocol)
            except Exception as e:
                print("dumps exception:", e)
                newresult = pp.ParseResults()
            else:
                newresult = pickle.loads(pickleString)
            print(newresult.dump())
            self.assertEqual(
                newresult.dump(),
                result.dump(),
                f"failed to pickle/unpickle ParseResults: expected {result!r}, got {newresult!r}",
            )

    def testParseResultsPickle3(self):
        import pickle

        # result with aslist=False
        res_not_as_list = pp.Word("ABC").parse_string("BABBAB", parseAll=True)

        # result with aslist=True
        res_as_list = pp.Group(pp.Word("ABC")).parse_string("BABBAB", parseAll=True)

        # result with modal=True
        res_modal = pp.Word("ABC")("name").parse_string("BABBAB", parseAll=True)
        # self.assertTrue(res_modal._modal)

        # result with modal=False
        res_not_modal = pp.Word("ABC")("name*").parse_string("BABBAB", parseAll=True)
        # self.assertFalse(res_not_modal._modal)

        for result in (res_as_list, res_not_as_list, res_modal, res_not_modal):
            for protocol in range(pickle.HIGHEST_PROTOCOL + 1):
                print("Test pickle dump protocol", protocol)
                try:
                    pickleString = pickle.dumps(result, protocol)
                except Exception as e:
                    print("dumps exception:", e)
                    newresult = pp.ParseResults()
                else:
                    newresult = pickle.loads(pickleString)
                print(newresult.dump())
                self.assertEqual(
                    newresult.dump(),
                    result.dump(),
                    f"failed to pickle/unpickle ParseResults: expected {result!r}, got {newresult!r}",
                )

    def testParseResultsInsertWithResultsNames(self):
        test_string = "1 2 3 dice rolled first try"

        wd = pp.Word(pp.alphas)
        num = ppc.number

        expr = (
            pp.Group(num[1, ...])("nums")
            + wd("label")
            + pp.Group(wd[...])("additional")
        )

        result = expr.parse_string(test_string, parseAll=True)
        print("Pre-insert")
        print(result.dump())

        result.insert(1, sum(result.nums))

        print("\nPost-insert")
        print(result.dump())

        self.assertParseResultsEquals(
            result,
            expected_list=[[1, 2, 3], 6, "dice", ["rolled", "first", "try"]],
            expected_dict={
                "additional": ["rolled", "first", "try"],
                "label": "dice",
                "nums": [1, 2, 3],
            },
        )

    def testParseResultsStringListUsingCombine(self):
        test_string = "1 2 3 dice rolled first try"

        wd = pp.Word(pp.alphas)
        num = ppc.number

        expr = pp.Combine(
            pp.Group(num[1, ...])("nums")
            + wd("label")
            + pp.Group(wd[...])("additional"),
            joinString="/",
            adjacent=False,
        )
        self.assertEqual(
            "123/dice/rolledfirsttry", expr.parse_string(test_string, parseAll=True)[0]
        )

    def testParseResultsAcceptingACollectionTypeValue(self):
        # from Issue #276 - ParseResults parameterizes generic types if passed as the value of toklist parameter
        # https://github.com/pyparsing/pyparsing/issues/276?notification_referrer_id=MDE4Ok5vdGlmaWNhdGlvblRocmVhZDE4MzU4NDYwNzI6MzgzODc1
        #
        # behavior of ParseResults code changed with Python 3.9

        results_with_int = pp.ParseResults(toklist=int, name="type_", asList=False)
        self.assertEqual(int, results_with_int["type_"])

        results_with_tuple = pp.ParseResults(toklist=tuple, name="type_", asList=False)
        self.assertEqual(tuple, results_with_tuple["type_"])

    def testParseResultsReturningDunderAttribute(self):
        # from Issue #208
        parser = pp.Word(pp.alphas)("A")
        result = parser.parse_string("abc", parseAll=True)
        print(result.dump())
        self.assertEqual("abc", result.A)
        self.assertEqual("", result.B)
        with self.assertRaises(AttributeError):
            result.__xyz__

    def testParseResultsNamedResultWithEmptyString(self):
        # from Issue #470

        # Check which values can be returned from a parse action
        for test_value, expected_in_result_by_name in [
            ("x", True),
            ("", True),
            (True, True),
            (False, True),
            (1, True),
            (0, True),
            (None, True),
            (b"", True),
            (b"a", True),
            ([], False),
            ((), False),
        ]:
            msg = (
                f"value = {test_value!r},"
                f" expected X {'not ' if not expected_in_result_by_name else ''}in result"
            )
            with self.subTest(msg):
                print(msg)
                grammar = (
                    (pp.Suppress("a") + pp.ZeroOrMore("x"))
                    .add_parse_action(lambda p: test_value)
                    .set_results_name("X")
                )
                result = grammar.parse_string("a")
                print(result.dump())
                if expected_in_result_by_name:
                    self.assertIn(
                        "X",
                        result,
                        f"Expected X not found for parse action value {test_value!r}",
                    )
                    print(repr(result["X"]))
                else:
                    self.assertNotIn(
                        "X",
                        result,
                        f"Unexpected X found for parse action value {test_value!r}",
                    )
                    with self.assertRaises(KeyError):
                        print(repr(result["X"]))
                print()

        # Do not add a parse result.
        msg = "value = <no parse action defined>, expected X in result"
        with self.subTest(msg):
            print(msg)
            grammar = (pp.Suppress("a") + pp.ZeroOrMore("x")).set_results_name("X")
            result = grammar.parse_string("a")
            print(result.dump())
            self.assertIn("X", result, f"Expected X not found with no parse action")
            print()

        # Test by directly creating a ParseResults
        print("Create empty string value directly")
        result = pp.ParseResults("", name="X")
        print(result.dump())
        self.assertIn(
            "X",
            result,
            "failed to construct ParseResults with named value using empty string",
        )
        print(repr(result["X"]))
        print()

        print("Create empty string value from a dict")
        result = pp.ParseResults.from_dict({"X": ""})
        print(result.dump())
        self.assertIn(
            "X",
            result,
            "failed to construct ParseResults with named value using from_dict",
        )
        print(repr(result["X"]))

    def testMatchOnlyAtCol(self):
        """successfully use match_only_at_col helper function"""

        expr = pp.Word(pp.nums)
        expr.set_parse_action(pp.match_only_at_col(5))
        largerExpr = pp.ZeroOrMore(pp.Word("A")) + expr + pp.ZeroOrMore(pp.Word("A"))

        res = largerExpr.parse_string("A A 3 A", parseAll=True)
        print(res.dump())

    def testMatchOnlyAtColErr(self):
        """raise a ParseException in match_only_at_col with incorrect col"""

        expr = pp.Word(pp.nums)
        expr.set_parse_action(pp.match_only_at_col(1))
        largerExpr = pp.ZeroOrMore(pp.Word("A")) + expr + pp.ZeroOrMore(pp.Word("A"))

        with self.assertRaisesParseException():
            largerExpr.parse_string("A A 3 A", parseAll=True)

    def testParseResultsWithNamedTuple(self):
        expr = pp.Literal("A")("Achar")
        expr.set_parse_action(pp.replace_with(tuple(["A", "Z"])))

        res = expr.parse_string("A", parseAll=True)
        print(repr(res))
        print(res.Achar)
        self.assertParseResultsEquals(
            res,
            expected_dict={"Achar": ("A", "Z")},
            msg=f"Failed accessing named results containing a tuple, got {res.Achar!r}",
        )

    def testParserElementAddOperatorWithOtherTypes(self):
        """test the overridden "+" operator with other data types"""

        # ParserElement + str
        with self.subTest():
            expr = pp.Word(pp.alphas)("first") + pp.Word(pp.alphas)("second") + "suf"
            result = expr.parse_string("spam eggs suf", parseAll=True)
            print(result)

            expected_l = ["spam", "eggs", "suf"]
            self.assertParseResultsEquals(
                result, expected_l, msg="issue with ParserElement + str"
            )

        # str + ParserElement
        with self.subTest():
            expr = "pre" + pp.Word(pp.alphas)("first") + pp.Word(pp.alphas)("second")
            result = expr.parse_string("pre spam eggs", parseAll=True)
            print(result)

            expected_l = ["pre", "spam", "eggs"]
            self.assertParseResultsEquals(
                result, expected_l, msg="issue with str + ParserElement"
            )

        # ParserElement + int
        with self.subTest():
            expr = None
            with self.assertRaises(TypeError, msg="failed to warn ParserElement + int"):
                expr = pp.Word(pp.alphas)("first") + pp.Word(pp.alphas)("second") + 12
            self.assertEqual(expr, None)

        # int + ParserElement
        with self.subTest():
            expr = None
            with self.assertRaises(TypeError, msg="failed to warn int + ParserElement"):
                expr = 12 + pp.Word(pp.alphas)("first") + pp.Word(pp.alphas)("second")
            self.assertEqual(expr, None)

    def testParserElementSubOperatorWithOtherTypes(self):
        """test the overridden "-" operator with other data types"""

        # ParserElement - str
        with self.subTest():
            expr = pp.Word(pp.alphas)("first") + pp.Word(pp.alphas)("second") - "suf"
            result = expr.parse_string("spam eggs suf", parseAll=True)
            print(result)
            expected = ["spam", "eggs", "suf"]
            self.assertParseResultsEquals(
                result, expected, msg="issue with ParserElement - str"
            )

        # str - ParserElement
        with self.subTest():
            expr = "pre" - pp.Word(pp.alphas)("first") + pp.Word(pp.alphas)("second")
            result = expr.parse_string("pre spam eggs", parseAll=True)
            print(result)
            expected = ["pre", "spam", "eggs"]
            self.assertParseResultsEquals(
                result, expected, msg="issue with str - ParserElement"
            )

        # ParserElement - int
        with self.subTest():
            expr = None
            with self.assertRaises(TypeError, msg="failed to warn ParserElement - int"):
                expr = pp.Word(pp.alphas)("first") + pp.Word(pp.alphas)("second") - 12
            self.assertEqual(expr, None)

        # int - ParserElement
        with self.subTest():
            expr = None
            with self.assertRaises(TypeError, msg="failed to warn int - ParserElement"):
                expr = 12 - pp.Word(pp.alphas)("first") + pp.Word(pp.alphas)("second")
            self.assertEqual(expr, None)

    def testParserElementMulOperatorWithTuples(self):
        """test ParserElement "*" with various tuples"""

        # ParserElement * (None, n)
        expr = pp.Word(pp.alphas)("first") + pp.Word(pp.nums)("second*") * (None, 3)

        with self.subTest():
            results1 = expr.parse_string("spam", parseAll=True)
            print(results1.dump())
            expected = ["spam"]
            self.assertParseResultsEquals(
                results1, expected, msg="issue with ParserElement * w/ optional matches"
            )

        with self.subTest():
            results2 = expr.parse_string("spam 12 23 34", parseAll=True)
            print(results2.dump())
            expected = ["spam", "12", "23", "34"]
            self.assertParseResultsEquals(
                results2, expected, msg="issue with ParserElement * w/ optional matches"
            )

        # ParserElement * (1, 1)
        with self.subTest():
            expr = pp.Word(pp.alphas)("first") + pp.Word(pp.nums)("second*") * (1, 1)
            results = expr.parse_string("spam 45", parseAll=True)
            print(results.dump())

            expected = ["spam", "45"]
            self.assertParseResultsEquals(
                results, expected, msg="issue with ParserElement * (1, 1)"
            )

        # ParserElement * (1, 1+n)
        with self.subTest():
            expr = pp.Word(pp.alphas)("first") + pp.Word(pp.nums)("second*") * (1, 3)

            results1 = expr.parse_string("spam 100", parseAll=True)
            print(results1.dump())
            expected = ["spam", "100"]
            self.assertParseResultsEquals(
                results1, expected, msg="issue with ParserElement * (1, 1+n)"
            )

        with self.subTest():
            results2 = expr.parse_string("spam 100 200 300", parseAll=True)
            print(results2.dump())
            expected = ["spam", "100", "200", "300"]
            self.assertParseResultsEquals(
                results2, expected, msg="issue with ParserElement * (1, 1+n)"
            )

        # ParserElement * (lesser, greater)
        with self.subTest():
            expr = pp.Word(pp.alphas)("first") + pp.Word(pp.nums)("second*") * (2, 3)

            results1 = expr.parse_string("spam 1 2", parseAll=True)
            print(results1.dump())
            expected = ["spam", "1", "2"]
            self.assertParseResultsEquals(
                results1, expected, msg="issue with ParserElement * (lesser, greater)"
            )

        with self.subTest():
            results2 = expr.parse_string("spam 1 2 3", parseAll=True)
            print(results2.dump())
            expected = ["spam", "1", "2", "3"]
            self.assertParseResultsEquals(
                results2, expected, msg="issue with ParserElement * (lesser, greater)"
            )

        # ParserElement * (greater, lesser)
        with self.subTest():
            with self.assertRaises(
                ValueError, msg="ParserElement * (greater, lesser) should raise error"
            ):
                expr = pp.Word(pp.alphas)("first") + pp.Word(pp.nums)("second") * (3, 2)

        # ParserElement * (str, str)
        with self.subTest():
            with self.assertRaises(
                TypeError, msg="ParserElement * (str, str) should raise error"
            ):
                expr = pp.Word(pp.alphas)("first") + pp.Word(pp.nums)("second") * (
                    "2",
                    "3",
                )

    def testParserElementMulByZero(self):
        alpwd = pp.Word(pp.alphas)
        numwd = pp.Word(pp.nums)

        test_string = "abd def ghi jkl"

        with self.subTest():
            parser = alpwd * 2 + numwd * 0 + alpwd * 2
            self.assertParseAndCheckList(
                parser, test_string, expected_list=test_string.split()
            )

        with self.subTest():
            parser = alpwd * 2 + numwd * (0, 0) + alpwd * 2
            self.assertParseAndCheckList(
                parser, test_string, expected_list=test_string.split()
            )

    def testParserElementMulOperatorWithOtherTypes(self):
        """test the overridden "*" operator with other data types"""

        # ParserElement * str
        with self.subTest():
            with self.assertRaises(
                TypeError, msg="ParserElement * str should raise error"
            ):
                expr = pp.Word(pp.alphas)("first") + pp.Word(pp.nums)("second") * "3"

        # str * ParserElement
        with self.subTest():
            with self.assertRaises(
                TypeError, msg="str * ParserElement should raise error"
            ):
                expr = pp.Word(pp.alphas)("first") + "3" * pp.Word(pp.nums)("second")

        # ParserElement * int
        with self.subTest():
            expr = pp.Word(pp.alphas)("first") + pp.Word(pp.nums)("second*") * 2
            results = expr.parse_string("spam 11 22", parseAll=True)

            print(results.dump())
            expected = ["spam", "11", "22"]
            self.assertParseResultsEquals(
                results, expected, msg="issue with ParserElement * int"
            )

        # int * ParserElement
        with self.subTest():
            expr = pp.Word(pp.alphas)("first") + 2 * pp.Word(pp.nums)("second*")
            results = expr.parse_string("spam 111 222", parseAll=True)

            print(results.dump())
            expected = ["spam", "111", "222"]
            self.assertParseResultsEquals(
                results, expected, msg="issue with int * ParserElement"
            )

    def testParserElementMatchFirstOperatorWithOtherTypes(self):
        """test the overridden "|" operator with other data types"""

        # ParserElement | int
        with self.subTest():
            expr = None
            with self.assertRaises(TypeError, msg="failed to warn ParserElement | int"):
                expr = pp.Word(pp.alphas)("first") + (pp.Word(pp.alphas)("second") | 12)
            self.assertEqual(expr, None)

        # int | ParserElement
        with self.subTest():
            expr = None
            with self.assertRaises(TypeError, msg="failed to warn int | ParserElement"):
                expr = pp.Word(pp.alphas)("first") + (12 | pp.Word(pp.alphas)("second"))
            self.assertEqual(expr, None)

    def testParserElementMatchLongestWithOtherTypes(self):
        """test the overridden "^" operator with other data types"""

        # ParserElement ^ str
        with self.subTest():
            expr = pp.Word(pp.alphas)("first") + (pp.Word(pp.nums)("second") ^ "eggs")
            result = expr.parse_string("spam eggs", parseAll=True)
            print(result)

            expected = ["spam", "eggs"]
            self.assertParseResultsEquals(
                result, expected, msg="issue with ParserElement ^ str"
            )

        # str ^ ParserElement
        with self.subTest():
            expr = ("pre" ^ pp.Word("pr")("first")) + pp.Word(pp.alphas)("second")
            result = expr.parse_string("pre eggs", parseAll=True)
            print(result)

            expected = ["pre", "eggs"]
            self.assertParseResultsEquals(
                result, expected, msg="issue with str ^ ParserElement"
            )

        # ParserElement ^ int
        with self.subTest():
            expr = None
            with self.assertRaises(TypeError, msg="failed to warn ParserElement ^ int"):
                expr = pp.Word(pp.alphas)("first") + (pp.Word(pp.alphas)("second") ^ 54)
            self.assertEqual(expr, None)

        # int ^ ParserElement
        with self.subTest():
            expr = None
            with self.assertRaises(TypeError, msg="failed to warn int ^ ParserElement"):
                expr = pp.Word(pp.alphas)("first") + (65 ^ pp.Word(pp.alphas)("second"))
            self.assertEqual(expr, None)

    def testParserElementEachOperatorWithOtherTypes(self):
        """test the overridden "&" operator with other data types"""

        # ParserElement & str
        with self.subTest():
            expr = pp.Word(pp.alphas)("first") + (pp.Word(pp.alphas)("second") & "and")
            with self.assertRaisesParseException(msg="issue with ParserElement & str"):
                result = expr.parse_string("spam and eggs", parseAll=True)

        # str & ParserElement
        with self.subTest():
            expr = pp.Word(pp.alphas)("first") + ("and" & pp.Word(pp.alphas)("second"))
            result = expr.parse_string("spam and eggs", parseAll=True)

            print(result.dump())
            expected_l = ["spam", "and", "eggs"]
            expected_d = {"first": "spam", "second": "eggs"}
            self.assertParseResultsEquals(
                result,
                expected_list=expected_l,
                expected_dict=expected_d,
                msg="issue with str & ParserElement",
            )

        # ParserElement & int
        with self.subTest():
            expr = None
            with self.assertRaises(TypeError, msg="failed to warn ParserElement & int"):
                expr = pp.Word(pp.alphas)("first") + (pp.Word(pp.alphas) & 78)
            self.assertEqual(expr, None)

        # int & ParserElement
        with self.subTest():
            expr = None
            with self.assertRaises(TypeError, msg="failed to warn int & ParserElement"):
                expr = pp.Word(pp.alphas)("first") + (89 & pp.Word(pp.alphas))
            self.assertEqual(expr, None)

    def testLshiftOperatorWithOtherTypes(self):
        # Forward << ParserElement
        with self.subTest():
            f = pp.Forward()
            f << pp.Word(pp.alphas)[...]
            test_string = "sljdf sldkjf Ljs"
            result = f.parse_string(test_string)
            print(result)
            self.assertEqual(test_string.split(), result.as_list())

        # Forward << str
        with self.subTest():
            f = pp.Forward()
            f << "AAA"
            test_string = "AAA"
            result = f.parse_string(test_string)
            print(result)
            self.assertEqual(test_string.split(), result.as_list())

        # Forward << int
        with self.subTest():
            f = pp.Forward()
            with self.assertRaises(TypeError, msg="failed to warn int & ParserElement"):
                f << 12

    def testParserElementPassedThreeArgsToMultiplierShorthand(self):
        """test the ParserElement form expr[m,n,o]"""

        with self.assertRaises(
            TypeError, msg="failed to warn three index arguments to expr[m, n, o]"
        ):
            expr = pp.Word(pp.alphas)[2, 3, 4]

    def testParserElementPassedStrToMultiplierShorthand(self):
        """test the ParserElement form expr[str]"""

        with self.assertRaises(
            TypeError, msg="failed to raise expected error using string multiplier"
        ):
            expr2 = pp.Word(pp.alphas)["2"]

    def testParseResultsNewEdgeCases(self):
        """test less common paths of ParseResults.__new__()"""

        parser = pp.Word(pp.alphas)[...]
        result = parser.parse_string("sldkjf sldkjf", parseAll=True)

        # hasattr uses __getattr__, which for ParseResults will return "" if the
        # results name is not defined. So hasattr() won't work with ParseResults.
        # Have to use __contains__ instead to test for existence.
        # self.assertFalse(hasattr(result, "A"))
        self.assertFalse("A" in result)

        # create new ParseResults w/ None
        result1 = pp.ParseResults(None)
        print(result1.dump())
        self.assertParseResultsEquals(
            result1, [], msg="ParseResults(None) should return empty ParseResults"
        )

        # create new ParseResults w/ integer name
        result2 = pp.ParseResults(name=12)
        print(result2.dump())
        self.assertEqual(
            "12",
            result2.getName(),
            "ParseResults int name should be accepted and converted to str",
        )

        # create new ParseResults w/ generator type
        gen = (a for a in range(1, 6))
        result3 = pp.ParseResults(gen)
        print(result3.dump())
        expected3 = [1, 2, 3, 4, 5]
        self.assertParseResultsEquals(
            result3, expected3, msg="issue initializing ParseResults w/ gen type"
        )

    def testParseResultsReversed(self):
        """test simple case of reversed(ParseResults)"""

        tst = "1 2 3 4 5"
        expr = pp.OneOrMore(pp.Word(pp.nums))
        result = expr.parse_string(tst, parseAll=True)

        reversed_list = [ii for ii in reversed(result)]
        print(reversed_list)
        expected = ["5", "4", "3", "2", "1"]
        self.assertEqual(
            expected, reversed_list, msg="issue calling reversed(ParseResults)"
        )

    def testParseResultsValues(self):
        """test simple case of ParseResults.values()"""

        expr = pp.Word(pp.alphas)("first") + pp.Word(pp.alphas)("second")
        result = expr.parse_string("spam eggs", parseAll=True)

        values_set = set(result.values())
        print(values_set)
        expected = {"spam", "eggs"}
        self.assertEqual(
            expected, values_set, msg="issue calling ParseResults.values()"
        )

    def testParseResultsAppend(self):
        """test simple case of ParseResults.append()"""

        # use a parse action to compute the sum of the parsed integers, and add it to the end
        def append_sum(tokens):
            tokens.append(sum(map(int, tokens)))

        expr = pp.OneOrMore(pp.Word(pp.nums)).add_parse_action(append_sum)
        result = expr.parse_string("0 123 321", parseAll=True)

        expected = ["0", "123", "321", 444]
        print(result.dump())
        self.assertParseResultsEquals(
            result, expected, msg="issue with ParseResults.append()"
        )

    def testParseResultsClear(self):
        """test simple case of ParseResults.clear()"""

        tst = "spam eggs"
        expr = pp.Word(pp.alphas)("first") + pp.Word(pp.alphas)("second")
        result = expr.parse_string(tst, parseAll=True)

        print(result.dump())
        self.assertParseResultsEquals(
            result, ["spam", "eggs"], msg="issue with ParseResults before clear()"
        )

        result.clear()

        print(result.dump())
        self.assertParseResultsEquals(
            result,
            expected_list=[],
            expected_dict={},
            msg="issue with ParseResults.clear()",
        )

    def testParseResultsExtendWithString(self):
        """test ParseResults.extend() with input of type str"""

        # use a parse action to append the reverse of the matched strings to make a palindrome
        def make_palindrome(tokens):
            tokens.extend(reversed([t[::-1] for t in tokens]))

        tst = "abc def ghi"
        expr = pp.OneOrMore(pp.Word(pp.alphas))
        result = expr.add_parse_action(make_palindrome).parse_string(tst, parseAll=True)
        print(result.dump())

        expected = ["abc", "def", "ghi", "ihg", "fed", "cba"]
        self.assertParseResultsEquals(
            result, expected, msg="issue with ParseResults.extend(str)"
        )

    def testParseResultsExtendWithParseResults(self):
        """test ParseResults.extend() with input of type ParseResults"""

        expr = pp.OneOrMore(pp.Word(pp.alphas))
        result1 = expr.parse_string("spam eggs", parseAll=True)
        result2 = expr.parse_string("foo bar", parseAll=True)

        result1.extend(result2)
        print(result1.dump())
        expected = ["spam", "eggs", "foo", "bar"]
        self.assertParseResultsEquals(
            result1, expected, msg="issue with ParseResults.extend(ParseResults)"
        )

    def testQuotedStringLoc(self):
        expr = pp.QuotedString("'")
        expr.add_parse_action(lambda t: t[0].upper())

        test_string = "Using 'quotes' for 'sarcasm' or 'emphasis' is not good 'style'."
        transformed = expr.transform_string(test_string)
        print(test_string)
        print(transformed)
        expected = re.sub(r"'([^']+)'", lambda match: match[1].upper(), test_string)
        self.assertEqual(expected, transformed)

    def testParseResultsWithNestedNames(self):
        from pyparsing import (
            Dict,
            Literal,
            Group,
            Optional,
            Regex,
            QuotedString,
            one_of,
            Or,
            CaselessKeyword,
            ZeroOrMore,
        )

        RELATION_SYMBOLS = "= > < >= <= <> =="

        def _set_info(string, location, tokens):
            for t in tokens:
                try:
                    t["_info_"] = (string, location)
                except TypeError:
                    pass
            tokens["_info_"] = (string, location)

        def keywords(name):
            words = "any all within encloses adj".split()
            return Or(map(CaselessKeyword, words))

        charString1 = Group(Regex(r'[^()=<>"/\s]+'))("identifier")
        charString1.add_parse_action(_set_info)
        charString2 = Group(QuotedString('"', "\\"))("quoted")
        charString2.add_parse_action(_set_info)

        term = Group(charString1 | charString2)
        modifier_key = charString1

        # relations
        comparitor_symbol = one_of(RELATION_SYMBOLS)
        named_comparitors = keywords("comparitors")
        comparitor = Group(comparitor_symbol | named_comparitors)("comparitor")
        comparitor.add_parse_action(_set_info)

        def modifier_list1(key):
            modifier = Dict(
                Literal("/")
                + Group(modifier_key(key))("name")
                + Optional(comparitor_symbol("symbol") + term("value"))
            )("modifier")
            modifier.add_parse_action(_set_info)
            return ZeroOrMore(modifier)("modifier_list")

        def modifier_list2(key):
            modifier = Dict(
                Literal("/")
                + Group(modifier_key(key))("name")
                + Optional(comparitor_symbol("symbol") + term("value")),
                asdict=True,
            )("modifier")
            modifier.add_parse_action(_set_info)
            return ZeroOrMore(modifier)("modifier_list")

        def modifier_list3(key):
            modifier = Group(  # this line is different from the others, must group to get results names
                Dict(
                    Literal("/")
                    + Group(modifier_key(key))("name")
                    + Optional(comparitor_symbol("symbol") + term("value"))
                )
            )
            modifier.add_parse_action(_set_info)
            return ZeroOrMore(modifier)("modifier_list")

        def modifier_list4(key):
            modifier = Dict(
                Literal("/")
                + Group(modifier_key(key))("name")
                + Optional(comparitor_symbol("symbol") + term("value")),
                asdict=True,
            )
            modifier.add_parse_action(_set_info)
            return ZeroOrMore(modifier)("modifier_list")

        for modifier_list_fn in (
            modifier_list1,
            modifier_list2,
            modifier_list3,
            modifier_list4,
        ):
            modifier_parser = modifier_list_fn("default")

            result = modifier_parser.parse_string(
                "/respectaccents/ignoreaccents", parseAll=True
            )
            for r in result:
                print(r)
                print(r.get("_info_"))
            self.assertEqual([0, 15], [r["_info_"][1] for r in result])

    def testParseResultsFromDict(self):
        """test helper classmethod ParseResults.from_dict()"""

        dict = {
            "first": "123",
            "second": 456,
            "third": {"threeStr": "789", "threeInt": 789},
        }
        name = "trios"
        result = pp.ParseResults.from_dict(dict, name=name)

        print(result.dump())
        expected = {name: dict}
        self.assertParseResultsEquals(
            result,
            expected_dict=expected,
            msg="issue creating ParseResults.from _dict()",
        )

    def testParseResultsDir(self):
        """test dir(ParseResults)"""

        dict = {"first": "123", "second": "456", "third": "789"}
        name = "trios"
        result = pp.ParseResults.from_dict(dict, name=name)
        dir_result = dir(result)

        print(dir_result)
        self.assertIn(
            name, dir_result, msg="name value wasn't returned by dir(ParseResults)"
        )
        self.assertIn(
            "asList", dir_result, msg="asList was not returned by dir(ParseResults)"
        )

    def testParseResultsInsert(self):
        """test ParseResults.insert() with named tokens"""

        from random import randint

        result = pp.Word(pp.alphas)[...].parse_string(
            "A B C D E F G H I J", parseAll=True
        )
        compare_list = result.asList()

        print(result)
        print(compare_list)

        for s in "abcdefghij":
            index = randint(-5, 5)
            result.insert(index, s)
            compare_list.insert(index, s)

        print(result)
        print(compare_list)

        self.assertParseResultsEquals(
            result, compare_list, msg="issue with ParseResults.insert()"
        )

    def testParseResultsAddingSuppressedTokenWithResultsName(self):
        parser = "aaa" + (pp.NoMatch() | pp.Suppress("-"))("B")
        try:
            dd = parser.parse_string("aaa -").as_dict()
        except RecursionError:
            self.fail("fail getting named result when empty")

    def testParseResultsBool(self):
        result = pp.Word(pp.alphas)[...].parse_string("AAA", parseAll=True)
        self.assertTrue(result, "non-empty ParseResults evaluated as False")

        result = pp.Word(pp.alphas)[...].parse_string("", parseAll=True)
        self.assertFalse(result, "empty ParseResults evaluated as True")

        result["A"] = 0
        self.assertTrue(
            result,
            "ParseResults with empty list but containing a results name evaluated as False",
        )

    def testParseResultsWithAsListWithAndWithoutFlattening(self):
        ppc = pp.common

        # define a recursive grammar so we can easily build nested ParseResults
        LPAR, RPAR = pp.Suppress.using_each("()")
        fn_call = pp.Forward()
        fn_arg = fn_call | ppc.identifier | ppc.number
        fn_call <<= ppc.identifier + pp.Group(LPAR + pp.Optional(pp.DelimitedList(fn_arg)) + RPAR)

        tests = [
            ("random()", ["random", []]),
            ("sin(theta)", ["sin", ["theta"]]),
            ("sin(rad(30))", ["sin", ["rad", [30]]]),
            ("sin(rad(30), rad(60, 180))", ["sin", ["rad", [30], "rad", [60, 180]]]),
            ("sin(rad(30), rad(60, 180), alpha)", ["sin", ["rad", [30], "rad", [60, 180], "alpha"]]),
        ]
        for test_string, expected in tests:
            with self.subTest():
                print(test_string)
                observed = fn_call.parse_string(test_string, parse_all=True)
                print(observed.as_list())
                self.assertEqual(expected, observed.as_list())
                print(observed.as_list(flatten=True))
                self.assertEqual(flatten(expected), observed.as_list(flatten=True))
                print()

    def testParseResultsCopy(self):
        expr = (
            pp.Word(pp.nums)
            + pp.Group(pp.Word(pp.alphas)("key") + "=" + pp.Word(pp.nums)("value"))[...]
        )
        result = expr.parse_string("1 a=100 b=200 c=300")
        print(result.dump())

        r2 = result.copy()
        print(r2.dump())

        # check copy is different, but contained results is the same as in original
        self.assertFalse(r2 is result, "copy failed")
        self.assertTrue(r2[1] is result[1], "shallow copy failed")

        # update result sub-element in place
        result[1][0] = "z"
        self.assertParseResultsEquals(
            result,
            expected_list=[
                "1",
                ["z", "=", "100"],
                ["b", "=", "200"],
                ["c", "=", "300"],
            ],
        )

        # update contained results, verify list and dict contents are updated as expected
        result[1][0] = result[1]["key"] = "q"
        result[1]["xyz"] = 1000
        print(result.dump())
        self.assertParseResultsEquals(
            result,
            expected_list=[
                "1",
                ["q", "=", "100"],
                ["b", "=", "200"],
                ["c", "=", "300"],
            ],
        )
        self.assertParseResultsEquals(
            result[1], expected_dict={"key": "q", "value": "100", "xyz": 1000}
        )

        # verify that list and dict contents are the same in copy
        self.assertParseResultsEquals(
            r2,
            expected_list=[
                "1",
                ["q", "=", "100"],
                ["b", "=", "200"],
                ["c", "=", "300"],
            ],
        )
        self.assertParseResultsEquals(
            r2[1], expected_dict={"key": "q", "value": "100", "xyz": 1000}
        )

    def testParseResultsDeepcopy(self):
        expr = (
            pp.Word(pp.nums)
            + pp.Group(pp.Word(pp.alphas)("key") + "=" + pp.Word(pp.nums)("value"))[...]
        )
        result = expr.parse_string("1 a=100 b=200 c=300")
        orig_elements = result._toklist[:]

        r2 = result.deepcopy()
        print(r2.dump())

        # check copy and contained results are different from original
        self.assertFalse(r2 is result, "copy failed")
        self.assertFalse(r2[1] is result[1], "deep copy failed")

        # check copy and original are equal
        self.assertEqual(result.as_dict(), r2.as_dict())
        self.assertEqual(result.as_list(), r2.as_list())

        # check original is unchanged
        self.assertTrue(
            all(
                orig_element is result_element
                for orig_element, result_element in zip(orig_elements, result._toklist)
            )
        )

        # update contained results
        result[1][0] = result[1]["key"] = "q"
        result[1]["xyz"] = 1000
        print(result.dump())

        # verify that list and dict contents are unchanged in the copy
        self.assertParseResultsEquals(
            r2,
            expected_list=[
                "1",
                ["a", "=", "100"],
                ["b", "=", "200"],
                ["c", "=", "300"],
            ],
        )
        self.assertParseResultsEquals(r2[1], expected_dict={"key": "a", "value": "100"})

    def testParseResultsDeepcopy2(self):
        expr = (
            pp.Word(pp.nums)
            + pp.Group(
                pp.Word(pp.alphas)("key") + "=" + pp.Word(pp.nums)("value"), aslist=True
            )[...]
        )
        result = expr.parse_string("1 a=100 b=200 c=300")

        r2 = result.deepcopy()
        print(r2.dump())

        # check copy and contained results are different from original
        self.assertFalse(r2 is result, "copy failed")
        self.assertFalse(r2[1] is result[1], "deep copy failed")

        # update contained results
        result[1][0] = "q"
        print(result.dump())

        # verify that list and dict contents are unchanged in the copy
        self.assertParseResultsEquals(
            r2,
            expected_list=[
                "1",
                ["a", "=", "100"],
                ["b", "=", "200"],
                ["c", "=", "300"],
            ],
        )

    def testParseResultsDeepcopy3(self):
        expr = (
            pp.Word(pp.nums)
            + pp.Group(
                (
                    pp.Word(pp.alphas)("key") + "=" + pp.Word(pp.nums)("value")
                ).add_parse_action(lambda t: tuple(t))
            )[...]
        )
        result = expr.parse_string("1 a=100 b=200 c=300")

        r2 = result.deepcopy()
        print(r2.dump())

        # check copy and contained results are different from original
        self.assertFalse(r2 is result, "copy failed")
        self.assertFalse(r2[1] is result[1], "deep copy failed")

        # update contained results
        result[1][0] = "q"
        print(result.dump())

        # verify that list and dict contents are unchanged in the copy
        self.assertParseResultsEquals(
            r2,
            expected_list=[
                "1",
                [("a", "=", "100")],
                [("b", "=", "200")],
                [("c", "=", "300")],
            ],
        )

    def testIgnoreString(self):
        """test ParserElement.ignore() passed a string arg"""

        tst = "I like totally like love pickles"
        expr = pp.Word(pp.alphas)[...].ignore("like")
        result = expr.parse_string(tst, parseAll=True)

        print(result)
        expected = ["I", "totally", "love", "pickles"]
        self.assertParseResultsEquals(result, expected, msg="issue with ignore(string)")

    def testParseHTMLTags(self):
        test = """
            <BODY>
            <BODY BGCOLOR="#00FFCC">
            <BODY BGCOLOR="#00FFAA"/>
            <BODY BGCOLOR='#00FFBB' FGCOLOR=black>
            <BODY/>
            </BODY>
        """
        results = [
            ("startBody", False, "", ""),
            ("startBody", False, "#00FFCC", ""),
            ("startBody", True, "#00FFAA", ""),
            ("startBody", False, "#00FFBB", "black"),
            ("startBody", True, "", ""),
            ("endBody", False, "", ""),
        ]

        bodyStart, bodyEnd = pp.make_html_tags("BODY")
        resIter = iter(results)
        for t, s, e in (bodyStart | bodyEnd).scan_string(test):
            print(test[s:e], "->", t)
            (expectedType, expectedEmpty, expectedBG, expectedFG) = next(resIter)

            print(t.dump())
            if "startBody" in t:
                self.assertEqual(
                    expectedEmpty,
                    bool(t.empty),
                    f"expected {expectedEmpty and 'empty' or 'not empty'} token,"
                    f" got {t.empty and 'empty' or 'not empty'}",
                )
                self.assertEqual(
                    expectedBG,
                    t.bgcolor,
                    f"failed to match BGCOLOR, expected {expectedBG}, got {t.bgcolor}",
                )
                self.assertEqual(
                    expectedFG,
                    t.fgcolor,
                    f"failed to match FGCOLOR, expected {expectedFG}, got {t.bgcolor}",
                )
            elif "endBody" in t:
                print("end tag")
                pass
            else:
                print("BAD!!!")

    def testSetParseActionUncallableErr(self):
        """raise a TypeError in set_parse_action() by adding uncallable arg"""

        expr = pp.Literal("A")("Achar")
        uncallable = 12

        with self.assertRaises(TypeError):
            expr.set_parse_action(uncallable)

        res = expr.parse_string("A", parseAll=True)
        print(res.dump())

    def testMulWithNegativeNumber(self):
        """raise a ValueError in __mul__ by multiplying a negative number"""

        with self.assertRaises(ValueError):
            pp.Literal("A")("Achar") * (-1)

    def testMulWithEllipsis(self):
        """multiply an expression with Ellipsis as ``expr * ...`` to match ZeroOrMore"""

        expr = pp.Literal("A")("Achar") * ...
        res = expr.parse_string("A", parseAll=True)
        self.assertEqual(["A"], res.asList(), "expected expr * ... to match ZeroOrMore")
        print(res.dump())

    def testUpcaseDowncaseUnicode(self):
        import sys

        ppu = pp.pyparsing_unicode

        a = "\u00bfC\u00f3mo esta usted?"
        if not JYTHON_ENV:
            ualphas = ppu.alphas
        else:
            ualphas = "".join(
                chr(i)
                for i in list(range(0xD800)) + list(range(0xE000, sys.maxunicode))
                if chr(i).isalpha()
            )
        uword = pp.Word(ualphas).set_parse_action(ppc.upcase_tokens)

        print = lambda *args: None
        print(uword.search_string(a))

        uword = pp.Word(ualphas).set_parse_action(ppc.downcase_tokens)

        print(uword.search_string(a))

        kw = pp.Keyword("mykey", caseless=True).set_parse_action(ppc.upcase_tokens)(
            "rname"
        )
        ret = kw.parse_string("mykey", parseAll=True)
        print(ret.rname)
        self.assertEqual(
            "MYKEY", ret.rname, "failed to upcase with named result (pyparsing_common)"
        )

        kw = pp.Keyword("MYKEY", caseless=True).set_parse_action(ppc.downcase_tokens)(
            "rname"
        )
        ret = kw.parse_string("mykey", parseAll=True)
        print(ret.rname)
        self.assertEqual("mykey", ret.rname, "failed to upcase with named result")

        if not IRON_PYTHON_ENV:
            # test html data
            html = "<TR class=maintxt bgColor=#ffffff> \
                <TD vAlign=top>Производитель, модель</TD> \
                <TD vAlign=top><STRONG>BenQ-Siemens CF61</STRONG></TD> \
            "  # .decode('utf-8')

            # 'Manufacturer, model
            text_manuf = "Производитель, модель"
            manufacturer = pp.Literal(text_manuf)

            td_start, td_end = pp.make_html_tags("td")
            manuf_body = (
                td_start.suppress()
                + manufacturer
                + pp.SkipTo(td_end)("cells*")
                + td_end.suppress()
            )

    def testRegexDeferredCompile(self):
        """test deferred compilation of Regex patterns"""
        re_expr = pp.Regex(r"[A-Z]*")
        self.assertIsNone(re_expr._may_return_empty, "failed to initialize _may_return_empty flag to None")
        self.assertEqual(re_expr._re, None)

        compiled = re_expr.re
        self.assertTrue(re_expr._may_return_empty, "failed to set _may_return_empty flag to True")
        self.assertEqual(re_expr._re, compiled)

        non_empty_re_expr = pp.Regex(r"[A-Z]+")
        self.assertIsNone(non_empty_re_expr._may_return_empty, "failed to initialize _may_return_empty flag to None")
        self.assertEqual(non_empty_re_expr._re, None)

        compiled = non_empty_re_expr.re
        self.assertFalse(non_empty_re_expr._may_return_empty, "failed to set _may_return_empty flag to False")
        self.assertEqual(non_empty_re_expr._re, compiled)

    def testRegexDeferredCompileCommonHtmlEntity(self):
        # this is the most important expression to defer, because it takes a long time to compile
        perf_test_common_html_entity = pp.common_html_entity()

        # force internal var to None, to simulate a fresh instance
        perf_test_common_html_entity._re = None

        # just how long does this take anyway?
        from time import perf_counter
        start = perf_counter()
        perf_test_common_html_entity.re  # noqa
        elapsed = perf_counter() - start
        print(f"elapsed time to compile common_html_entity: {elapsed:.4f} sec")

    def testParseUsingRegex(self):
        signedInt = pp.Regex(r"[-+][0-9]+")
        unsignedInt = pp.Regex(r"[0-9]+")
        simpleString = pp.Regex(r'("[^\"]*")|(\'[^\']*\')')
        namedGrouping = pp.Regex(r'("(?P<content>[^\"]*)")')
        compiledRE = pp.Regex(re.compile(r"[A-Z]+"))

        def testMatch(expression, instring, shouldPass, expectedString=None):
            if shouldPass:
                try:
                    result = expression.parse_string(instring, parseAll=False)
                    print(f"{repr(expression)} correctly matched {repr(instring)}")
                    if expectedString != result[0]:
                        print("\tbut failed to match the pattern as expected:")
                        print(
                            f"\tproduced {repr(result[0])} instead of {repr(expectedString)}"
                        )
                        return False
                    return True
                except pp.ParseException:
                    print(f"{expression!r} incorrectly failed to match {instring!r}")
            else:
                try:
                    result = expression.parse_string(instring, parseAll=False)
                    print(f"{expression!r} incorrectly matched {instring!r}")
                    print(f"\tproduced {result[0]!r} as a result")
                except pp.ParseException:
                    print(f"{expression!r} correctly failed to match {instring!r}")
                    return True
            return False

        # These should fail
        for i, (test_expr, test_string) in enumerate(
            [
                (signedInt, "1234 foo"),
                (signedInt, "    +foo"),
                (unsignedInt, "abc"),
                (unsignedInt, "+123 foo"),
                (simpleString, "foo"),
                (simpleString, "\"foo bar'"),
                (simpleString, "'foo bar\""),
                (compiledRE, "blah"),
            ],
            start = 1
        ):
            with self.subTest(test_expr=test_expr, test_string=test_string):
                self.assertTrue(
                    testMatch(
                        test_expr,
                        test_string,
                        False,
                    ),
                    f"Re: ({i}) passed, expected fail",
                )

        # These should pass
        for i, (test_expr, test_string, expected_match) in enumerate(
            [
                (signedInt, "   +123", "+123"),
                (signedInt, "+123", "+123"),
                (signedInt, "+123 foo", "+123"),
                (signedInt, "-0 foo", "-0"),
                (unsignedInt, "123 foo", "123"),
                (unsignedInt, "0 foo", "0"),
                (simpleString, '"foo"', '"foo"'),
                (simpleString, "'foo bar' baz", "'foo bar'"),
                (compiledRE, "BLAH", "BLAH"),
                (namedGrouping, '"foo bar" baz', '"foo bar"'),
            ],
            start = i + 1
        ):
            with self.subTest(test_expr=test_expr, test_string=test_string):
                self.assertTrue(
                    testMatch(
                        test_expr,
                        test_string,
                        True,
                        expected_match,
                    ),
                    f"Re: ({i}) failed, expected pass",
                )

<<<<<<< HEAD
        self.assertTrue(
            testMatch(namedGrouping, '"foo bar" baz', True, '"foo bar"'),
            "Re: (16) failed, expected pass",
        )
        ret = namedGrouping.parse_string('"zork" blah', parseAll=False)
=======
        ret = namedGrouping.parseString('"zork" blah', parseAll=False)
>>>>>>> 626cca75
        print(ret)
        print(list(ret.items()))
        print(ret.content)
        self.assertEqual("zork", ret.content, "named group lookup failed")

        self.assertEqual(
            simpleString.parse_string('"zork" blah', parseAll=False)[0],
            ret[0],
            "Regex not properly returning ParseResults for named vs. unnamed groups",
        )

        try:
            print("lets try an invalid RE")
            invRe = pp.Regex("(\"[^\"]*\")|('[^']*'").re
        except ValueError as e:
            print("successfully rejected an invalid RE:", end=" ")
            print(e)
        else:
            self.fail("failed to reject invalid RE")

        with self.assertRaises(
            ValueError, msg="failed to warn empty string passed to Regex"
        ):
            pp.Regex("").re  # noqa

    def testRegexAsType(self):
        test_str = "sldkjfj 123 456 lsdfkj"

        print("return as list of match groups")
        expr = pp.Regex(r"\w+ (\d+) (\d+) (\w+)", asGroupList=True)
        expected_group_list = [tuple(test_str.split()[1:])]
        result = expr.parse_string(test_str, parseAll=True)
        print(result.dump())
        print(expected_group_list)
        self.assertParseResultsEquals(
            result,
            expected_list=expected_group_list,
            msg="incorrect group list returned by Regex)",
        )

        print("return as re.match instance")
        expr = pp.Regex(
            r"\w+ (?P<num1>\d+) (?P<num2>\d+) (?P<last_word>\w+)", asMatch=True
        )
        result = expr.parse_string(test_str, parseAll=True)
        print(result.dump())
        print(result[0].groups())
        print(expected_group_list)
        self.assertEqual(
            {"num1": "123", "num2": "456", "last_word": "lsdfkj"},
            result[0].groupdict(),
            "invalid group dict from Regex(asMatch=True)",
        )
        self.assertEqual(
            expected_group_list[0],
            result[0].groups(),
            "incorrect group list returned by Regex(asMatch)",
        )

    def testRegexSub(self):
        print("test sub with string")
        expr = pp.Regex(r"<title>").sub("'Richard III'")
        result = expr.transform_string("This is the title: <title>")
        print(result)
        self.assertEqual(
            "This is the title: 'Richard III'",
            result,
            "incorrect Regex.sub result with simple string",
        )

        print("test sub with re string")
        expr = pp.Regex(r"([Hh]\d):\s*(.*)").sub(r"<\1>\2</\1>")
        result = expr.transform_string(
            "h1: This is the main heading\nh2: This is the sub-heading"
        )
        print(result)
        self.assertEqual(
            "<h1>This is the main heading</h1>\n<h2>This is the sub-heading</h2>",
            result,
            "incorrect Regex.sub result with re string",
        )

        print("test sub with re string (Regex returns re.match)")
        expr = pp.Regex(r"([Hh]\d):\s*(.*)", asMatch=True).sub(r"<\1>\2</\1>")
        result = expr.transform_string(
            "h1: This is the main heading\nh2: This is the sub-heading"
        )
        print(result)
        self.assertEqual(
            "<h1>This is the main heading</h1>\n<h2>This is the sub-heading</h2>",
            result,
            "incorrect Regex.sub result with re string",
        )

        print("test sub with callable that return str")
        expr = pp.Regex(r"<(.*?)>").sub(lambda m: m.group(1).upper())
        result = expr.transform_string("I want this in upcase: <what? what?>")
        print(result)
        self.assertEqual(
            "I want this in upcase: WHAT? WHAT?",
            result,
            "incorrect Regex.sub result with callable",
        )

        with self.assertRaises(TypeError):
            pp.Regex(r"<(.*?)>", asMatch=True).sub(lambda m: m.group(1).upper())

        with self.assertRaises(TypeError):
            pp.Regex(r"<(.*?)>", asGroupList=True).sub(lambda m: m.group(1).upper())

        with self.assertRaises(TypeError):
            pp.Regex(r"<(.*?)>", asGroupList=True).sub("")

    def testRegexInvalidType(self):
        """test Regex of an invalid type"""

        with self.assertRaises(TypeError, msg="issue with Regex of type int"):
            expr = pp.Regex(12)

    def testRegexLoopPastEndOfString(self):
        """test Regex matching after end of string"""
        NL = pp.LineEnd().suppress()
        empty_line = pp.rest_of_line() + NL
        result = empty_line[1, 10].parse_string("\n\n")
        self.assertEqual(3, len(result))

    def testPrecededBy(self):
        num = pp.Word(pp.nums).set_parse_action(lambda t: int(t[0]))
        interesting_num = pp.PrecededBy(pp.Char("abc")("prefix*")) + num
        semi_interesting_num = pp.PrecededBy("_") + num
        crazy_num = pp.PrecededBy(pp.Word("^", "$%^")("prefix*"), 10) + num
        boring_num = ~pp.PrecededBy(pp.Char("abc_$%^" + pp.nums)) + num
        very_boring_num = pp.PrecededBy(pp.WordStart()) + num
        finicky_num = pp.PrecededBy(pp.Word("^", "$%^"), retreat=3) + num

        s = "c384 b8324 _9293874 _293 404 $%^$^%$2939"
        print(s)
        for expr, expected_list, expected_dict in [
            (interesting_num, [384, 8324], {"prefix": ["c", "b"]}),
            (semi_interesting_num, [9293874, 293], {}),
            (boring_num, [404], {}),
            (crazy_num, [2939], {"prefix": ["^%$"]}),
            (finicky_num, [2939], {}),
            (very_boring_num, [404], {}),
        ]:
            # print(expr.search_string(s))
            result = sum(expr.search_string(s))
            print(result.dump())
            self.assertParseResultsEquals(result, expected_list, expected_dict)

        # infinite loop test - from Issue #127
        string_test = "notworking"
        # negs = pp.Or(['not', 'un'])('negs')
        negs_pb = pp.PrecededBy("not", retreat=100)("negs_lb")
        # negs_pb = pp.PrecededBy(negs, retreat=100)('negs_lb')
        pattern = (negs_pb + pp.Literal("working"))("main")

        results = pattern.search_string(string_test)
        try:
            print(results.dump())
        except RecursionError:
            self.fail("got maximum excursion limit exception")
        else:
            print("got maximum excursion limit exception")

    def testCountedArray(self):
        testString = "2 5 7 6 0 1 2 3 4 5 0 3 5 4 3"

        integer = pp.Word(pp.nums).set_parse_action(lambda t: int(t[0]))
        countedField = pp.counted_array(integer)

        r = pp.OneOrMore(pp.Group(countedField)).parse_string(testString, parseAll=True)
        print(testString)
        print(r)

        self.assertParseResultsEquals(
            r, expected_list=[[5, 7], [0, 1, 2, 3, 4, 5], [], [5, 4, 3]]
        )

    # addresses bug raised by Ralf Vosseler
    def testCountedArrayTest2(self):
        testString = "2 5 7 6 0 1 2 3 4 5 0 3 5 4 3"

        integer = pp.Word(pp.nums).set_parse_action(lambda t: int(t[0]))
        countedField = pp.counted_array(integer)

        dummy = pp.Word("A")
        r = pp.OneOrMore(pp.Group(dummy ^ countedField)).parse_string(
            testString, parseAll=True
        )
        print(testString)
        print(r)

        self.assertParseResultsEquals(
            r, expected_list=[[5, 7], [0, 1, 2, 3, 4, 5], [], [5, 4, 3]]
        )

    def testCountedArrayTest3(self):
        int_chars = "_" + pp.alphas
        array_counter = pp.Word(int_chars).set_parse_action(
            lambda t: int_chars.index(t[0])
        )

        #             123456789012345678901234567890
        testString = "B 5 7 F 0 1 2 3 4 5 _ C 5 4 3"

        integer = pp.Word(pp.nums).set_parse_action(lambda t: int(t[0]))
        countedField = pp.counted_array(integer, intExpr=array_counter)

        r = pp.OneOrMore(pp.Group(countedField)).parse_string(testString, parseAll=True)
        print(testString)
        print(r)

        self.assertParseResultsEquals(
            r, expected_list=[[5, 7], [0, 1, 2, 3, 4, 5], [], [5, 4, 3]]
        )

    def testCountedArrayTest4(self):
        ppc = pp.pyparsing_common

        # array counter contains several fields - first field *must* be the number of
        # items in the array
        # - number of elements
        # - type of elements
        # - source of elements
        counter_with_metadata = (
            ppc.integer("count") + ppc.identifier("type") + ppc.identifier("source")
        )

        countedField = pp.counted_array(
            pp.Word(pp.alphanums), intExpr=counter_with_metadata
        )

        testString = (
            "5 string input item1 item2 item3 item4 item5 0 int user 2 int file 3 8"
        )
        r = pp.Group(countedField("items"))[...].parse_string(testString, parseAll=True)

        print(testString)
        print(r.dump())
        print(f"type = {r.type!r}")
        print(f"source = {r.source!r}")

        self.assertParseResultsEquals(
            r,
            expected_list=[
                ["item1", "item2", "item3", "item4", "item5"],
                [],
                ["3", "8"],
            ],
        )

        self.assertParseResultsEquals(
            r[0],
            expected_dict={
                "count": 5,
                "source": "input",
                "type": "string",
                "items": ["item1", "item2", "item3", "item4", "item5"],
            },
        )

        # parse with additional fields between the count and the actual list items
        count_with_metadata = ppc.integer + pp.Word(pp.alphas)("type")
        typed_array = pp.counted_array(
            pp.Word(pp.alphanums), intExpr=count_with_metadata
        )("items")
        result = typed_array.parse_string("3 bool True True False", parseAll=True)
        print(result.dump())

        self.assertParseResultsEquals(
            result,
            expected_list=["True", "True", "False"],
            expected_dict={"type": "bool", "items": ["True", "True", "False"]},
        )

    def testLineStart(self):
        pass_tests = [
            """\
            AAA
            BBB
            """,
            """\
            AAA...
            BBB
            """,
        ]
        fail_tests = [
            """\
            AAA...
            ...BBB
            """,
            """\
            AAA  BBB
            """,
        ]

        # cleanup test strings
        pass_tests = [
            "\n".join(s.lstrip() for s in t.splitlines()).replace(".", " ")
            for t in pass_tests
        ]
        fail_tests = [
            "\n".join(s.lstrip() for s in t.splitlines()).replace(".", " ")
            for t in fail_tests
        ]

        test_patt = pp.Word("A") - pp.LineStart() + pp.Word("B")
        print(test_patt.streamline())
        success, _ = test_patt.run_tests(pass_tests)
        self.assertTrue(success, "failed LineStart passing tests (1)")

        success, _ = test_patt.run_tests(fail_tests, failureTests=True)
        self.assertTrue(success, "failed LineStart failure mode tests (1)")

        with ppt.reset_pyparsing_context():
            print(r"no \n in default whitespace chars")
            pp.ParserElement.set_default_whitespace_chars(" ")

            test_patt = pp.Word("A") - pp.LineStart() + pp.Word("B")
            print(test_patt.streamline())
            # should fail the pass tests too, since \n is no longer valid whitespace and we aren't parsing for it
            success, _ = test_patt.run_tests(pass_tests, failureTests=True)
            self.assertTrue(success, "failed LineStart passing tests (2)")

            success, _ = test_patt.run_tests(fail_tests, failureTests=True)
            self.assertTrue(success, "failed LineStart failure mode tests (2)")

            test_patt = (
                pp.Word("A")
                - pp.LineEnd().suppress()
                + pp.LineStart()
                + pp.Word("B")
                + pp.LineEnd().suppress()
            )
            print(test_patt.streamline())
            success, _ = test_patt.run_tests(pass_tests)
            self.assertTrue(success, "failed LineStart passing tests (3)")

            success, _ = test_patt.run_tests(fail_tests, failureTests=True)
            self.assertTrue(success, "failed LineStart failure mode tests (3)")

    def testLineStart2(self):
        test = """\
        AAA 1
        AAA 2

          AAA

        B AAA

        """

        test = dedent(test)
        print(pp.testing.with_line_numbers(test))

        print("normal parsing")
        for t, s, e in (pp.LineStart() + "AAA").scan_string(test):
            print(s, e, pp.lineno(s, test), pp.line(s, test), repr(t))
            print()
            self.assertEqual(
                "A", t[0][0], "failed LineStart with insignificant newlines"
            )

        print(r"parsing without \n in whitespace chars")
        with ppt.reset_pyparsing_context():
            pp.ParserElement.set_default_whitespace_chars(" ")
            for t, s, e in (pp.LineStart() + "AAA").scan_string(test):
                print(s, e, pp.lineno(s, test), pp.line(s, test), repr(test[s]))
                print()
                self.assertEqual(
                    "A", t[0][0], "failed LineStart with insignificant newlines"
                )

    def testLineStartWithLeadingSpaces(self):
        # testing issue #272
        # reverted in 3.0.2 - LineStart() + expr will match expr even if there
        # are leading spaces. To force "only at column 1" matching, use
        # AtLineStart(expr).
        instring = dedent(
            """
            a
             b
              c
            d
            e
             f
              g
            """
        )
        print(pp.testing.with_line_numbers(instring))

        alpha_line = (
            pp.LineStart().leave_whitespace()
            + pp.Word(pp.alphas)
            + pp.LineEnd().suppress()
        )

        tests = [
            alpha_line,
            pp.Group(alpha_line),
            alpha_line | pp.Word("_"),
            alpha_line | alpha_line,
            pp.MatchFirst([alpha_line, alpha_line]),
            alpha_line ^ pp.Word("_"),
            alpha_line ^ alpha_line,
            pp.Or([alpha_line, pp.Word("_")]),
            pp.LineStart() + pp.Word(pp.alphas) + pp.LineEnd().suppress(),
            pp.And([pp.LineStart(), pp.Word(pp.alphas), pp.LineEnd().suppress()]),
        ]
        fails = []
        for test in tests:
            print(test.search_string(instring))
            if ["a", "b", "c", "d", "e", "f", "g"] != flatten(
                sum(test.search_string(instring)).as_list()
            ):
                fails.append(test)
        if fails:
            self.fail(
                "failed LineStart tests:\n{}".format(
                    "\n".join(str(expr) for expr in fails)
                )
            )

    def testAtLineStart(self):
        test = dedent(
            """\
        AAA this line
        AAA and this line
          AAA but not this one
        B AAA and definitely not this one
        """
        )

        expr = pp.AtLineStart("AAA") + pp.restOfLine
        for t in expr.search_string(test):
            print(t)

        self.assertEqual(
            ["AAA", " this line", "AAA", " and this line"],
            sum(expr.search_string(test)).as_list(),
        )

    def testStringStart(self):
        self.assertParseAndCheckList(
            pp.StringStart() + pp.Word(pp.nums), "123", ["123"]
        )
        self.assertParseAndCheckList(
            pp.StringStart() + pp.Word(pp.nums), "   123", ["123"]
        )
        self.assertParseAndCheckList(pp.StringStart() + "123", "123", ["123"])
        self.assertParseAndCheckList(pp.StringStart() + "123", "   123", ["123"])
        self.assertParseAndCheckList(pp.AtStringStart(pp.Word(pp.nums)), "123", ["123"])

        self.assertParseAndCheckList(pp.AtStringStart("123"), "123", ["123"])

        with self.assertRaisesParseException():
            pp.AtStringStart(pp.Word(pp.nums)).parse_string("    123")

        with self.assertRaisesParseException():
            pp.AtStringStart("123").parse_string("    123")

    def testStringStartAndLineStartInsideAnd(self):
        # fmt: off
        P_MTARG = (
                pp.StringStart()
                + pp.Word("abcde")
                + pp.StringEnd()
        )

        P_MTARG2 = (
                pp.LineStart()
                + pp.Word("abcde")
                + pp.StringEnd()
        )

        P_MTARG3 = (
                pp.AtLineStart(pp.Word("abcde"))
                + pp.StringEnd()
        )
        # fmt: on

        def test(expr, string):
            expr.streamline()
            print(expr, repr(string), end=" ")
            print(expr.parse_string(string))

        test(P_MTARG, "aaa")
        test(P_MTARG2, "aaa")
        test(P_MTARG2, "\naaa")
        test(P_MTARG2, "   aaa")
        test(P_MTARG2, "\n   aaa")

        with self.assertRaisesParseException():
            test(P_MTARG3, "   aaa")
        with self.assertRaisesParseException():
            test(P_MTARG3, "\n   aaa")

    def testLineAndStringEnd(self):
        NLs = pp.OneOrMore(pp.lineEnd)
        bnf1 = pp.DelimitedList(pp.Word(pp.alphanums).leave_whitespace(), NLs)
        bnf2 = pp.Word(pp.alphanums) + pp.stringEnd
        bnf3 = pp.Word(pp.alphanums) + pp.SkipTo(pp.stringEnd)
        tests = [
            ("testA\ntestB\ntestC\n", ["testA", "testB", "testC"]),
            ("testD\ntestE\ntestF", ["testD", "testE", "testF"]),
            ("a", ["a"]),
        ]

        for test, expected in tests:
            res1 = bnf1.parse_string(test, parseAll=True)
            print(res1, "=?", expected)
            self.assertParseResultsEquals(
                res1,
                expected_list=expected,
                msg=f"Failed lineEnd/stringEnd test (1): {test!r} -> {res1}",
            )

            res2 = bnf2.search_string(test)[0]
            print(res2, "=?", expected[-1:])
            self.assertParseResultsEquals(
                res2,
                expected_list=expected[-1:],
                msg=f"Failed lineEnd/stringEnd test (2): {test!r} -> {res2}",
            )

            res3 = bnf3.parse_string(test, parseAll=True)
            first = res3[0]
            rest = res3[1]
            # ~ print res3.dump()
            print(repr(rest), "=?", repr(test[len(first) + 1 :]))
            self.assertEqual(
                rest,
                test[len(first) + 1 :],
                msg=f"Failed lineEnd/stringEnd test (3): {test!r} -> {res3.as_list()}",
            )
            print()

        k = pp.Regex(r"a+", flags=re.S + re.M)
        k = k.parse_with_tabs()
        k = k.leave_whitespace()

        tests = [
            (r"aaa", ["aaa"]),
            (r"\naaa", None),
            (r"a\naa", None),
            (r"aaa\n", None),
        ]
        for i, (src, expected) in enumerate(tests):
            with self.subTest("", src=src, expected=expected):
                print(i, repr(src).replace("\\\\", "\\"), end=" ")
                if expected is None:
                    with self.assertRaisesParseException():
                        k.parse_string(src, parseAll=True)
                else:
                    res = k.parse_string(src, parseAll=True)
                    self.assertParseResultsEquals(
                        res, expected, msg=f"Failed on parseAll=True test {i}"
                    )

    def testVariableParseActionArgs(self):
        pa3 = lambda s, l, t: t
        pa2 = lambda l, t: t
        pa1 = lambda t: t
        pa0 = lambda: None

        class Callable3:
            def __call__(self, s, l, t):
                return t

        class Callable2:
            def __call__(self, l, t):
                return t

        class Callable1:
            def __call__(self, t):
                return t

        class Callable0:
            def __call__(self):
                return

        class CallableS3:
            @staticmethod
            def __call__(s, l, t):
                return t

        class CallableS2:
            @staticmethod
            def __call__(l, t):
                return t

        class CallableS1:
            @staticmethod
            def __call__(t):
                return t

        class CallableS0:
            @staticmethod
            def __call__():
                return

        class CallableC3:
            @classmethod
            def __call__(cls, s, l, t):
                return t

        class CallableC2:
            @classmethod
            def __call__(cls, l, t):
                return t

        class CallableC1:
            @classmethod
            def __call__(cls, t):
                return t

        class CallableC0:
            @classmethod
            def __call__(cls):
                return

        class parseActionHolder:
            @staticmethod
            def pa3(s, l, t):
                return t

            @staticmethod
            def pa2(l, t):
                return t

            @staticmethod
            def pa1(t):
                return t

            @staticmethod
            def pa0():
                return

        def paArgs(*args):
            print(args)
            return args[2]

        class ClassAsPA0:
            def __init__(self):
                pass

            def __str__(self):
                return "A"

        class ClassAsPA1:
            def __init__(self, t):
                print("making a ClassAsPA1")
                self.t = t

            def __str__(self):
                return self.t[0]

        class ClassAsPA2:
            def __init__(self, l, t):
                self.t = t

            def __str__(self):
                return self.t[0]

        class ClassAsPA3:
            def __init__(self, s, l, t):
                self.t = t

            def __str__(self):
                return self.t[0]

        class ClassAsPAStarNew(tuple):
            def __new__(cls, *args):
                print("make a ClassAsPAStarNew", args)
                return tuple.__new__(cls, *args[2].asList())

            def __str__(self):
                return "".join(self)

        A = pp.Literal("A").set_parse_action(pa0)
        B = pp.Literal("B").set_parse_action(pa1)
        C = pp.Literal("C").set_parse_action(pa2)
        D = pp.Literal("D").set_parse_action(pa3)
        E = pp.Literal("E").set_parse_action(Callable0())
        F = pp.Literal("F").set_parse_action(Callable1())
        G = pp.Literal("G").set_parse_action(Callable2())
        H = pp.Literal("H").set_parse_action(Callable3())
        I = pp.Literal("I").set_parse_action(CallableS0())
        J = pp.Literal("J").set_parse_action(CallableS1())
        K = pp.Literal("K").set_parse_action(CallableS2())
        L = pp.Literal("L").set_parse_action(CallableS3())
        M = pp.Literal("M").set_parse_action(CallableC0())
        N = pp.Literal("N").set_parse_action(CallableC1())
        O = pp.Literal("O").set_parse_action(CallableC2())
        P = pp.Literal("P").set_parse_action(CallableC3())
        Q = pp.Literal("Q").set_parse_action(paArgs)
        R = pp.Literal("R").set_parse_action(parseActionHolder.pa3)
        S = pp.Literal("S").set_parse_action(parseActionHolder.pa2)
        T = pp.Literal("T").set_parse_action(parseActionHolder.pa1)
        U = pp.Literal("U").set_parse_action(parseActionHolder.pa0)
        V = pp.Literal("V")

        # fmt: off
        gg = pp.OneOrMore(
            A | B | C | D | E | F | G | H | I | J | K | L | M | N | O | P | Q | R | S | U | V | B | T
        )
        # fmt: on
        testString = "VUTSRQPONMLKJIHGFEDCBA"
        res = gg.parse_string(testString, parseAll=True)
        print(res)
        self.assertParseResultsEquals(
            res,
            expected_list=list(testString),
            msg="Failed to parse using variable length parse actions",
        )

        A = pp.Literal("A").set_parse_action(ClassAsPA0)
        B = pp.Literal("B").set_parse_action(ClassAsPA1)
        C = pp.Literal("C").set_parse_action(ClassAsPA2)
        D = pp.Literal("D").set_parse_action(ClassAsPA3)
        E = pp.Literal("E").set_parse_action(ClassAsPAStarNew)

        # fmt: off
        gg = pp.OneOrMore(
            A | B | C | D | E | F | G | H | I | J | K | L | M | N | O | P | Q | R | S | T | U | V
        )
        # fmt: on
        testString = "VUTSRQPONMLKJIHGFEDCBA"
        res = gg.parse_string(testString, parseAll=True)
        print(list(map(str, res)))
        self.assertEqual(
            list(testString),
            list(map(str, res)),
            "Failed to parse using variable length parse actions "
            "using class constructors as parse actions",
        )

    def testSingleArgException(self):
        testMessage = "just one arg"
        try:
            raise pp.ParseFatalException(testMessage)
        except pp.ParseBaseException as pbe:
            print("Received expected exception:", pbe)
            raisedMsg = pbe.msg
            self.assertEqual(
                testMessage, raisedMsg, "Failed to get correct exception message"
            )

    def testOriginalTextFor(self):
        def rfn(t):
            return f"{t.src}:{len(''.join(t))}"

        makeHTMLStartTag = lambda tag: pp.original_text_for(
            pp.make_html_tags(tag)[0], asString=False
        )

        # use the lambda, Luke
        start = makeHTMLStartTag("IMG")

        # don't replace our fancy parse action with rfn,
        # append rfn to the list of parse actions
        start.add_parse_action(rfn)

        text = """_<img src="images/cal.png"
            alt="cal image" width="16" height="15">_"""
        s = start.transform_string(text)
        print(s)
        self.assertTrue(
            s.startswith("_images/cal.png:"), "failed to preserve input s properly"
        )
        self.assertTrue(
            s.endswith("77_"), "failed to return full original text properly"
        )

        tag_fields = makeHTMLStartTag("IMG").search_string(text)[0]
        print(sorted(tag_fields.keys()))
        self.assertEqual(
            ["alt", "empty", "height", "src", "startImg", "tag", "width"],
            sorted(tag_fields.keys()),
            "failed to preserve results names in original_text_for",
        )

    def testPackratParsingCacheCopy(self):
        integer = pp.Word(pp.nums).set_name("integer")
        id = pp.Word(pp.alphas + "_", pp.alphanums + "_")
        simpleType = pp.Literal("int")
        arrayType = simpleType + ("[" + pp.DelimitedList(integer) + "]")[...]
        varType = arrayType | simpleType
        varDec = varType + pp.DelimitedList(id + pp.Optional("=" + integer)) + ";"

        codeBlock = pp.Literal("{}")

        funcDef = (
            pp.Optional(varType | "void")
            + id
            + "("
            + (pp.DelimitedList(varType + id) | "void" | pp.empty)
            + ")"
            + codeBlock
        )

        program = varDec | funcDef
        input = "int f(){}"
        self.assertParseAndCheckList(
            program,
            input,
            ["int", "f", "(", ")", "{}"],
            msg="Error in packrat parsing",
            verbose=True,
        )

    def testPackratParsingCacheCopyTest2(self):
        DO, AA = list(map(pp.Keyword, "DO AA".split()))
        LPAR, RPAR = list(map(pp.Suppress, "()"))
        identifier = ~AA + pp.Word("Z")

        function_name = identifier.copy()
        # ~ function_name = ~AA + Word("Z")  #identifier.copy()
        expr = pp.Forward().set_name("expr")
        expr <<= pp.Group(
            function_name + LPAR + pp.Optional(pp.DelimitedList(expr)) + RPAR
        ).set_name("functionCall") | identifier.set_name(
            "ident"
        )  # .set_debug()#.set_break()

        stmt = DO + pp.Group(pp.DelimitedList(identifier + ".*" | expr))
        result = stmt.parse_string("DO Z", parseAll=True)
        print(result.asList())
        self.assertEqual(
            1, len(result[1]), "packrat parsing is duplicating And term exprs"
        )

    def testParseResultsDel(self):
        grammar = pp.OneOrMore(pp.Word(pp.nums))("ints") + pp.OneOrMore(
            pp.Word(pp.alphas)
        )("words")
        res = grammar.parse_string("123 456 ABC DEF", parseAll=True)
        print(res.dump())
        origInts = res.ints.asList()
        origWords = res.words.asList()
        del res[1]
        del res["words"]
        print(res.dump())
        self.assertEqual("ABC", res[1], "failed to delete 0'th element correctly")
        self.assertEqual(
            origInts,
            res.ints.asList(),
            "updated named attributes, should have updated list only",
        )
        self.assertEqual("", res.words, "failed to update named attribute correctly")
        self.assertEqual(
            "DEF", res[-1], "updated list, should have updated named attributes only"
        )

    def testWithAttributeParseAction(self):
        """
        This unit test checks with_attribute in these ways:

        * Argument forms as keywords and tuples
        * Selecting matching tags by attribute
        * Case-insensitive attribute matching
        * Correctly matching tags having the attribute, and rejecting tags not having the attribute

        (Unit test written by voigts as part of the Google Highly Open Participation Contest)
        """

        data = """
        <a>1</a>
        <a b="x">2</a>
        <a B="x">3</a>
        <a b="X">4</a>
        <a b="y">5</a>
        <a class="boo">8</ a>
        """
        tagStart, tagEnd = pp.make_html_tags("a")

        expr = tagStart + pp.Word(pp.nums)("value") + tagEnd

        expected = (
            [
                ["a", ["b", "x"], False, "2", "</a>"],
                ["a", ["b", "x"], False, "3", "</a>"],
            ],
            [
                ["a", ["b", "x"], False, "2", "</a>"],
                ["a", ["b", "x"], False, "3", "</a>"],
            ],
            [["a", ["class", "boo"], False, "8", "</a>"]],
        )

        for attrib, exp in zip(
            [
                pp.with_attribute(b="x"),
                # with_attribute(B="x"),
                pp.with_attribute(("b", "x")),
                # with_attribute(("B", "x")),
                pp.with_class("boo"),
            ],
            expected,
        ):
            tagStart.set_parse_action(attrib)
            result = expr.search_string(data)

            print(result.dump())
            self.assertParseResultsEquals(
                result,
                expected_list=exp,
                msg=f"Failed test, expected {expected}, got {result.asList()}",
            )

    def testNestedExpressions(self):
        """
        This unit test checks nested_expr in these ways:
        - use of default arguments
        - use of non-default arguments (such as a pyparsing-defined comment
          expression in place of quotedString)
        - use of a custom content expression
        - use of a pyparsing expression for opener and closer is *OPTIONAL*
        - use of input data containing nesting delimiters
        - correct grouping of parsed tokens according to nesting of opening
          and closing delimiters in the input string

        (Unit test written by christoph... as part of the Google Highly Open Participation Contest)
        """

        # All defaults. Straight out of the example script. Also, qualifies for
        # the bonus: note the fact that (Z | (E^F) & D) is not parsed :-).
        # Tests for bug fixed in 1.4.10
        print("Test defaults:")
        teststring = "((ax + by)*C) (Z | (E^F) & D)"

        expr = pp.nested_expr()

        expected = [[["ax", "+", "by"], "*C"]]
        result = expr.parse_string(teststring, parseAll=False)
        print(result.dump())
        self.assertParseResultsEquals(
            result,
            expected_list=expected,
            msg=f"Defaults didn't work. That's a bad sign. Expected: {expected}, got: {result}",
        )

        # Going through non-defaults, one by one; trying to think of anything
        # odd that might not be properly handled.

        # Change opener
        print("\nNon-default opener")
        teststring = "[[ ax + by)*C)"
        expected = [[["ax", "+", "by"], "*C"]]
        expr = pp.nested_expr("[")
        self.assertParseAndCheckList(
            expr,
            teststring,
            expected,
            f"Non-default opener didn't work. Expected: {expected}, got: {result}",
            verbose=True,
        )

        # Change closer
        print("\nNon-default closer")

        teststring = "((ax + by]*C]"
        expected = [[["ax", "+", "by"], "*C"]]
        expr = pp.nested_expr(closer="]")
        self.assertParseAndCheckList(
            expr,
            teststring,
            expected,
            f"Non-default closer didn't work. Expected: {expected}, got: {result}",
            verbose=True,
        )

        # #Multicharacter opener, closer
        # opener = "bar"
        # closer = "baz"
        print("\nLiteral expressions for opener and closer")

        opener, closer = map(pp.Literal, "bar baz".split())
        expr = pp.nested_expr(
            opener, closer, content=pp.Regex(r"([^b ]|b(?!a)|ba(?![rz]))+")
        )

        teststring = "barbar ax + bybaz*Cbaz"
        expected = [[["ax", "+", "by"], "*C"]]
        self.assertParseAndCheckList(
            expr,
            teststring,
            expected,
            f"Multicharacter opener and closer didn't work. Expected: {expected}, got: {result}",
            verbose=True,
        )

        # Lisp-ish comments
        print("\nUse ignore expression (1)")
        comment = pp.Regex(r";;.*")
        teststring = """
        (let ((greeting "Hello, world!")) ;;(foo bar
           (display greeting))
        """

        expected = [
            [
                "let",
                [["greeting", '"Hello,', 'world!"']],
                ";;(foo bar",
                ["display", "greeting"],
            ]
        ]
        expr = pp.nested_expr(ignoreExpr=comment)
        self.assertParseAndCheckList(
            expr,
            teststring,
            expected,
            f'Lisp-ish comments (";; <...> $") didn\'t work. Expected: {expected}, got: {result}',
            verbose=True,
        )

        # Lisp-ish comments, using a standard bit of pyparsing, and an Or.
        print("\nUse ignore expression (2)")
        comment = ";;" + pp.restOfLine

        teststring = """
        (let ((greeting "Hello, )world!")) ;;(foo bar
           (display greeting))
        """

        expected = [
            [
                "let",
                [["greeting", '"Hello, )world!"']],
                ";;",
                "(foo bar",
                ["display", "greeting"],
            ]
        ]
        expr = pp.nested_expr(ignoreExpr=(comment ^ pp.quotedString))
        self.assertParseAndCheckList(
            expr,
            teststring,
            expected,
            f'Lisp-ish comments (";; <...> $") and quoted strings didn\'t work. Expected: {expected}, got: {result}',
            verbose=True,
        )

    def testNestedExpressions2(self):
        """test nested_expr with conditions that explore other paths

        identical opener and closer
        opener and/or closer of type other than string or iterable
        multi-character opener and/or closer
        single character opener and closer with ignoreExpr=None
        multi-character opener and/or closer with ignoreExpr=None
        """

        name = pp.Word(pp.alphanums + "_")

        # identical opener and closer
        with self.assertRaises(
            ValueError, msg="matching opener and closer should raise error"
        ):
            expr = name + pp.nested_expr(opener="{", closer="{")

        # opener and/or closer of type other than string or iterable
        with self.assertRaises(
            ValueError, msg="opener and closer as ints should raise error"
        ):
            expr = name + pp.nested_expr(opener=12, closer=18)

        # multi-character opener and/or closer
        tstMulti = "aName {{ outer {{ 'inner with opener {{ and closer }} in quoted string' }} }}"
        expr = name + pp.nested_expr(opener="{{", closer="}}")
        result = expr.parse_string(tstMulti, parseAll=True)
        expected = [
            "aName",
            ["outer", ["'inner with opener {{ and closer }} in quoted string'"]],
        ]
        print(result.dump())
        self.assertParseResultsEquals(
            result, expected, msg="issue with multi-character opener and closer"
        )

        # single character opener and closer with ignoreExpr=None
        tst = "aName { outer { 'inner with opener { and closer } in quoted string' }}"
        expr = name + pp.nested_expr(opener="{", closer="}", ignoreExpr=None)
        singleCharResult = expr.parse_string(tst, parseAll=True)
        print(singleCharResult.dump())

        # multi-character opener and/or closer with ignoreExpr=None
        expr = name + pp.nested_expr(opener="{{", closer="}}", ignoreExpr=None)
        multiCharResult = expr.parse_string(tstMulti, parseAll=True)
        print(multiCharResult.dump())

        self.assertParseResultsEquals(
            singleCharResult,
            multiCharResult.asList(),
            msg="using different openers and closers shouldn't affect resulting ParseResults",
        )

    def testNestedExpressions3(self):

        prior_ws_chars = pp.ParserElement.DEFAULT_WHITE_CHARS
        with ppt.reset_pyparsing_context():
            pp.ParserElement.set_default_whitespace_chars('')

            input_str = dedent(
                """\
                selector
                {
                  a:b;
                  c:d;
                  selector
                  {
                    a:b;
                    c:d;
                  }
                  y:z;
                }"""
            )

            print(ppt.with_line_numbers(input_str, 1, 100))

            nested_result = pp.nested_expr('{', '}').parse_string("{" + input_str + "}").asList()
            expected_result = [
                [
                    'selector\n',
                    [
                        '\n  a:b;\n  c:d;\n  selector\n  ',
                        [
                            '\n    a:b;\n    c:d;\n  '
                        ],
                        '\n  y:z;\n'
                    ]
                ]
            ]
            self.assertEqual(nested_result, expected_result)

        # make sure things have been put back properly
        self.assertEqual(pp.ParserElement.DEFAULT_WHITE_CHARS, prior_ws_chars)

    def testWordMinMaxArgs(self):
        parsers = [
            "A" + pp.Word(pp.nums),
            "A" + pp.Word(pp.nums, min=1),
            "A" + pp.Word(pp.nums, max=6),
            "A" + pp.Word(pp.nums, min=1, max=6),
            "A" + pp.Word(pp.nums, min=1),
            "A" + pp.Word(pp.nums, min=2),
            "A" + pp.Word(pp.nums, min=2, max=6),
            pp.Word("A", pp.nums),
            pp.Word("A", pp.nums, min=1),
            pp.Word("A", pp.nums, max=6),
            pp.Word("A", pp.nums, min=1, max=6),
            pp.Word("A", pp.nums, min=1),
            pp.Word("A", pp.nums, min=2),
            pp.Word("A", pp.nums, min=2, max=6),
            pp.Word(pp.alphas, pp.nums),
            pp.Word(pp.alphas, pp.nums, min=1),
            pp.Word(pp.alphas, pp.nums, max=6),
            pp.Word(pp.alphas, pp.nums, min=1, max=6),
            pp.Word(pp.alphas, pp.nums, min=1),
            pp.Word(pp.alphas, pp.nums, min=2),
            pp.Word(pp.alphas, pp.nums, min=2, max=6),
        ]

        fails = []
        for p in parsers:
            print(p, getattr(p, "reString", "..."), end=" ", flush=True)
            try:
                p.parse_string("A123", parseAll=True)
            except Exception as e:
                print("      <<< FAIL")
                fails.append(p)
            else:
                print()
        if fails:
            self.fail(f"{','.join(str(f) for f in fails)} failed to match")

    def testWordMinMaxExactArgs(self):
        for minarg in range(1, 9):
            for maxarg in range(minarg, 10):
                with self.subTest(minarg=minarg, maxarg=maxarg):
                    expr = pp.Word("AB", pp.nums, min=minarg, max=maxarg)
                    print(minarg, maxarg, expr.reString, end=" ")
                    trailing = expr.reString.rpartition("]")[-1]
                    expected_special = {
                        (1, 1): "",
                        (1, 2): "?",
                        (2, 2): "",
                    }
                    expected_default = (
                        f"{{{minarg - 1}}}"
                        if minarg == maxarg
                        else f"{{{minarg - 1},{maxarg - 1}}}"
                    )
                    expected = expected_special.get((minarg, maxarg), expected_default)

                    print(trailing == expected)

                    self.assertEqual(trailing, expected)

                    self.assertParseAndCheckList(
                        expr + pp.restOfLine.suppress(),
                        "A1234567890",
                        ["A1234567890"[:maxarg]],
                    )

        for exarg in range(1, 9):
            with self.subTest(exarg=exarg):
                expr = pp.Word("AB", pp.nums, exact=exarg)
                print(exarg, expr.reString, end=" ")
                trailing = expr.reString.rpartition("]")[-1]
                if exarg < 3:
                    expected = ""
                else:
                    expected = f"{{{exarg - 1}}}"
                print(trailing == expected)

                self.assertEqual(trailing, expected)

                self.assertParseAndCheckList(
                    expr + pp.restOfLine.suppress(),
                    "A1234567890",
                    ["A1234567890"[:exarg]],
                )

    def testWordMin(self):
        # failing tests
        for min_val in range(3, 5):
            with self.subTest(min_val=min_val):
                wd = pp.Word("a", "1", min=min_val)
                print(min_val, wd.reString)
                with self.assertRaisesParseException():
                    wd.parse_string("a1")

        for min_val in range(2, 5):
            with self.subTest(min_val=min_val):
                wd = pp.Word("a", min=min_val)
                print(min_val, wd.reString)
                with self.assertRaisesParseException():
                    wd.parse_string("a")

        for min_val in range(3, 5):
            with self.subTest(min_val=min_val):
                wd = pp.Word("a", "1", min=min_val)
                print(min_val, wd.reString)
                with self.assertRaisesParseException():
                    wd.parse_string("a1")

        # passing tests
        for min_val in range(2, 5):
            with self.subTest(min_val=min_val):
                wd = pp.Word("a", min=min_val)
                test_string = "a" * min_val
                self.assertParseAndCheckList(
                    wd,
                    test_string,
                    [test_string],
                    msg=f"Word(min={min_val}) failed",
                    verbose=True,
                )

        for min_val in range(2, 5):
            with self.subTest(min_val=min_val):
                wd = pp.Word("a", "1", min=min_val)
                test_string = "a" + "1" * (min_val - 1)
                self.assertParseAndCheckList(
                    wd,
                    test_string,
                    [test_string],
                    msg=f"Word(min={min_val}) failed",
                    verbose=True,
                )

    def testWordExact(self):
        # failing tests
        for exact_val in range(2, 5):
            with self.subTest(exact_val=exact_val):
                wd = pp.Word("a", exact=exact_val)
                print(exact_val, wd.reString)
                with self.assertRaisesParseException():
                    wd.parse_string("a")

        # passing tests
        for exact_val in range(2, 5):
            with self.subTest(exact_val=exact_val):
                wd = pp.Word("a", exact=exact_val)
                test_string = "a" * exact_val
                self.assertParseAndCheckList(
                    wd,
                    test_string,
                    [test_string],
                    msg=f"Word(exact={exact_val}) failed",
                    verbose=True,
                )

    def testInvalidMinMaxArgs(self):
        with self.assertRaises(ValueError):
            wd = pp.Word(min=2, max=1)

    def testWordExclude(self):
        allButPunc = pp.Word(pp.printables, excludeChars=".,:;-_!?")

        test = "Hello, Mr. Ed, it's Wilbur!"
        result = allButPunc.search_string(test).asList()
        print(result)
        self.assertEqual(
            [["Hello"], ["Mr"], ["Ed"], ["it's"], ["Wilbur"]],
            result,
            "failed WordExcludeTest",
        )

    def testWordExclude2(self):
        punc_chars = ".,:;-_!?"

        all_but_punc = pp.Word(pp.printables, excludeChars=punc_chars)
        all_and_punc = pp.Word(pp.printables)

        assert set(punc_chars) & set(all_but_punc.initChars) == set()

        expr = all_but_punc("no_punc*") | all_and_punc("with_punc*")

        self.assertParseAndCheckDict(
            expr[...],
            "Mr. Ed,",
            {"no_punc": ["Mr", "Ed"], "with_punc": [".", ","]},
            "failed matching with excludeChars (1)",
        )

        self.assertParseAndCheckDict(
            expr[...],
            ":Mr. Ed,",
            {"no_punc": ["Ed"], "with_punc": [":Mr.", ","]},
            "failed matching with excludeChars (2)",
        )

    def testWordMinOfZero(self):
        """test a Word with min=0"""

        with self.assertRaises(ValueError, msg="expected min 0 to error"):
            expr = pp.Word(pp.nums, min=0, max=10)

    @staticmethod
    def setup_testWordMaxGreaterThanZeroAndAsKeyword():
        # fmt: off
        bool_operand = (
                pp.Word(pp.alphas, max=1, asKeyword=True)
                | pp.one_of("True False")
        )
        test_string = "p q r False"
        return SimpleNamespace(**locals())
        # fmt: on

    def testWordMaxGreaterThanZeroAndAsKeyword1(self):
        """test a Word with max>0 and asKeyword=True"""
        setup = self.setup_testWordMaxGreaterThanZeroAndAsKeyword()

        result = setup.bool_operand[...].parse_string(setup.test_string, parseAll=True)
        self.assertParseAndCheckList(
            setup.bool_operand[...],
            setup.test_string,
            setup.test_string.split(),
            msg=f"{__()}Failed to parse Word(max=1, asKeyword=True)",
            verbose=True,
        )

    def testWordMaxGreaterThanZeroAndAsKeyword2(self):
        """test a Word with max>0 and asKeyword=True"""
        setup = self.setup_testWordMaxGreaterThanZeroAndAsKeyword()

        with self.assertRaisesParseException(
            msg=f"{__()}Failed to detect Word with max > 0 and asKeyword=True"
        ):
            setup.bool_operand.parse_string("abc", parseAll=True)

    def testCharAsKeyword(self):
        """test a Char with asKeyword=True"""

        grade = pp.OneOrMore(pp.Char("ABCDF", asKeyword=True))

        # all single char words
        result = grade.parse_string("B B C A D", parseAll=True)

        print(result)
        expected = ["B", "B", "C", "A", "D"]
        self.assertParseResultsEquals(
            result, expected, msg="issue with Char asKeyword=True"
        )

        # NOT all single char words
        test2 = "B BB C A D"
        result2 = grade.parse_string(test2, parseAll=False)

        print(result2)
        expected2 = ["B"]
        self.assertParseResultsEquals(
            result2, expected2, msg="issue with Char asKeyword=True parsing 2 chars"
        )

    def testCharRe(self):
        expr = pp.Char("ABCDEFG")
        self.assertEqual("[A-G]", expr.reString)

    def testCharsNotIn(self):
        """test CharsNotIn initialized with various arguments"""

        vowels = "AEIOU"
        tst = "bcdfghjklmnpqrstvwxyz"

        # default args
        consonants = pp.CharsNotIn(vowels)
        result = consonants.parse_string(tst, parseAll=True)
        print(result)
        self.assertParseResultsEquals(
            result, [tst], msg="issue with CharsNotIn w/ default args"
        )

        # min = 0
        with self.assertRaises(ValueError, msg="issue with CharsNotIn w/ min=0"):
            consonants = pp.CharsNotIn(vowels, min=0)

        # max > 0
        consonants = pp.CharsNotIn(vowels, max=5)
        result = consonants.parse_string(tst, parseAll=False)
        print(result)
        self.assertParseResultsEquals(
            result, [tst[:5]], msg="issue with CharsNotIn w max > 0"
        )

        # exact > 0
        consonants = pp.CharsNotIn(vowels, exact=10)
        result = consonants.parse_string(tst[:10], parseAll=True)
        print(result)
        self.assertParseResultsEquals(
            result, [tst[:10]], msg="issue with CharsNotIn w/ exact > 0"
        )

        # min > length
        consonants = pp.CharsNotIn(vowels, min=25)
        with self.assertRaisesParseException(msg="issue with CharsNotIn min > tokens"):
            result = consonants.parse_string(tst, parseAll=True)

    def testParseAll(self):
        testExpr = pp.Word("A")

        tests = [
            ("AAAAA", False, True),
            ("AAAAA", True, True),
            ("AAABB", False, True),
            ("AAABB", True, False),
        ]
        for s, parseAllFlag, shouldSucceed in tests:
            try:
                print(f"'{s}' parseAll={parseAllFlag} (shouldSucceed={shouldSucceed})")
                testExpr.parse_string(s, parseAll=parseAllFlag)
                self.assertTrue(
                    shouldSucceed, "successfully parsed when should have failed"
                )
            except ParseException as pe:
                print(pe.explain())
                self.assertFalse(
                    shouldSucceed, "failed to parse when should have succeeded"
                )

        # add test for trailing comments
        testExpr.ignore(pp.cppStyleComment)

        tests = [
            ("AAAAA //blah", False, True),
            ("AAAAA //blah", True, True),
            ("AAABB //blah", False, True),
            ("AAABB //blah", True, False),
        ]
        for s, parseAllFlag, shouldSucceed in tests:
            try:
                print(f"'{s}' parseAll={parseAllFlag} (shouldSucceed={shouldSucceed})")
                testExpr.parse_string(s, parseAll=parseAllFlag)
                self.assertTrue(
                    shouldSucceed, "successfully parsed when should have failed"
                )
            except ParseException as pe:
                print(pe.explain())
                self.assertFalse(
                    shouldSucceed, "failed to parse when should have succeeded"
                )

        # add test with very long expression string
        # testExpr = pp.MatchFirst([pp.Literal(c) for c in pp.printables if c != 'B'])[1, ...]
        anything_but_an_f = pp.OneOrMore(
            pp.MatchFirst([pp.Literal(c) for c in pp.printables if c != "f"])
        )
        testExpr = pp.Word("012") + anything_but_an_f

        tests = [
            ("00aab", False, True),
            ("00aab", True, True),
            ("00aaf", False, True),
            ("00aaf", True, False),
        ]
        for s, parseAllFlag, shouldSucceed in tests:
            try:
                print(f"'{s}' parseAll={parseAllFlag} (shouldSucceed={shouldSucceed})")
                testExpr.parse_string(s, parseAll=parseAllFlag)
                self.assertTrue(
                    shouldSucceed, "successfully parsed when should have failed"
                )
            except ParseException as pe:
                print(pe.explain())
                self.assertFalse(
                    shouldSucceed, "failed to parse when should have succeeded"
                )

    def testGreedyQuotedStrings(self):
        src = """\
           "string1", "strin""g2"
           'string1', 'string2'
           ^string1^, ^string2^
           <string1>, <string2>"""

        testExprs = (
            pp.sglQuotedString,
            pp.dblQuotedString,
            pp.quotedString,
            pp.QuotedString('"', escQuote='""'),
            pp.QuotedString("'", escQuote="''"),
            pp.QuotedString("^"),
            pp.QuotedString("<", endQuoteChar=">"),
        )
        for expr in testExprs:
            strs = pp.DelimitedList(expr).search_string(src)
            print(strs)
            self.assertTrue(
                bool(strs), f"no matches found for test expression '{expr}'"
            )
            for lst in strs:
                self.assertEqual(
                    2, len(lst), f"invalid match found for test expression '{expr}'"
                )

        src = """'ms1',1,0,'2009-12-22','2009-12-22 10:41:22') ON DUPLICATE KEY UPDATE sent_count = sent_count + 1, mtime = '2009-12-22 10:41:22';"""
        tok_sql_quoted_value = pp.QuotedString(
            "'", "\\", "''", True, False
        ) ^ pp.QuotedString('"', "\\", '""', True, False)
        tok_sql_computed_value = pp.Word(pp.nums)
        tok_sql_identifier = pp.Word(pp.alphas)

        val = tok_sql_quoted_value | tok_sql_computed_value | tok_sql_identifier
        vals = pp.DelimitedList(val)
        print(vals.parse_string(src, parseAll=False))
        self.assertEqual(
            5,
            len(vals.parse_string(src, parseAll=False)),
            "error in greedy quote escaping",
        )

    def testQuotedStringEscapedQuotes(self):
        quoted = pp.QuotedString('"', escQuote='""')
        res = quoted.parse_string('"like ""SQL"""', parseAll=True)
        print(res.asList())
        self.assertEqual(['like "SQL"'], res.asList())

        # Issue #263 - handle case when the escQuote is not a repeated character
        quoted = pp.QuotedString("y", escChar=None, escQuote="xy")
        res = quoted.parse_string("yaaay", parseAll=True)
        self.assertEqual(["aaa"], res.asList())
        res = quoted.parse_string("yaaaxyaaay", parseAll=True)
        print(res.asList())
        self.assertEqual(["aaayaaa"], res.asList())

    def testQuotedStringEscapedExtendedChars(self):
        quoted = pp.QuotedString("'")
        self.assertParseAndCheckList(
            quoted,
            "'null: \0 octal: \267 hex: \xb7 unicode: \u00b7'",
            ['null: \x00 octal: · hex: · unicode: ·'],
            "failed to parse embedded numeric escapes",
        )

    def testWordBoundaryExpressions(self):
        ws = pp.WordStart()
        we = pp.WordEnd()
        vowel = pp.one_of(list("AEIOUY"))
        consonant = pp.one_of(list("BCDFGHJKLMNPQRSTVWXZ"))

        leadingVowel = ws + vowel
        trailingVowel = vowel + we
        leadingConsonant = ws + consonant
        trailingConsonant = consonant + we
        internalVowel = ~ws + vowel + ~we

        bnf = leadingVowel | trailingVowel

        tests = """\
        ABC DEF GHI
          JKL MNO PQR
        STU VWX YZ  """.splitlines()
        tests.append("\n".join(tests))

        expectedResult = [
            [["D", "G"], ["A"], ["C", "F"], ["I"], ["E"], ["A", "I"]],
            [["J", "M", "P"], [], ["L", "R"], ["O"], [], ["O"]],
            [["S", "V"], ["Y"], ["X", "Z"], ["U"], [], ["U", "Y"]],
            [
                ["D", "G", "J", "M", "P", "S", "V"],
                ["A", "Y"],
                ["C", "F", "L", "R", "X", "Z"],
                ["I", "O", "U"],
                ["E"],
                ["A", "I", "O", "U", "Y"],
            ],
        ]

        for t, expected in zip(tests, expectedResult):
            print(t)
            results = [
                flatten(e.search_string(t).asList())
                for e in [
                    leadingConsonant,
                    leadingVowel,
                    trailingConsonant,
                    trailingVowel,
                    internalVowel,
                    bnf,
                ]
            ]
            print(results)
            print()
            self.assertEqual(
                expected,
                results,
                f"Failed WordBoundaryTest, expected {expected}, got {results}",
            )

    def testWordBoundaryExpressions2(self):
        from itertools import product

        ws1 = pp.WordStart(pp.alphas)
        ws2 = pp.WordStart(wordChars=pp.alphas)
        ws3 = pp.WordStart(word_chars=pp.alphas)
        we1 = pp.WordEnd(pp.alphas)
        we2 = pp.WordEnd(wordChars=pp.alphas)
        we3 = pp.WordEnd(word_chars=pp.alphas)

        for i, (ws, we) in enumerate(product((ws1, ws2, ws3), (we1, we2, we3))):
            try:
                expr = "(" + ws + pp.Word(pp.alphas) + we + ")"
                expr.parse_string("(abc)", parseAll=True)
            except pp.ParseException as pe:
                self.fail(f"Test {i} failed: {pe}")
            else:
                pass

    def testRequiredEach(self):
        parser = pp.Keyword("bam") & pp.Keyword("boo")
        try:
            res1 = parser.parse_string("bam boo", parseAll=True)
            print(res1.asList())
            res2 = parser.parse_string("boo bam", parseAll=True)
            print(res2.asList())
        except ParseException:
            failed = True
        else:
            failed = False
            self.assertFalse(failed, "invalid logic in Each")

            self.assertEqual(
                set(res1),
                set(res2),
                f"Failed RequiredEachTest, expected {res1.as_list()}"
                f" and {res2.as_list} to contain the same words in any order",
            )

    def testOptionalEachTest1(self):
        for the_input in [
            "Tal Weiss Major",
            "Tal Major",
            "Weiss Major",
            "Major",
            "Major Tal",
            "Major Weiss",
            "Major Tal Weiss",
        ]:
            print(the_input)
            parser1 = (pp.Optional("Tal") + pp.Optional("Weiss")) & pp.Keyword("Major")
            parser2 = pp.Optional(
                pp.Optional("Tal") + pp.Optional("Weiss")
            ) & pp.Keyword("Major")
            parser3 = (pp.Keyword("Tal") | pp.Keyword("Weiss"))[...] & pp.Keyword("Major")

            p1res = parser1.parse_string(the_input, parseAll=True)

            p2res = parser2.parse_string(the_input, parseAll=True)
            self.assertEqual(
                p1res.asList(),
                p2res.asList(),
                f"Each failed to match with nested Optionals, {p1res.as_list()} should match {p2res.as_list()}",
            )

            p3res = parser3.parse_string(the_input, parseAll=True)
            self.assertEqual(
                p1res.asList(),
                p3res.asList(),
                f"Each failed to match with repeated Optionals, {p1res.as_list()} should match {p3res.as_list()}",
            )

    def testOptionalEachTest2(self):
        word = pp.Word(pp.alphanums + "_").set_name("word")
        with_stmt = "with" + pp.OneOrMore(pp.Group(word("key") + "=" + word("value")))(
            "overrides"
        )
        using_stmt = "using" + pp.Regex("id-[0-9a-f]{8}")("id")
        modifiers = pp.Optional(with_stmt("with_stmt")) & pp.Optional(
            using_stmt("using_stmt")
        )

        self.assertEqual("with foo=bar bing=baz using id-deadbeef", modifiers)
        self.assertNotEqual(
            "with foo=bar bing=baz using id-deadbeef using id-feedfeed", modifiers
        )

    def testOptionalEachTest3(self):
        foo = pp.Literal("foo")
        bar = pp.Literal("bar")

        openBrace = pp.Suppress(pp.Literal("{"))
        closeBrace = pp.Suppress(pp.Literal("}"))

        exp = openBrace + (foo[1, ...]("foo") & bar[...]("bar")) + closeBrace

        tests = """\
            {foo}
            {bar foo bar foo bar foo}
            """.splitlines()
        for test in tests:
            test = test.strip()
            if not test:
                continue
            self.assertParseAndCheckList(
                exp,
                test,
                test.strip("{}").split(),
                f"failed to parse Each expression {test!r}",
                verbose=True,
            )

        with self.assertRaisesParseException():
            exp.parse_string("{bar}", parseAll=True)

    def testOptionalEachTest4(self):
        expr = (~ppc.iso8601_date + ppc.integer("id")) & (
            pp.Group(ppc.iso8601_date)("date*")[...]
        )

        success, _ = expr.run_tests(
            """
            1999-12-31 100 2001-01-01
            42
            """
        )
        self.assertTrue(success)

    def testEachWithParseFatalException(self):
        option_expr = pp.Keyword("options") - "(" + ppc.integer + ")"
        step_expr1 = pp.Keyword("step") - "(" + ppc.integer + ")"
        step_expr2 = pp.Keyword("step") - "(" + ppc.integer + "Z" + ")"
        step_expr = step_expr1 ^ step_expr2

        parser = option_expr & step_expr[...]
        tests = [
            (
                "options(100) step(A)",
                "Expected integer, found 'A'  (at char 18), (line:1, col:19)",
            ),
            (
                "step(A) options(100)",
                "Expected integer, found 'A'  (at char 5), (line:1, col:6)",
            ),
            (
                "options(100) step(100A)",
                """Expected 'Z', found 'A'  (at char 21), (line:1, col:22)""",
            ),
            (
                "options(100) step(22) step(100ZA)",
                """Expected ')', found 'A'  (at char 31), (line:1, col:32)""",
            ),
        ]
        test_lookup = dict(tests)

        success, output = parser.run_tests((t[0] for t in tests), failureTests=True)
        for test_str, result in output:
            self.assertEqual(
                test_lookup[test_str],
                str(result),
                f"incorrect exception raised for test string {test_str!r}",
            )

    def testEachWithMultipleMatch(self):
        size = "size" + pp.one_of("S M L XL")
        color = pp.Group(
            "color" + pp.one_of("red orange yellow green blue purple white black brown")
        )
        size.set_name("size_spec")
        color.set_name("color_spec")

        spec0 = size("size") & color[...]("colors")
        spec1 = size("size") & color[1, ...]("colors")

        for spec in (spec0, spec1):
            for test, expected_dict in [
                (
                    "size M color red color yellow",
                    {
                        "colors": [["color", "red"], ["color", "yellow"]],
                        "size": ["size", "M"],
                    },
                ),
                (
                    "color green size M color red color yellow",
                    {
                        "colors": [
                            ["color", "green"],
                            ["color", "red"],
                            ["color", "yellow"],
                        ],
                        "size": ["size", "M"],
                    },
                ),
            ]:
                result = spec.parse_string(test, parseAll=True)
                self.assertParseResultsEquals(result, expected_dict=expected_dict)

    def testSumParseResults(self):
        samplestr1 = "garbage;DOB 10-10-2010;more garbage\nID PARI12345678;more garbage"
        samplestr2 = "garbage;ID PARI12345678;more garbage\nDOB 10-10-2010;more garbage"
        samplestr3 = "garbage;DOB 10-10-2010"
        samplestr4 = "garbage;ID PARI12345678;more garbage- I am cool"

        res1 = "ID:PARI12345678 DOB:10-10-2010 INFO:"
        res2 = "ID:PARI12345678 DOB:10-10-2010 INFO:"
        res3 = "ID: DOB:10-10-2010 INFO:"
        res4 = "ID:PARI12345678 DOB: INFO: I am cool"

        dob_ref = "DOB" + pp.Regex(r"\d{2}-\d{2}-\d{4}")("dob")
        id_ref = "ID" + pp.Word(pp.alphanums, exact=12)("id")
        info_ref = "-" + pp.restOfLine("info")

        person_data = dob_ref | id_ref | info_ref

        tests = (samplestr1, samplestr2, samplestr3, samplestr4)
        results = (res1, res2, res3, res4)
        for test, expected in zip(tests, results):
            person = sum(person_data.search_string(test))
            result = f"ID:{person.id} DOB:{person.dob} INFO:{person.info}"
            print(test)
            print(expected)
            print(result)
            for pd in person_data.search_string(test):
                print(pd.dump())
            print()
            self.assertEqual(
                expected,
                result,
                f"Failed to parse '{test}' correctly, \nexpected '{expected}', got '{result}'",
            )

    def testMarkInputLine(self):
        samplestr1 = "DOB 100-10-2010;more garbage\nID PARI12345678;more garbage"

        dob_ref = "DOB" + pp.Regex(r"\d{2}-\d{2}-\d{4}")("dob")

        try:
            res = dob_ref.parse_string(samplestr1, parseAll=True)
        except ParseException as pe:
            outstr = pe.mark_input_line()
            print(outstr)
            self.assertEqual(
                "DOB >!<100-10-2010;more garbage",
                outstr,
                "did not properly create marked input line",
            )
        else:
            self.fail("test construction failed - should have raised an exception")

    def testLocatedExpr(self):
        #             012345678901234567890123456789012345678901234567890
        samplestr1 = "DOB 10-10-2010;more garbage;ID PARI12345678  ;more garbage"

        id_ref = pp.locatedExpr("ID" + pp.Word(pp.alphanums, exact=12)("id"))

        res = id_ref.search_string(samplestr1)[0][0]
        print(res.dump())
        self.assertEqual(
            "ID PARI12345678",
            samplestr1[res.locn_start : res.locn_end],
            "incorrect location calculation",
        )

    def testLocatedExprUsingLocated(self):
        #             012345678901234567890123456789012345678901234567890
        samplestr1 = "DOB 10-10-2010;more garbage;ID PARI12345678  ;more garbage"

        id_ref = pp.Located("ID" + pp.Word(pp.alphanums, exact=12)("id"))

        res = id_ref.search_string(samplestr1)[0]
        print(res.dump())
        self.assertEqual(
            "ID PARI12345678",
            samplestr1[res.locn_start : res.locn_end],
            "incorrect location calculation",
        )
        self.assertParseResultsEquals(
            res,
            [28, ["ID", "PARI12345678"], 43],
            {"locn_end": 43, "locn_start": 28, "value": {"id": "PARI12345678"}},
        )
        self.assertEqual("PARI12345678", res.value.id)

        # if Located has a results name, handle appropriately
        id_ref = pp.Located("ID" + pp.Word(pp.alphanums, exact=12)("id"))("loc")

        res = id_ref.search_string(samplestr1)[0]
        print(res.dump())
        self.assertEqual(
            "ID PARI12345678",
            samplestr1[res.loc.locn_start : res.loc.locn_end],
            "incorrect location calculation",
        )
        self.assertParseResultsEquals(
            res.loc,
            [28, ["ID", "PARI12345678"], 43],
            {"locn_end": 43, "locn_start": 28, "value": {"id": "PARI12345678"}},
        )
        self.assertEqual("PARI12345678", res.loc.value.id)

        wd = pp.Word(pp.alphas)
        test_string = "ljsdf123lksdjjf123lkkjj1222"
        pp_matches = pp.Located(wd).search_string(test_string)
        re_matches = find_all_re_matches("[a-z]+", test_string)
        for pp_match, re_match in zip(pp_matches, re_matches):
            self.assertParseResultsEquals(
                pp_match, [re_match.start(), [re_match.group(0)], re_match.end()]
            )
            print(pp_match)
            print(re_match)
            print(pp_match.value)

    def testPop(self):
        source = "AAA 123 456 789 234"
        patt = pp.Word(pp.alphas)("name") + pp.Word(pp.nums) * (1,)

        result = patt.parse_string(source, parseAll=True)
        tests = [
            (0, "AAA", ["123", "456", "789", "234"]),
            (None, "234", ["123", "456", "789"]),
            ("name", "AAA", ["123", "456", "789"]),
            (-1, "789", ["123", "456"]),
        ]
        for test in tests:
            idx, val, remaining = test
            if idx is not None:
                ret = result.pop(idx)
            else:
                ret = result.pop()
            print("EXP:", val, remaining)
            print("GOT:", ret, result.asList())
            print(ret, result.asList())
            self.assertEqual(
                val,
                ret,
                f"wrong value returned, got {ret!r}, expected {val!r}",
            )
            self.assertEqual(
                remaining,
                result.asList(),
                f"list is in wrong state after pop, got {result.asList()!r}, expected {remaining!r}",
            )
            print()

        prevlist = result.asList()
        ret = result.pop("name", default="noname")
        print(ret)
        print(result.asList())
        self.assertEqual(
            "noname",
            ret,
            f"default value not successfully returned, got {ret!r}, expected {'noname'!r}",
        )
        self.assertEqual(
            prevlist,
            result.asList(),
            f"list is in wrong state after pop, got {result.asList()!r}, expected {remaining!r}",
        )

    def testPopKwargsErr(self):
        """raise a TypeError in pop by adding invalid named args"""

        source = "AAA 123 456 789 234"
        patt = pp.Word(pp.alphas)("name") + pp.Word(pp.nums) * (1,)
        result = patt.parse_string(source, parseAll=True)
        print(result.dump())

        with self.assertRaises(TypeError):
            result.pop(notDefault="foo")

    def testAddCondition(self):
        numParser = pp.Word(pp.nums)
        numParser.add_parse_action(lambda s, l, t: int(t[0]))
        numParser.add_condition(lambda s, l, t: t[0] % 2)
        numParser.add_condition(lambda s, l, t: t[0] >= 7)

        result = numParser.search_string("1 2 3 4 5 6 7 8 9 10")
        print(result.asList())
        self.assertEqual(
            [[7], [9]], result.asList(), "failed to properly process conditions"
        )

        numParser = pp.Word(pp.nums)
        numParser.add_parse_action(lambda s, l, t: int(t[0]))
        rangeParser = numParser("from_") + pp.Suppress("-") + numParser("to")

        result = rangeParser.search_string("1-4 2-4 4-3 5 6 7 8 9 10")
        print(result.asList())
        self.assertEqual(
            [[1, 4], [2, 4], [4, 3]],
            result.asList(),
            "failed to properly process conditions",
        )

        rangeParser.add_condition(
            lambda t: t.to > t.from_, message="from must be <= to", fatal=False
        )
        result = rangeParser.search_string("1-4 2-4 4-3 5 6 7 8 9 10")
        print(result.asList())
        self.assertEqual(
            [[1, 4], [2, 4]], result.asList(), "failed to properly process conditions"
        )

        rangeParser = numParser("from_") + pp.Suppress("-") + numParser("to")
        rangeParser.add_condition(
            lambda t: t.to > t.from_, message="from must be <= to", fatal=True
        )
        try:
            result = rangeParser.search_string("1-4 2-4 4-3 5 6 7 8 9 10")
            self.fail("failed to interrupt parsing on fatal condition failure")
        except ParseFatalException:
            print("detected fatal condition")

    def testPatientOr(self):
        # Two expressions and a input string which could - syntactically - be matched against
        # both expressions. The "Literal" expression is considered invalid though, so this PE
        # should always detect the "Word" expression.
        def validate(token):
            if token[0] == "def":
                raise pp.ParseException("signalling invalid token")
            return token

        a = pp.Word("de").set_name("Word")  # .set_debug()
        b = pp.Literal("def").set_name("Literal").set_parse_action(validate)  # .set_debug()
        c = pp.Literal("d").set_name("d")  # .set_debug()

        # The "Literal" expressions's ParseAction is not executed directly after syntactically
        # detecting the "Literal" Expression but only after the Or-decision has been made
        # (which is too late)...
        try:
            result = (a ^ b ^ c).parse_string("def", parseAll=False)
            print(result)
            self.assertEqual(
                ["de"],
                result.asList(),
                f"failed to select longest match, chose {result}",
            )
        except ParseException:
            failed = True
        else:
            failed = False

        if failed:
            self.fail(
                "invalid logic in Or, fails on longest match with exception in parse action"
            )

        # from issue #93
        word = pp.Word(pp.alphas).set_name("word")
        word_1 = (
            pp.Word(pp.alphas).set_name("word_1").add_condition(lambda t: len(t[0]) == 1)
        )

        a = word + (word_1 + word ^ word)
        b = word * 3
        c = a ^ b
        c.streamline()
        print(c)
        test_string = "foo bar temp"
        result = c.parse_string(test_string, parseAll=True)
        print(test_string, "->", result.asList())

        self.assertEqual(
            test_string.split(), result.asList(), "failed to match longest choice"
        )

    def testEachWithOptionalWithResultsName(self):
        result = (pp.Optional("foo")("one") & pp.Optional("bar")("two")).parse_string(
            "bar foo", parseAll=True
        )
        print(result.dump())
        self.assertEqual(sorted(["one", "two"]), sorted(result.keys()))

    def testUnicodeExpression(self):
        z = "a" | pp.Literal("\u1111")
        z.streamline()
        try:
            z.parse_string("b", parseAll=True)
        except ParseException as pe:
            self.assertEqual(
                r"""Expected {'a' | 'ᄑ'}""",
                pe.msg,
                f"Invalid error message raised, got {pe.msg!r}",
            )

    def testSetName(self):
        a = pp.one_of("a b c")
        b = pp.one_of("d e f")
        # fmt: off
        arith_expr = pp.infix_notation(
            pp.Word(pp.nums),
            [
                (pp.one_of("* /"), 2, pp.opAssoc.LEFT),
                (pp.one_of("+ -"), 2, pp.opAssoc.LEFT),
            ],
        )
        arith_expr2 = pp.infix_notation(
            pp.Word(pp.nums),
            [
                (("?", ":"), 3, pp.opAssoc.LEFT),
            ]
        )
        # fmt: on
        recursive = pp.Forward()
        recursive <<= a + (b + recursive)[...]

        tests = [
            a,
            b,
            (a | b),
            arith_expr,
            arith_expr.expr,
            arith_expr2,
            arith_expr2.expr,
            recursive,
            pp.DelimitedList(pp.Word(pp.nums).set_name("int")),
            pp.counted_array(pp.Word(pp.nums).set_name("int")),
            pp.nested_expr(),
            pp.make_html_tags("Z"),
            (pp.anyOpenTag, pp.anyCloseTag),
            pp.commonHTMLEntity,
            pp.commonHTMLEntity.set_parse_action(pp.replace_html_entity).transform_string(
                "lsdjkf &lt;lsdjkf&gt;&amp;&apos;&quot;&xyzzy;"
            ),
        ]

        expected = map(
            str.strip,
            """\
            a | b | c
            d | e | f
            {a | b | c | d | e | f}
            W:(0-9)_expression
            + | - operations
            W:(0-9)_expression
            ?: operations
            Forward: {a | b | c [{d | e | f : ...}]...}
            int [, int]...
            (len) int...
            nested () expression
            (<Z>, </Z>)
            (<any tag>, </any tag>)
            common HTML entity
            lsdjkf <lsdjkf>&'"&xyzzy;""".splitlines(),
        )

        for t, e in zip(tests, expected):
            tname = str(t)
            print(tname)
            self.assertEqual(
                e,
                tname,
                f"expression name mismatch, expected {e} got {tname}",
            )

    def testTrimArityExceptionMasking(self):
        invalid_message = "<lambda>() missing 1 required positional argument: 't'"
        try:
            pp.Word("a").set_parse_action(lambda t: t[0] + 1).parse_string(
                "aaa", parseAll=True
            )
        except Exception as e:
            exc_msg = str(e)
            self.assertNotEqual(
                exc_msg,
                invalid_message,
                "failed to catch TypeError thrown in _trim_arity",
            )

    def testTrimArityExceptionMaskingTest2(self):
        # construct deep call tree
        def A():
            import traceback

            traceback.print_stack(limit=2)

            invalid_message = "<lambda>() missing 1 required positional argument: 't'"
            try:
                pp.Word("a").set_parse_action(lambda t: t[0] + 1).parse_string(
                    "aaa", parseAll=True
                )
            except Exception as e:
                exc_msg = str(e)
                self.assertNotEqual(
                    exc_msg,
                    invalid_message,
                    "failed to catch TypeError thrown in _trim_arity",
                )

        def B():
            A()

        def C():
            B()

        def D():
            C()

        def E():
            D()

        def F():
            E()

        def G():
            F()

        def H():
            G()

        def J():
            H()

        def K():
            J()

        K()

    def testClearParseActions(self):
        realnum = ppc.real()
        self.assertEqual(
            3.14159,
            realnum.parse_string("3.14159", parseAll=True)[0],
            "failed basic real number parsing",
        )

        # clear parse action that converts to float
        realnum.set_parse_action(None)
        self.assertEqual(
            "3.14159",
            realnum.parse_string("3.14159", parseAll=True)[0],
            "failed clearing parse action",
        )

        # add a new parse action that tests if a '.' is prsent
        realnum.add_parse_action(lambda t: "." in t[0])
        self.assertEqual(
            True,
            realnum.parse_string("3.14159", parseAll=True)[0],
            "failed setting new parse action after clearing parse action",
        )

    def testOneOrMoreStop(self):
        test = "BEGIN aaa bbb ccc END"
        BEGIN, END = map(pp.Keyword, "BEGIN,END".split(","))
        body_word = pp.Word(pp.alphas).set_name("word")
        for ender in (END, "END", pp.CaselessKeyword("END")):
            expr = BEGIN + pp.OneOrMore(body_word, stopOn=ender) + END
            self.assertEqual(
                expr, test, f"Did not successfully stop on ending expression {ender!r}"
            )

            expr = BEGIN + body_word[1, ...].stopOn(ender) + END
            self.assertParseAndCheckList(
                expr,
                test,
                test.split(),
                f"Did not successfully stop on ending expression {ender!r}",
            )

            expr = BEGIN + body_word[1, ...:ender] + END
            self.assertParseAndCheckList(
                expr,
                test,
                test.split(),
                f"Did not successfully stop on ending expression {ender!r}",
            )

            expr = BEGIN + body_word[(1, ...):ender] + END
            self.assertParseAndCheckList(
                expr,
                test,
                test.split(),
                f"Did not successfully stop on ending expression {ender!r}",
            )

        number = pp.Word(pp.nums + ",.()").set_name("number with optional commas")
        parser = pp.OneOrMore(pp.Word(pp.alphanums + "-/."), stopOn=number)(
            "id"
        ).set_parse_action(" ".join) + number("data")
        self.assertParseAndCheckList(
            parser,
            "        XXX Y/123          1,234.567890",
            ["XXX Y/123", "1,234.567890"],
            f"Did not successfully stop on ending expression {number!r}",
            verbose=True,
        )

    def testZeroOrMoreStop(self):
        test = "BEGIN END"
        BEGIN, END = map(pp.Keyword, "BEGIN,END".split(","))
        body_word = pp.Word(pp.alphas).set_name("word")
        for ender in (END, "END", pp.CaselessKeyword("END")):
            expr = BEGIN + pp.ZeroOrMore(body_word, stopOn=ender) + END
            self.assertParseAndCheckList(
                expr,
                test,
                test.split(),
                f"Did not successfully stop on ending expression {ender!r}",
            )

            expr = BEGIN + body_word[...].stopOn(ender) + END
            self.assertParseAndCheckList(
                expr,
                test,
                test.split(),
                f"Did not successfully stop on ending expression {ender!r}",
            )

            expr = BEGIN + body_word[...:ender] + END
            self.assertParseAndCheckList(
                expr,
                test,
                test.split(),
                f"Did not successfully stop on ending expression {ender!r}",
            )

            expr = BEGIN + body_word[:ender] + END
            self.assertParseAndCheckList(
                expr,
                test,
                test.split(),
                f"Did not successfully stop on ending expression {ender!r}",
            )

    def testNestedAsDict(self):
        equals = pp.Literal("=").suppress()
        lbracket = pp.Literal("[").suppress()
        rbracket = pp.Literal("]").suppress()
        lbrace = pp.Literal("{").suppress()
        rbrace = pp.Literal("}").suppress()

        value_dict = pp.Forward()
        value_list = pp.Forward()
        value_string = pp.Word(pp.alphanums + "@. ")

        value = value_list ^ value_dict ^ value_string
        values = pp.Group(pp.DelimitedList(value, ","))
        # ~ values              = DelimitedList(value, ",").set_parse_action(lambda toks: [toks.asList()])

        value_list <<= lbracket + values + rbracket

        identifier = pp.Word(pp.alphanums + "_.")

        assignment = pp.Group(identifier + equals + pp.Optional(value))
        assignments = pp.Dict(pp.DelimitedList(assignment, ";"))
        value_dict <<= lbrace + assignments + rbrace

        response = assignments

        rsp = (
            "username=goat; errors={username=[already taken, too short]}; empty_field="
        )
        result_dict = response.parse_string(rsp, parseAll=True).asDict()
        print(result_dict)
        self.assertEqual(
            "goat",
            result_dict["username"],
            "failed to process string in ParseResults correctly",
        )
        self.assertEqual(
            ["already taken", "too short"],
            result_dict["errors"]["username"],
            "failed to process nested ParseResults correctly",
        )

    def testTraceParseActionDecorator(self):
        @pp.trace_parse_action
        def convert_to_int(t):
            return int(t[0])

        class Z:
            def __call__(self, other):
                return other[0] * 1000

        integer = pp.Word(pp.nums).add_parse_action(convert_to_int)
        integer.add_parse_action(pp.trace_parse_action(lambda t: t[0] * 10))
        integer.add_parse_action(pp.trace_parse_action(Z()))
        integer.parse_string("132", parseAll=True)

    def testTraceParseActionDecorator_with_exception(self):
        @pp.trace_parse_action
        def convert_to_int_raising_type_error(t):
            return int(t[0]) + ".000"

        @pp.trace_parse_action
        def convert_to_int_raising_index_error(t):
            return int(t[1])

        @pp.trace_parse_action
        def convert_to_int_raising_value_error(t):
            a, b = t[0]
            return int(t[1])

        @pp.trace_parse_action
        def convert_to_int_raising_parse_exception(t):
            pp.Word(pp.alphas).parse_string("123")

        for pa, expected_message in (
            (convert_to_int_raising_type_error, "TypeError:"),
            (convert_to_int_raising_index_error, "IndexError:"),
            (convert_to_int_raising_value_error, "ValueError:"),
            (convert_to_int_raising_parse_exception, "ParseException:"),
        ):
            print(f"Using parse action {pa.__name__!r}")
            integer = pp.Word(pp.nums).set_parse_action(pa)
            stderr_capture = StringIO()
            try:
                with contextlib.redirect_stderr(stderr_capture):
                    integer.parse_string("132", parse_all=True)
            except Exception as exc:
                print(f"Exception raised: {type(exc).__name__}: {exc}")
            else:
                print("No exception raised")
            stderr_text = stderr_capture.getvalue()
            print(stderr_text)
            self.assertTrue(
                expected_message in stderr_text,
                f"Expected exception type {expected_message!r} not found in trace_parse_action output",
            )

    def testRunTests(self):
        integer = pp.Word(pp.nums).set_parse_action(lambda t: int(t[0]))
        intrange = integer("start") + "-" + integer("end")
        intrange.add_condition(
            lambda t: t.end > t.start,
            message="invalid range, start must be <= end",
            fatal=True,
        )
        intrange.add_parse_action(lambda t: list(range(t.start, t.end + 1)))

        indices = pp.DelimitedList(intrange | integer)
        indices.add_parse_action(lambda t: sorted(set(t)))

        tests = """\
            # normal data
            1-3,2-4,6,8-10,16

            # lone integer
            11"""
        results = indices.run_tests(tests, printResults=False)[1]

        expectedResults = [[1, 2, 3, 4, 6, 8, 9, 10, 16], [11]]
        for res, expected in zip(results, expectedResults):
            print(res[1].asList())
            print(expected)
            self.assertEqual(expected, res[1].asList(), "failed test: " + str(expected))

        tests = """\
            # invalid range
            1-2, 3-1, 4-6, 7, 12
            """
        success, _ = indices.run_tests(tests, printResults=False, failureTests=True)
        self.assertTrue(success, "failed to raise exception on improper range test")

    def testRunTestsPostParse(self):
        integer = ppc.integer
        fraction = integer("numerator") + "/" + integer("denominator")

        accum = []

        def eval_fraction(test, result):
            accum.append((test, result.asList()))
            return f"eval: {result.numerator / result.denominator}"

        success, _ = fraction.run_tests(
            """\
            1/2
            1/0
        """,
            postParse=eval_fraction,
        )
        self.assertTrue(success, "failed to parse fractions in RunTestsPostParse")

        expected_accum = [("1/2", [1, "/", 2]), ("1/0", [1, "/", 0])]
        self.assertEqual(
            expected_accum, accum, "failed to call postParse method during run_tests"
        )

    def testConvertToDateErr(self):
        """raise a ParseException in convert_to_date with incompatible date str"""

        expr = pp.Word(pp.alphanums + "-")
        expr.add_parse_action(ppc.convert_to_date())

        with self.assertRaisesParseException():
            expr.parse_string("1997-07-error", parseAll=True)

    def testConvertToDatetimeErr(self):
        """raise a ParseException in convert_to_datetime with incompatible datetime str"""

        expr = pp.Word(pp.alphanums + "-")
        expr.add_parse_action(ppc.convert_to_datetime())

        with self.assertRaisesParseException():
            expr.parse_string("1997-07-error", parseAll=True)

    def testCommonExpressions(self):
        import ast

        with self.subTest("MAC address success run_tests"):
            success, _ = ppc.mac_address.run_tests(
                """
                AA:BB:CC:DD:EE:FF
                AA.BB.CC.DD.EE.FF
                AA-BB-CC-DD-EE-FF
                """
            )
            self.assertTrue(success, "error in parsing valid MAC address")

        with self.subTest("MAC address expected failure run_tests"):
            success, _ = ppc.mac_address.run_tests(
                """
                # mixed delimiters
                AA.BB:CC:DD:EE:FF
                """,
                failureTests=True,
            )
            self.assertTrue(success, "error in detecting invalid mac address")

        with self.subTest("IPv4 address success run_tests"):
            success, _ = ppc.ipv4_address.run_tests(
                """
                0.0.0.0
                1.1.1.1
                127.0.0.1
                1.10.100.199
                255.255.255.255
                """
            )
            self.assertTrue(success, "error in parsing valid IPv4 address")

        with self.subTest("IPv4 address expected failure run_tests"):
            success, _ = ppc.ipv4_address.run_tests(
                """
                # out of range value
                256.255.255.255
                """,
                failureTests=True,
            )
            self.assertTrue(success, "error in detecting invalid IPv4 address")

        with self.subTest("IPv6 address success run_tests"):
            success, _ = ppc.ipv6_address.run_tests(
                """
                2001:0db8:85a3:0000:0000:8a2e:0370:7334
                2134::1234:4567:2468:1236:2444:2106
                0:0:0:0:0:0:A00:1
                1080::8:800:200C:417A
                ::A00:1
    
                # loopback address
                ::1
    
                # the null address
                ::
    
                # ipv4 compatibility form
                ::ffff:192.168.0.1
                """
            )
            self.assertTrue(success, "error in parsing valid IPv6 address")

        with self.subTest("IPv6 address expected failure run_tests"):
            success, _ = ppc.ipv6_address.run_tests(
                """
                # too few values
                1080:0:0:0:8:800:200C
    
                # too many ::'s, only 1 allowed
                2134::1234:4567::2444:2106
                """,
                failureTests=True,
            )
            self.assertTrue(success, "error in detecting invalid IPv6 address")

        with self.subTest("ppc.number success run_tests"):
            success, _ = ppc.number.run_tests(
                """
                100
                -100
                +100
                3.14159
                6.02e23
                1e-12
                """
            )
            self.assertTrue(success, "error in parsing valid numerics")

        with self.subTest("ppc.sci_real success run_tests"):
            success, _ = ppc.sci_real.run_tests(
                """
                1e12
                -1e12
                3.14159
                6.02e23
                """
            )
            self.assertTrue(success, "error in parsing valid scientific notation reals")

        # any int or real number, returned as float
        with self.subTest("ppc.fnumber success run_tests"):
            success, _ = ppc.fnumber.run_tests(
                """
                100
                -100
                +100
                3.14159
                6.02e23
                1e-12
                """
            )
            self.assertTrue(success, "error in parsing valid numerics")

        with self.subTest("ppc.ieee_float success run_tests"):
            success, _ = ppc.ieee_float.run_tests(
                """
                100
                3.14159
                6.02e23
                1E-12
                0
                -0
                NaN
                -nan
                inf
                -Infinity
                """
            )
            self.assertTrue(success, "error in parsing valid floating-point literals")

        with self.subTest("ppc.iso8601_date success run_tests"):
            success, results = ppc.iso8601_date.run_tests(
                """
                1997
                1997-07
                1997-07-16
                """
            )
            self.assertTrue(success, "error in parsing valid iso8601_date")
            expected = [
                ("1997", None, None),
                ("1997", "07", None),
                ("1997", "07", "16"),
            ]
            for r, exp in zip(results, expected):
                self.assertEqual(
                    exp,
                    (r[1].year, r[1].month, r[1].day),
                    "failed to parse date into fields",
                )

        with self.subTest("ppc.iso8601_date conversion success run_tests"):
            success, results = (
                ppc.iso8601_date()
                .add_parse_action(ppc.convert_to_date())
                .run_tests(
                    """
                1997-07-16
                """
                )
            )
            self.assertTrue(
                success, "error in parsing valid iso8601_date with parse action"
            )
            self.assertEqual(
                datetime.date(1997, 7, 16),
                results[0][1][0],
                "error in parsing valid iso8601_date with parse action - incorrect value",
            )

        with self.subTest("ppc.iso8601_datetime success run_tests"):
            success, results = ppc.iso8601_datetime.run_tests(
                """
                1997-07-16T19:20+01:00
                1997-07-16T19:20:30+01:00
                1997-07-16T19:20:30.45Z
                1997-07-16 19:20:30.45
                """
            )
            self.assertTrue(success, "error in parsing valid iso8601_datetime")

        with self.subTest("ppc.iso8601_datetime conversion success run_tests"):
            success, results = (
                ppc.iso8601_datetime()
                .add_parse_action(ppc.convert_to_datetime())
                .run_tests(
                    """
                1997-07-16T19:20:30.45
                """
                )
            )

            self.assertTrue(success, "error in parsing valid iso8601_datetime")
            self.assertEqual(
                datetime.datetime(1997, 7, 16, 19, 20, 30, 450000),
                results[0][1][0],
                "error in parsing valid iso8601_datetime - incorrect value",
            )

        with self.subTest("ppc.uuid success run_tests"):
            success, _ = ppc.uuid.run_tests(
                """
                123e4567-e89b-12d3-a456-426655440000
                """
            )
            self.assertTrue(success, "failed to parse valid uuid")

        with self.subTest("ppc.fraction success run_tests"):
            success, _ = ppc.fraction.run_tests(
                """
                1/2
                -15/16
                -3/-4
                """
            )
            self.assertTrue(success, "failed to parse valid fraction")

        with self.subTest("ppc.mixed_integer success run_tests"):
            success, _ = ppc.mixed_integer.run_tests(
                """
                1/2
                -15/16
                -3/-4
                1 1/2
                2 -15/16
                0 -3/-4
                12
                """
            )
            self.assertTrue(success, "failed to parse valid mixed integer")

        with self.subTest("ppc.number success run_tests"):
            success, results = ppc.number.run_tests(
                """
                100
                -3
                1.732
                -3.14159
                6.02e23"""
            )
            self.assertTrue(success, "failed to parse numerics")

            for test, result in results:
                expected = ast.literal_eval(test)
                self.assertEqual(
                    expected,
                    result[0],
                    f"numeric parse failed (wrong value) ({result[0]} should be {expected})",
                )
                self.assertEqual(
                    type(expected),
                    type(result[0]),
                    f"numeric parse failed (wrong type) ({type(result[0])} should be {type(expected)})",
                )

    def testCommonUrl(self):
        url_good_tests = """\
            http://foo.com/blah_blah
            http://foo.com/blah_blah/
            http://foo.com/blah_blah_(wikipedia)
            http://foo.com/blah_blah_(wikipedia)_(again)
            http://www.example.com/wpstyle/?p=364
            https://www.example.com/foo/?bar=baz&inga=42&quux
            http://✪df.ws/123
            http://userid:password@example.com:8080
            http://userid:password@example.com:8080/
            http://userid@example.com
            http://userid@example.com/
            http://userid@example.com:8080
            http://userid@example.com:8080/
            http://userid:password@example.com
            http://userid:password@example.com/
            http://142.42.1.1/
            http://142.42.1.1:8080/
            http://➡.ws/䨹
            http://⌘.ws
            http://⌘.ws/
            http://foo.com/blah_(wikipedia)#cite-1
            http://foo.com/blah_(wikipedia)_blah#cite-1
            http://foo.com/unicode_(✪)_in_parens
            http://foo.com/(something)?after=parens
            http://☺.damowmow.com/
            http://code.google.com/events/#&product=browser
            http://j.mp
            ftp://foo.bar/baz
            http://foo.bar/?q=Test%20URL-encoded%20stuff
            http://مثال.إختبار
            """
        success, report = ppc.url.run_tests(url_good_tests)
        self.assertTrue(success)

        url_bad_tests = """\
            http://
            http://.
            http://..
            http://../
            http://?
            http://??
            http://??/
            http://#
            http://##
            http://##/
            # skip: http://foo.bar?q=Spaces should be encoded
            //
            //a
            ///a
            ///
            http:///a
            foo.com
            rdar://1234
            h://test
            http:// shouldfail.com

            :// should fail
            http://foo.bar/foo(bar)baz quux
            ftps://foo.bar/
            http://-error-.invalid/
            # skip: http://a.b--c.de/
            http://-a.b.co
            http://a.b-.co
            http://0.0.0.0
            http://10.1.1.0
            http://10.1.1.255
            http://224.1.1.1
            http://1.1.1.1.1
            http://123.123.123
            http://3628126748
            http://.www.foo.bar/
            # skip: http://www.foo.bar./
            http://.www.foo.bar./
            http://10.1.1.1
            """
        success, report = ppc.url.run_tests(url_bad_tests, failure_tests=True)
        self.assertTrue(success)

    def testCommonUrlParts(self):
        from urllib.parse import urlparse

        sample_url = "https://bob:secret@www.example.com:8080/path/to/resource?filter=int#book-mark"

        parts = urlparse(sample_url)
        expected = {
            "scheme": parts.scheme,
            "auth": f"{parts.username}:{parts.password}",
            "host": parts.hostname,
            "port": str(parts.port),
            "path": parts.path,
            "query": parts.query,
            "fragment": parts.fragment,
            "url": sample_url,
        }

        self.assertParseAndCheckDict(ppc.url, sample_url, expected, verbose=True)

    def testCommonUrlExprs(self):
        def extract_parts(s, split=" "):
            return [[_.strip(split)] for _ in s.strip(split).split(split)]

        test_string = "http://example.com https://blah.org "
        self.assertParseAndCheckList(
            pp.Group(ppc.url)[...], test_string, extract_parts(test_string)
        )

        test_string = test_string.replace(" ", " , ")
        self.assertParseAndCheckList(
            pp.DelimitedList(pp.Group(ppc.url), allow_trailing_delim=True),
            test_string,
            extract_parts(test_string, " , "),
        )

    def testNumericExpressions(self):
        # disable parse actions that do type conversion so we don't accidentally trigger
        # conversion exceptions when what we want to check is the parsing expression
        real = ppc.real().set_parse_action(None)
        sci_real = ppc.sci_real().set_parse_action(None)
        signed_integer = ppc.signed_integer().set_parse_action(None)

        from itertools import product

        def make_tests():
            leading_sign = ["+", "-", ""]
            leading_digit = ["0", ""]
            dot = [".", ""]
            decimal_digit = ["1", ""]
            e = ["e", "E", ""]
            e_sign = ["+", "-", ""]
            e_int = ["22", ""]
            stray = ["9", ".", ""]

            seen = set()
            seen.add("")
            for parts in product(
                leading_sign,
                stray,
                leading_digit,
                dot,
                decimal_digit,
                stray,
                e,
                e_sign,
                e_int,
                stray,
            ):
                parts_str = "".join(parts).strip()
                if parts_str in seen:
                    continue
                seen.add(parts_str)
                yield parts_str

            print(len(seen) - 1, "tests produced")

        # collect tests into valid/invalid sets, depending on whether they evaluate to valid Python floats or ints
        valid_ints = set()
        valid_reals = set()
        valid_sci_reals = set()
        invalid_ints = set()
        invalid_reals = set()
        invalid_sci_reals = set()

        # check which strings parse as valid floats or ints, and store in related valid or invalid test sets
        for test_str in make_tests():
            if "." in test_str or "e" in test_str.lower():
                try:
                    float(test_str)
                except ValueError:
                    invalid_sci_reals.add(test_str)
                    if "e" not in test_str.lower():
                        invalid_reals.add(test_str)
                else:
                    valid_sci_reals.add(test_str)
                    if "e" not in test_str.lower():
                        valid_reals.add(test_str)

            try:
                int(test_str)
            except ValueError:
                invalid_ints.add(test_str)
            else:
                valid_ints.add(test_str)

        # now try all the test sets against their respective expressions
        all_pass = True
        suppress_results = {"printResults": False}
        for expr, tests, is_fail, fn in zip(
            [real, sci_real, signed_integer] * 2,
            [
                valid_reals,
                valid_sci_reals,
                valid_ints,
                invalid_reals,
                invalid_sci_reals,
                invalid_ints,
            ],
            [False, False, False, True, True, True],
            [float, float, int] * 2,
        ):
            #
            # success, test_results = expr.run_tests(sorted(tests, key=len), failureTests=is_fail, **suppress_results)
            # filter_result_fn = (lambda r: isinstance(r, Exception),
            #                     lambda r: not isinstance(r, Exception))[is_fail]
            # print(expr, ('FAIL', 'PASS')[success], "{}valid tests ({})".format(len(tests),
            #                                                                       'in' if is_fail else ''))
            # if not success:
            #     all_pass = False
            #     for test_string, result in test_results:
            #         if filter_result_fn(result):
            #             try:
            #                 test_value = fn(test_string)
            #             except ValueError as ve:
            #                 test_value = str(ve)
            #             print("{!r}: {} {} {}".format(test_string, result,
            #                                                expr.matches(test_string, parseAll=True), test_value))

            success = True
            for t in tests:
                if expr.matches(t, parseAll=True):
                    if is_fail:
                        print(t, "should fail but did not")
                        success = False
                else:
                    if not is_fail:
                        print(t, "should not fail but did")
                        success = False
            print(
                expr,
                ("FAIL", "PASS")[success],
                f"{'in' if is_fail else ''}valid tests ({len(tests)})",
            )
            all_pass = all_pass and success

        self.assertTrue(all_pass, "failed one or more numeric tests")

    def testTokenMap(self):
        parser = pp.OneOrMore(pp.Word(pp.hexnums)).set_parse_action(pp.token_map(int, 16))
        success, report = parser.run_tests(
            """
            00 11 22 aa FF 0a 0d 1a
            """
        )

        self.assertRunTestResults(
            (success, report),
            [([0, 17, 34, 170, 255, 10, 13, 26], "token_map parse action failed")],
            msg="failed to parse hex integers",
        )

    def testParseFile(self):
        s = """
        123 456 789
        """
        from pathlib import Path

        integer = ppc.integer
        test_parser = integer[1, ...]

        input_file_as_stringio = StringIO(s)
        input_file_as_str = "tests/parsefiletest_input_file.txt"
        input_file_as_path = Path(input_file_as_str)

        expected_list = [int(i) for i in s.split()]

        for input_file in (
            input_file_as_stringio,
            input_file_as_str,
            input_file_as_path,
        ):
            with self.subTest(input_file=input_file):
                print(f"parse_file() called with {type(input_file).__name__}")
                results = test_parser.parse_file(input_file)
                print(results)
                self.assertEqual(expected_list, results.as_list())

    def testHTMLStripper(self):
        sample = """
        <html>
        Here is some sample <i>HTML</i> text.
        </html>
        """
        read_everything = pp.original_text_for(pp.OneOrMore(pp.Word(pp.printables)))
        read_everything.add_parse_action(ppc.strip_html_tags)

        result = read_everything.parse_string(sample, parseAll=True)
        self.assertEqual("Here is some sample HTML text.", result[0].strip())

    def testExprSplitter(self):
        expr = pp.Literal(";") + pp.Empty()
        expr.ignore(pp.quotedString)
        expr.ignore(pp.pythonStyleComment)

        sample = """
        def main():
            this_semi_does_nothing();
            neither_does_this_but_there_are_spaces_afterward();
            a = "a;b"; return a # this is a comment; it has a semicolon!

        def b():
            if False:
                z=1000;b("; in quotes");  c=200;return z
            return ';'

        class Foo(object):
            def bar(self):
                '''a docstring; with a semicolon'''
                a = 10; b = 11; c = 12

                # this comment; has several; semicolons
                if self.spam:
                    x = 12; return x # so; does; this; one
                    x = 15;;; y += x; return y

            def baz(self):
                return self.bar
        """
        expected = [
            ["            this_semi_does_nothing()", ""],
            ["            neither_does_this_but_there_are_spaces_afterward()", ""],
            [
                '            a = "a;b"',
                "return a # this is a comment; it has a semicolon!",
            ],
            ["                z=1000", 'b("; in quotes")', "c=200", "return z"],
            ["            return ';'"],
            ["                '''a docstring; with a semicolon'''"],
            ["                a = 10", "b = 11", "c = 12"],
            ["                # this comment; has several; semicolons"],
            ["                    x = 12", "return x # so; does; this; one"],
            ["                    x = 15", "", "", "y += x", "return y"],
        ]

        exp_iter = iter(expected)
        for line in filter(lambda ll: ";" in ll, sample.splitlines()):
            print(str(list(expr.split(line))) + ",")
            self.assertEqual(
                next(exp_iter), list(expr.split(line)), "invalid split on expression"
            )

        print()

        expected = [
            ["            this_semi_does_nothing()", ";", ""],
            ["            neither_does_this_but_there_are_spaces_afterward()", ";", ""],
            [
                '            a = "a;b"',
                ";",
                "return a # this is a comment; it has a semicolon!",
            ],
            [
                "                z=1000",
                ";",
                'b("; in quotes")',
                ";",
                "c=200",
                ";",
                "return z",
            ],
            ["            return ';'"],
            ["                '''a docstring; with a semicolon'''"],
            ["                a = 10", ";", "b = 11", ";", "c = 12"],
            ["                # this comment; has several; semicolons"],
            ["                    x = 12", ";", "return x # so; does; this; one"],
            [
                "                    x = 15",
                ";",
                "",
                ";",
                "",
                ";",
                "y += x",
                ";",
                "return y",
            ],
        ]
        exp_iter = iter(expected)
        for line in filter(lambda ll: ";" in ll, sample.splitlines()):
            print(str(list(expr.split(line, includeSeparators=True))) + ",")
            self.assertEqual(
                next(exp_iter),
                list(expr.split(line, includeSeparators=True)),
                "invalid split on expression",
            )

        print()

        expected = [
            ["            this_semi_does_nothing()", ""],
            ["            neither_does_this_but_there_are_spaces_afterward()", ""],
            [
                '            a = "a;b"',
                "return a # this is a comment; it has a semicolon!",
            ],
            ["                z=1000", 'b("; in quotes");  c=200;return z'],
            ["                a = 10", "b = 11; c = 12"],
            ["                    x = 12", "return x # so; does; this; one"],
            ["                    x = 15", ";; y += x; return y"],
        ]
        exp_iter = iter(expected)
        for line in sample.splitlines():
            pieces = list(expr.split(line, maxsplit=1))
            print(str(pieces) + ",")
            if len(pieces) == 2:
                exp = next(exp_iter)
                self.assertEqual(
                    exp, pieces, "invalid split on expression with maxSplits=1"
                )
            elif len(pieces) == 1:
                self.assertEqual(
                    0,
                    len(expr.search_string(line)),
                    "invalid split with maxSplits=1 when expr not present",
                )
            else:
                print("\n>>> " + line)
                self.fail("invalid split on expression with maxSplits=1, corner case")

    def testParseFatalException(self):
        with self.assertRaisesParseException(
            exc_type=ParseFatalException, msg="failed to raise ErrorStop exception"
        ):
            expr = "ZZZ" - pp.Word(pp.nums)
            expr.parse_string("ZZZ bad", parseAll=True)

    def testParseFatalException2(self):
        # Fatal exception raised in MatchFirst should not be superseded later non-fatal exceptions
        # addresses Issue #251

        def raise_exception(tokens):
            raise pp.ParseSyntaxException("should raise here")

        test = pp.MatchFirst(
            (
                pp.pyparsing_common.integer + pp.pyparsing_common.identifier
            ).set_parse_action(raise_exception)
            | pp.pyparsing_common.number
        )

        with self.assertRaisesParseException(pp.ParseFatalException):
            test.parse_string("1s", parseAll=True)

    def testParseFatalException3(self):
        # Fatal exception raised in MatchFirst should not be superseded later non-fatal exceptions
        # addresses Issue #251

        test = pp.MatchFirst(
            (pp.pyparsing_common.integer - pp.pyparsing_common.identifier)
            | pp.pyparsing_common.integer
        )

        with self.assertRaisesParseException(pp.ParseFatalException):
            test.parse_string("1", parseAll=True)

    def testInlineLiteralsUsing(self):
        wd = pp.Word(pp.alphas)

        pp.ParserElement.inline_literals_using(pp.Suppress)
        result = (wd + "," + wd + pp.one_of("! . ?")).parse_string(
            "Hello, World!", parseAll=True
        )
        self.assertEqual(3, len(result), "inline_literals_using(Suppress) failed!")

        pp.ParserElement.inline_literals_using(pp.Literal)
        result = (wd + "," + wd + pp.one_of("! . ?")).parse_string(
            "Hello, World!", parseAll=True
        )
        self.assertEqual(4, len(result), "inline_literals_using(Literal) failed!")

        pp.ParserElement.inline_literals_using(pp.CaselessKeyword)
        self.assertParseAndCheckList(
            "SELECT" + wd + "FROM" + wd,
            "select color from colors",
            expected_list=["SELECT", "color", "FROM", "colors"],
            msg="inline_literals_using(CaselessKeyword) failed!",
            verbose=True,
        )

        pp.ParserElement.inline_literals_using(pp.CaselessLiteral)
        self.assertParseAndCheckList(
            "SELECT" + wd + "FROM" + wd,
            "select color from colors",
            expected_list=["SELECT", "color", "FROM", "colors"],
            msg="inline_literals_using(CaselessLiteral) failed!",
            verbose=True,
        )

        integer = pp.Word(pp.nums)
        pp.ParserElement.inline_literals_using(pp.Literal)
        date_str = integer("year") + "/" + integer("month") + "/" + integer("day")
        self.assertParseAndCheckList(
            date_str,
            "1999/12/31",
            expected_list=["1999", "/", "12", "/", "31"],
            msg="inline_literals_using(example 1) failed!",
            verbose=True,
        )

        # change to Suppress
        pp.ParserElement.inline_literals_using(pp.Suppress)
        date_str = integer("year") + "/" + integer("month") + "/" + integer("day")

        self.assertParseAndCheckList(
            date_str,
            "1999/12/31",
            expected_list=["1999", "12", "31"],
            msg="inline_literals_using(example 2) failed!",
            verbose=True,
        )

    def testCloseMatch(self):
        searchseq = pp.CloseMatch("ATCATCGAATGGA", 2)

        _, results = searchseq.run_tests(
            """
            ATCATCGAATGGA
            XTCATCGAATGGX
            ATCATCGAAXGGA
            ATCAXXGAATGGA
            ATCAXXGAATGXA
            ATCAXXGAATGG
            """
        )
        expected = ([], [0, 12], [9], [4, 5], None, None)

        for r, exp in zip(results, expected):
            if exp is not None:
                self.assertEqual(
                    exp,
                    r[1].mismatches,
                    f"fail CloseMatch between {searchseq.match_string!r} and {r[0]!r}",
                )
            print(
                r[0],
                (
                    f"exc: {r[1]}"
                    if exp is None and isinstance(r[1], Exception)
                    else ("no match", "match")[r[1].mismatches == exp]
                ),
            )

    def testCloseMatchCaseless(self):
        searchseq = pp.CloseMatch("ATCATCGAATGGA", 2, caseless=True)

        _, results = searchseq.run_tests(
            """
            atcatcgaatgga
            xtcatcgaatggx
            atcatcgaaxgga
            atcaxxgaatgga
            atcaxxgaatgxa
            atcaxxgaatgg
            """
        )
        expected = ([], [0, 12], [9], [4, 5], None, None)

        for r, exp in zip(results, expected):
            if exp is not None:
                self.assertEqual(
                    exp,
                    r[1].mismatches,
                    f"fail CaselessCloseMatch between {searchseq.match_string!r} and {r[0]!r}",
                )
            print(
                r[0],
                (
                    f"exc: {r[1]}"
                    if exp is None and isinstance(r[1], Exception)
                    else ("no match", "match")[r[1].mismatches == exp]
                ),
            )

    def testDefaultKeywordChars(self):
        with self.assertRaisesParseException(
            msg="failed to fail matching keyword using updated keyword chars"
        ):
            pp.Keyword("start").parse_string("start1000", parseAll=True)

        try:
            pp.Keyword("start", identChars=pp.alphas).parse_string(
                "start1000", parseAll=False
            )
        except pp.ParseException:
            self.fail("failed to match keyword using updated keyword chars")

        with ppt.reset_pyparsing_context():
            pp.Keyword.set_default_keyword_chars(pp.alphas)
            try:
                pp.Keyword("start").parse_string("start1000", parseAll=False)
            except pp.ParseException:
                self.fail("failed to match keyword using updated keyword chars")

        with self.assertRaisesParseException(
            msg="failed to fail matching keyword using updated keyword chars"
        ):
            pp.CaselessKeyword("START").parse_string("start1000", parseAll=False)

        try:
            pp.CaselessKeyword("START", identChars=pp.alphas).parse_string(
                "start1000", parseAll=False
            )
        except pp.ParseException:
            self.fail("failed to match keyword using updated keyword chars")

        with ppt.reset_pyparsing_context():
            pp.Keyword.set_default_keyword_chars(pp.alphas)
            try:
                pp.CaselessKeyword("START").parse_string("start1000", parseAll=False)
            except pp.ParseException:
                self.assertTrue(
                    False, "failed to match keyword using updated keyword chars"
                )

    def testKeywordCopyIdentChars(self):
        a_keyword = pp.Keyword("start", identChars="_")
        b_keyword = a_keyword.copy()
        self.assertEqual(a_keyword.identChars, b_keyword.identChars)

    def testCopyLiteralAttrs(self):
        lit = pp.Literal("foo").leave_whitespace()
        lit2 = lit.copy()
        self.assertFalse(lit2.skipWhitespace)
        lit3 = lit2.ignore_whitespace().copy()
        self.assertTrue(lit3.skipWhitespace)

    def testLiteralVsKeyword(self):
        integer = ppc.integer
        literal_expr = integer + pp.Literal("start") + integer
        keyword_expr = integer + pp.Keyword("start") + integer
        caseless_keyword_expr = integer + pp.CaselessKeyword("START") + integer
        word_keyword_expr = (
            integer + pp.Word(pp.alphas, asKeyword=True).set_name("word") + integer
        )

        print()
        test_string = "1 start 2"
        print(test_string)
        print(literal_expr, literal_expr.parse_string(test_string, parseAll=True))
        print(keyword_expr, keyword_expr.parse_string(test_string, parseAll=True))
        print(
            caseless_keyword_expr,
            caseless_keyword_expr.parse_string(test_string, parseAll=True),
        )
        print(
            word_keyword_expr, word_keyword_expr.parse_string(test_string, parseAll=True)
        )
        print()

        test_string = "3 start4"
        print(test_string)
        print(literal_expr, literal_expr.parse_string(test_string, parseAll=True))
        with self.assertRaisesParseException(
            msg="failed to fail matching keyword using updated keyword chars"
        ):
            print(keyword_expr.parse_string(test_string, parseAll=True))

        with self.assertRaisesParseException(
            msg="failed to fail matching keyword using updated keyword chars"
        ):
            print(caseless_keyword_expr.parse_string(test_string, parseAll=True))

        with self.assertRaisesParseException(
            msg="failed to fail matching keyword using updated keyword chars"
        ):
            print(word_keyword_expr.parse_string(test_string, parseAll=True))
        print()

        test_string = "5start 6"
        print(test_string)
        print(literal_expr.parse_string(test_string, parseAll=True))
        with self.assertRaisesParseException(
            msg="failed to fail matching keyword using updated keyword chars"
        ):
            print(keyword_expr.parse_string(test_string, parseAll=True))

        with self.assertRaisesParseException(
            msg="failed to fail matching keyword using updated keyword chars"
        ):
            print(caseless_keyword_expr.parse_string(test_string, parseAll=True))

        with self.assertRaisesParseException(
            msg="failed to fail matching keyword using updated keyword chars"
        ):
            print(word_keyword_expr.parse_string(test_string, parseAll=True))

    def testCol(self):
        test = "*\n* \n*   ALF\n*\n"
        initials = [c for i, c in enumerate(test) if pp.col(i, test) == 1]
        print(initials)
        self.assertTrue(
            len(initials) == 4 and all(c == "*" for c in initials), "fail col test"
        )

    def testLiteralException(self):
        for cls in (
            pp.Literal,
            pp.CaselessLiteral,
            pp.Keyword,
            pp.CaselessKeyword,
            pp.Word,
            pp.Regex,
        ):
            expr = cls("xyz")  # .set_name('{}_expr'.format(cls.__name__.lower()))

            try:
                expr.parse_string(" ", parseAll=True)
            except Exception as e:
                print(cls.__name__, str(e))
                self.assertTrue(
                    isinstance(e, pp.ParseBaseException),
                    f"class {cls.__name__} raised wrong exception type {type(e).__name__}",
                )

    def testParseActionIndexErrorException(self):
        """
        Tests raising an IndexError in a parse action
        """
        import traceback

        number = pp.Word(pp.nums)

        def number_action():
            raise IndexError  # this is the important line!

        number.add_parse_action(number_action)
        symbol = pp.Word("abcd", max=1)
        expr = pp.Group(number) ^ symbol

        try:
            expr.parse_string("1 + 2", parseAll=True)
        except IndexError as ie:
            pass
        except Exception as e:
            traceback.print_exc()
            self.fail(f"Expected IndexError not raised, raised {type(e).__name__}: {e}")
        else:
            self.fail("Expected IndexError not raised")

    # tests Issue #22
    def testParseActionNesting(self):
        vals = pp.OneOrMore(ppc.integer)("int_values")

        def add_total(tokens):
            tokens["total"] = sum(tokens)
            return tokens

        vals.add_parse_action(add_total)
        results = vals.parse_string("244 23 13 2343", parseAll=True)
        print(results.dump())
        self.assertParseResultsEquals(
            results,
            expected_dict={"int_values": [244, 23, 13, 2343], "total": 2623},
            msg="noop parse action changed ParseResults structure",
        )

        name = pp.Word(pp.alphas)("name")
        score = pp.Word(pp.nums + ".")("score")
        nameScore = pp.Group(name + score)
        line1 = nameScore("Rider")

        result1 = line1.parse_string("Mauney 46.5", parseAll=True)

        print("### before parse action is added ###")
        print("result1.dump():\n" + result1.dump() + "\n")
        before_pa_dict = result1.asDict()

        line1.set_parse_action(lambda t: t)

        result1 = line1.parse_string("Mauney 46.5", parseAll=True)
        after_pa_dict = result1.asDict()

        print("### after parse action was added ###")
        print("result1.dump():\n" + result1.dump() + "\n")
        self.assertEqual(
            before_pa_dict,
            after_pa_dict,
            "noop parse action changed ParseResults structure",
        )

    def testParseActionWithDelimitedList(self):
        class AnnotatedToken:
            def __init__(self, kind, elements):
                self.kind = kind
                self.elements = elements

            def __str__(self):
                return f"AnnotatedToken({self.kind!r}, {self.elements!r})"

            def __eq__(self, other):
                return (
                    type(self) == type(other)
                    and self.kind == other.kind
                    and self.elements == other.elements
                )

            __repr__ = __str__

        def annotate(name):
            def _(t):
                return AnnotatedToken(name, t.asList())

            return _

        identifier = pp.Word(pp.srange("[a-z0-9]"))
        numeral = pp.Word(pp.nums)

        named_number_value = pp.Suppress("(") + numeral + pp.Suppress(")")
        named_number = identifier + named_number_value

        named_number_list = (
            pp.Suppress("{")
            + pp.Group(pp.Optional(pp.DelimitedList(named_number)))
            + pp.Suppress("}")
        )

        # repro but in #345 - DelimitedList silently changes contents of named_number
        named_number_value.set_parse_action(annotate("val"))

        test_string = "{ x1(1), x2(2) }"
        expected = [
            ["x1", AnnotatedToken("val", ["1"]), "x2", AnnotatedToken("val", ["2"])]
        ]

        self.assertParseAndCheckList(named_number_list, test_string, expected)

    def testParseActionRunsInNotAny(self):
        # see Issue #482
        data = """ [gog1] [G1] [gog2] [gog3] [gog4] [G2] [gog5] [G3] [gog6] """

        poi_type = pp.Word(pp.alphas).set_results_name("type")
        poi = pp.Suppress("[") + poi_type + pp.Char(pp.nums) + pp.Suppress("]")

        def cnd_is_type(val):
            return lambda toks: toks.type == val

        poi_gog = poi("gog").add_condition(cnd_is_type("gog"))
        poi_g = poi("g").add_condition(cnd_is_type("G"))

        pattern = poi_gog + ~poi_g

        matches = pattern.search_string(data).as_list()
        self.assertEqual(
            [["gog", "2"], ["gog", "3"], ["gog", "6"]],
            matches,
            "failed testing parse actions being run inside a NotAny",
        )

    def testParseResultsNameBelowUngroupedName(self):
        rule_num = pp.Regex("[0-9]+")("LIT_NUM*")
        list_num = pp.Group(
            pp.Literal("[")("START_LIST")
            + pp.DelimitedList(rule_num)("LIST_VALUES")
            + pp.Literal("]")("END_LIST")
        )("LIST")

        test_string = "[ 1,2,3,4,5,6 ]"
        success, _ = list_num.run_tests(test_string)
        self.assertTrue(success)

        U = list_num.parse_string(test_string, parseAll=True)
        self.assertTrue(
            "LIT_NUM" not in U.LIST.LIST_VALUES,
            "results name retained as sub in ungrouped named result",
        )

    def testParseResultsNamesInGroupWithDict(self):
        key = ppc.identifier()
        value = ppc.integer()
        lat = ppc.real()
        long = ppc.real()
        EQ = pp.Suppress("=")

        data = (
            lat("lat")
            + long("long")
            + pp.Dict(pp.OneOrMore(pp.Group(key + EQ + value)))
        )
        site = pp.QuotedString('"')("name") + pp.Group(data)("data")

        test_string = '"Golden Gate Bridge" 37.819722 -122.478611 height=746 span=4200'
        success, _ = site.run_tests(test_string)
        self.assertTrue(success)

        a, aEnd = pp.make_html_tags("a")
        attrs = a.parse_string("<a href='blah'>", parseAll=True)
        print(attrs.dump())
        self.assertParseResultsEquals(
            attrs,
            expected_dict={
                "startA": {"href": "blah", "tag": "a", "empty": False},
                "href": "blah",
                "tag": "a",
                "empty": False,
            },
        )

    def testMakeXMLTags(self):
        """test helper function make_xml_tags in simple use case"""

        body, bodyEnd = pp.make_xml_tags("body")
        tst = "<body>Hello</body>"
        expr = body + pp.Word(pp.alphas)("contents") + bodyEnd
        result = expr.parse_string(tst, parseAll=True)
        print(result.dump())
        self.assertParseResultsEquals(
            result, ["body", False, "Hello", "</body>"], msg="issue using make_xml_tags"
        )

    def testFollowedBy(self):
        expr = pp.Word(pp.alphas)("item") + pp.FollowedBy(ppc.integer("qty"))
        result = expr.parse_string("balloon 99", parseAll=False)
        print(result.dump())
        self.assertTrue("qty" in result, "failed to capture results name in FollowedBy")
        self.assertEqual(
            {"item": "balloon", "qty": 99},
            result.asDict(),
            "invalid results name structure from FollowedBy",
        )

    def testSetBreak(self):
        """
        Test behavior of ParserElement.set_break(), to invoke the debugger before parsing that element is attempted.

        Temporarily monkeypatches sys.breakpointhook().
        """
        was_called = False

        def mock_set_trace(*args, **kwargs):
            nonlocal was_called
            was_called = True

        wd = pp.Word(pp.alphas)
        wd.set_break()

        print("Before parsing with set_break:", was_called)

        with ppt.reset_pyparsing_context():
            sys.breakpointhook = mock_set_trace
            wd.parse_string("ABC", parseAll=True)

        print("After parsing with set_break:", was_called)
        sys.breakpointhook = sys.__breakpointhook__
        self.assertTrue(was_called, "set_trace wasn't called by set_break")

    def testUnicodeTests(self):
        import unicodedata

        ppu = pp.pyparsing_unicode

        unicode_version = unicodedata.unidata_version
        print(f"Unicode version {unicode_version}")

        # verify ranges are converted to sets properly
        for unicode_property, expected_length in [
            ("alphas", 48965),
            ("alphanums", 49430),
            ("identchars", 49013),
            ("identbodychars", 50729),
            ("printables", 65484),
        ]:
            charset = getattr(ppu.BMP, unicode_property)
            charset_len = len(charset)

            # this subtest is sensitive to the Unicode version used in the current
            # python version
            if unicode_version == "14.0.0":
                with self.subTest(unicode_property=unicode_property, msg="verify len"):
                    print(f"ppu.BMP.{unicode_property:14}: {charset_len:6d}")
                    self.assertEqual(
                        charset_len,
                        expected_length,
                        f"incorrect number of ppu.BMP.{unicode_property},"
                        f" found {charset_len} expected {expected_length}",
                    )

            with self.subTest(unicode_property=unicode_property, msg="verify unique"):
                char_counts = collections.Counter(charset)
                self.assertTrue(
                    all(count == 1 for count in char_counts.values()),
                    f"duplicate items found in ppu.BMP.{unicode_property}:"
                    f" {[(ord(c), c) for c, count in char_counts.items() if count > 1]}",
                )

        # verify proper merging of ranges by addition
        kanji_printables = ppu.Japanese.Kanji.printables
        katakana_printables = ppu.Japanese.Katakana.printables
        hiragana_printables = ppu.Japanese.Hiragana.printables
        japanese_printables = ppu.Japanese.printables
        with self.subTest(msg="verify constructing ranges by merging types"):
            self.assertEqual(
                set(kanji_printables + katakana_printables + hiragana_printables),
                set(japanese_printables),
                "failed to construct ranges by merging Japanese types",
            )

        # verify proper merging of ranges using multiple inheritance
        cjk_printables = ppu.CJK.printables
        chinese_printables = ppu.Chinese.printables
        korean_printables = ppu.Korean.printables
        with self.subTest(
            msg="verify merging ranges by using multiple inheritance generates unique list of characters"
        ):
            char_counts = collections.Counter(cjk_printables)
            self.assertTrue(
                all(count == 1 for count in char_counts.values()),
                "duplicate items found in ppu.CJK.printables:"
                f" {[(ord(c), c) for c, count in char_counts.items() if count > 1]}",
            )

        with self.subTest(
            msg="verify merging ranges by using multiple inheritance generates sorted list of characters"
        ):
            self.assertEqual(
                list(cjk_printables),
                sorted(cjk_printables),
                "CJK printables are not sorted",
            )

        with self.subTest(
            msg="verify summing chars is equivalent to merging ranges by using multiple inheritance (CJK)"
        ):
            print(
                len(set(chinese_printables + korean_printables + japanese_printables)),
                len(cjk_printables),
            )

            self.assertEqual(
                set(chinese_printables + korean_printables + japanese_printables),
                set(cjk_printables),
                "failed to construct ranges by merging Chinese, Japanese and Korean",
            )

    def testUnicodeTests2(self):
        ppu = pp.unicode

        alphas = ppu.Greek.alphas
        greet = pp.Word(alphas) + "," + pp.Word(alphas) + "!"

        # input string
        hello = "Καλημέρα, κόσμε!"
        result = greet.parse_string(hello, parseAll=True)
        print(result)
        self.assertParseResultsEquals(
            result,
            expected_list=["Καλημέρα", ",", "κόσμε", "!"],
            msg="Failed to parse Greek 'Hello, World!' using "
            "pyparsing_unicode.Greek.alphas",
        )

        # define a custom unicode range using multiple inheritance
        class Turkish_set(ppu.Latin1, ppu.LatinA):
            pass

        for attrname in "printables alphas nums identchars identbodychars".split():
            with self.subTest(
                "verify unicode_set composed using MI", attrname=attrname
            ):
                latin1_value = getattr(ppu.Latin1, attrname)
                latinA_value = getattr(ppu.LatinA, attrname)
                turkish_value = getattr(Turkish_set, attrname)
                self.assertEqual(
                    set(latin1_value + latinA_value),
                    set(turkish_value),
                    f"failed to construct ranges by merging Latin1 and LatinA ({attrname})",
                )

        with self.subTest("Test using new Turkish_set for parsing"):
            key = pp.Word(Turkish_set.alphas)
            value = ppc.integer | pp.Word(Turkish_set.alphas, Turkish_set.alphanums)
            EQ = pp.Suppress("=")
            key_value = key + EQ + value

            sample = """\
                şehir=İzmir
                ülke=Türkiye
                nüfus=4279677"""
            result = pp.Dict(pp.OneOrMore(pp.Group(key_value))).parse_string(
                sample, parseAll=True
            )

            print(result.dump())
            self.assertParseResultsEquals(
                result,
                expected_dict={"şehir": "İzmir", "ülke": "Türkiye", "nüfus": 4279677},
                msg="Failed to parse Turkish key-value pairs",
            )

        # Basic Multilingual Plane only contains chars up to 65535
        def filter_16_bit(s):
            return "".join(c for c in s if ord(c) < 2**16)

        with self.subTest():
            bmp_printables = ppu.BMP.printables
            sample = (
                "".join(
                    random.choice(filter_16_bit(unicode_set.printables))
                    for unicode_set in (
                        ppu.Japanese,
                        Turkish_set,
                        ppu.Greek,
                        ppu.Hebrew,
                        ppu.Devanagari,
                        ppu.Hangul,
                        ppu.Latin1,
                        ppu.Chinese,
                        ppu.Cyrillic,
                        ppu.Arabic,
                        ppu.Thai,
                    )
                    for _ in range(8)
                )
                + "\N{REPLACEMENT CHARACTER}"
            )
            print(sample)
            self.assertParseAndCheckList(pp.Word(bmp_printables), sample, [sample])

    def testUnicodeSetNameEquivalence(self):
        ppu = pp.unicode

        for ascii_name, unicode_name in [
            ("Arabic", "العربية"),
            ("Chinese", "中文"),
            ("Cyrillic", "кириллица"),
            ("Greek", "Ελληνικά"),
            ("Hebrew", "עִברִית"),
            ("Japanese", "日本語"),
            ("Korean", "한국어"),
            ("Thai", "ไทย"),
            ("Devanagari", "देवनागरी"),
        ]:
            with self.subTest(ascii_name=ascii_name, unicode_name=unicode_name):
                self.assertTrue(
                    eval(f"ppu.{ascii_name} is ppu.{unicode_name}", {}, locals())
                )

    # Make sure example in indentedBlock docstring actually works!
    def testIndentedBlockExample(self):
        data = dedent(
            """
        def A(z):
          A1
          B = 100
          G = A2
          A2
          A3
        B
        def BB(a,b,c):
          BB1
          def BBA():
            bba1
            bba2
            bba3
        C
        D
        def spam(x,y):
             def eggs(z):
                 pass
        """
        )

        indentStack = [1]
        stmt = pp.Forward()

        identifier = pp.Word(pp.alphas, pp.alphanums)
        funcDecl = (
            "def"
            + identifier
            + pp.Group("(" + pp.Optional(pp.DelimitedList(identifier)) + ")")
            + ":"
        )
        func_body = pp.indentedBlock(stmt, indentStack)
        funcDef = pp.Group(funcDecl + func_body)

        rvalue = pp.Forward()
        funcCall = pp.Group(
            identifier + "(" + pp.Optional(pp.DelimitedList(rvalue)) + ")"
        )
        rvalue << (funcCall | identifier | pp.Word(pp.nums))
        assignment = pp.Group(identifier + "=" + rvalue)
        stmt <<= funcDef | assignment | identifier

        module_body = pp.OneOrMore(stmt)

        self.assertParseAndCheckList(
            module_body,
            data,
            [
                [
                    "def",
                    "A",
                    ["(", "z", ")"],
                    ":",
                    [["A1"], [["B", "=", "100"]], [["G", "=", "A2"]], ["A2"], ["A3"]],
                ],
                "B",
                [
                    "def",
                    "BB",
                    ["(", "a", "b", "c", ")"],
                    ":",
                    [
                        ["BB1"],
                        [
                            [
                                "def",
                                "BBA",
                                ["(", ")"],
                                ":",
                                [["bba1"], ["bba2"], ["bba3"]],
                            ]
                        ],
                    ],
                ],
                "C",
                "D",
                [
                    "def",
                    "spam",
                    ["(", "x", "y", ")"],
                    ":",
                    [[["def", "eggs", ["(", "z", ")"], ":", [["pass"]]]]],
                ],
            ],
            "Failed indentedBlock example",
            verbose=True,
        )

    def testIndentedBlock(self):
        # parse pseudo-yaml indented text

        EQ = pp.Suppress("=")
        stack = [1]
        key = ppc.identifier
        value = pp.Forward()
        key_value = key + EQ + value
        compound_value = pp.Dict(pp.ungroup(pp.indentedBlock(key_value, stack)))
        value <<= ppc.integer | pp.QuotedString("'") | compound_value
        parser = pp.Dict(pp.OneOrMore(pp.Group(key_value)))

        text = """
            a = 100
            b = 101
            c =
                c1 = 200
                c2 =
                    c21 = 999
                c3 = 'A horse, a horse, my kingdom for a horse'
            d = 505
        """
        text = dedent(text)
        print(text)

        result = parser.parse_string(text, parseAll=True)
        print(result.dump())
        self.assertEqual(100, result.a, "invalid indented block result")
        self.assertEqual(200, result.c.c1, "invalid indented block result")
        self.assertEqual(999, result.c.c2.c21, "invalid indented block result")

    # exercise indentedBlock with example posted in issue #87
    def testIndentedBlockTest2(self):
        indent_stack = [1]

        key = pp.Word(pp.alphas, pp.alphanums) + pp.Suppress(":")
        stmt = pp.Forward()

        suite = pp.indentedBlock(stmt, indent_stack)
        body = key + suite

        pattern = (
            pp.Word(pp.alphas)
            + pp.Suppress("(")
            + pp.Word(pp.alphas)
            + pp.Suppress(")")
        )
        stmt <<= pattern

        def key_parse_action(toks):
            print(f"Parsing '{toks[0]}'...")

        key.set_parse_action(key_parse_action)
        header = pp.Suppress("[") + pp.Literal("test") + pp.Suppress("]")
        content = header - pp.OneOrMore(pp.indentedBlock(body, indent_stack, False))

        contents = pp.Forward()
        suites = pp.indentedBlock(content, indent_stack)

        extra = pp.Literal("extra") + pp.Suppress(":") - suites
        contents <<= content | extra

        parser = pp.OneOrMore(contents)

        sample = dedent(
            """
        extra:
            [test]
            one0:
                two (three)
            four0:
                five (seven)
        extra:
            [test]
            one1:
                two (three)
            four1:
                five (seven)
        """
        )

        success, _ = parser.run_tests([sample])
        self.assertTrue(success, "Failed indentedBlock test for issue #87")

        sample2 = dedent(
            """
        extra:
            [test]
            one:
                two (three)
            four:
                five (seven)
        extra:
            [test]
            one:
                two (three)
            four:
                five (seven)

            [test]
            one:
                two (three)
            four:
                five (seven)

            [test]
            eight:
                nine (ten)
            eleven:
                twelve (thirteen)

            fourteen:
                fifteen (sixteen)
            seventeen:
                eighteen (nineteen)
        """
        )

        del indent_stack[1:]
        success, _ = parser.run_tests([sample2])
        self.assertTrue(success, "Failed indentedBlock multi-block test for issue #87")

    def testIndentedBlockScan(self):
        def get_parser():
            """
            A valid statement is the word "block:", followed by an indent, followed by the letter A only, or another block
            """
            stack = [1]
            block = pp.Forward()
            body = pp.indentedBlock(
                pp.Literal("A") ^ block, indentStack=stack, indent=True
            )
            block <<= pp.Literal("block:") + body
            return block

        # This input string is a perfect match for the parser, so a single match is found
        p1 = get_parser()
        r1 = list(
            p1.scan_string(
                dedent(
                    """\
        block:
            A
        """
                )
            )
        )
        self.assertEqual(1, len(r1))

        # This input string is a perfect match for the parser, except for the letter B instead of A, so this will fail (and should)
        p2 = get_parser()
        r2 = list(
            p2.scan_string(
                dedent(
                    """\
        block:
            B
        """
                )
            )
        )
        self.assertEqual(0, len(r2))

        # This input string contains both string A and string B, and it finds one match (as it should)
        p3 = get_parser()
        r3 = list(
            p3.scan_string(
                dedent(
                    """\
        block:
            A
        block:
            B
        """
                )
            )
        )
        self.assertEqual(1, len(r3))

        # This input string contains both string A and string B, but in a different order.
        p4 = get_parser()
        r4 = list(
            p4.scan_string(
                dedent(
                    """\
        block:
            B
        block:
            A
        """
                )
            )
        )
        self.assertEqual(1, len(r4))

        # This is the same as case 3, but with nesting
        p5 = get_parser()
        r5 = list(
            p5.scan_string(
                dedent(
                    """\
        block:
            block:
                A
        block:
            block:
                B
        """
                )
            )
        )
        self.assertEqual(1, len(r5))

        # This is the same as case 4, but with nesting
        p6 = get_parser()
        r6 = list(
            p6.scan_string(
                dedent(
                    """\
        block:
            block:
                B
        block:
            block:
                A
        """
                )
            )
        )
        self.assertEqual(1, len(r6))

    def testIndentedBlockClass(self):
        data = """\
            A
                100
                101

                102
            B
                200
                201

            C
                300

        """

        integer = ppc.integer
        group = pp.Group(pp.Char(pp.alphas) + pp.IndentedBlock(integer))

        group[...].parse_string(data, parseAll=True).pprint()

        self.assertParseAndCheckList(
            group[...], data, [["A", [100, 101, 102]], ["B", [200, 201]], ["C", [300]]]
        )

    def testIndentedBlockClass2(self):
        datas = [
            """\
             A
                100
             B
                200
             201
            """,
            """\
             A
                100
             B
                200
               201
            """,
            """\
             A
                100
             B
                200
                  201
            """,
        ]
        integer = ppc.integer
        group = pp.Group(
            pp.Char(pp.alphas) + pp.IndentedBlock(integer, recursive=False)
        )

        for data in datas:
            print()
            print(ppt.with_line_numbers(data))

            print(group[...].parse_string(data).as_list())
            self.assertParseAndCheckList(
                group[...] + integer.suppress(),
                data,
                [["A", [100]], ["B", [200]]],
                verbose=False,
            )

    def testIndentedBlockClassWithRecursion(self):
        data = """\

            A
                100
                101

                102
            B
                b
                    200
                    201

            C
                300

        """

        integer = ppc.integer
        group = pp.Forward()
        group <<= pp.Group(pp.Char(pp.alphas) + pp.IndentedBlock(integer | group))

        print("using search_string")
        print(group.search_string(data))
        # print(sum(group.search_string(data)).dump())

        self.assertParseAndCheckList(
            group[...],
            data,
            [["A", [100, 101, 102]], ["B", [["b", [200, 201]]]], ["C", [300]]],
        )

        print("using parse_string")
        print(group[...].parse_string(data, parseAll=True).dump())

        dotted_int = pp.DelimitedList(
            pp.Word(pp.nums), ".", allow_trailing_delim=True, combine=True
        )
        indented_expr = pp.IndentedBlock(dotted_int, recursive=True, grouped=True)
        # indented_expr = pp.Forward()
        # indented_expr <<= pp.IndentedBlock(dotted_int + indented_expr))
        good_data = """\
            1.
                1.1
                    1.1.1
                    1.1.2
            2."""
        bad_data1 = """\
            1.
                1.1
                    1.1.1
                 1.2
            2."""
        bad_data2 = """\
            1.
                1.1
                    1.1.1
               1.2
            2."""
        print("test good indentation")
        print(pp.pyparsing_test.with_line_numbers(good_data))
        print(indented_expr.parse_string(good_data, parseAll=True).as_list())
        print()

        print("test bad indentation")
        print(pp.pyparsing_test.with_line_numbers(bad_data1))
        with self.assertRaisesParseException(
            msg="Failed to raise exception with bad indentation 1"
        ):
            indented_expr.parse_string(bad_data1, parseAll=True)

        print(pp.pyparsing_test.with_line_numbers(bad_data2))
        with self.assertRaisesParseException(
            msg="Failed to raise exception with bad indentation 2"
        ):
            indented_expr.parse_string(bad_data2, parseAll=True)

    def testInvalidDiagSetting(self):
        with self.assertRaises(
            ValueError,
            msg="failed to raise exception when setting non-existent __diag__",
        ):
            pp.__diag__.enable("xyzzy")

        with self.assertWarns(
            UserWarning, msg="failed to warn disabling 'collect_all_And_tokens"
        ):
            pp.__compat__.disable("collect_all_And_tokens")

    def testParseResultsWithNameMatchFirst(self):
        expr_a = pp.Literal("not") + pp.Literal("the") + pp.Literal("bird")
        expr_b = pp.Literal("the") + pp.Literal("bird")
        expr = (expr_a | expr_b)("rexp")

        success, report = expr.run_tests(
            """\
            not the bird
            the bird
        """
        )
        results = [rpt[1] for rpt in report]
        self.assertParseResultsEquals(
            results[0], ["not", "the", "bird"], {"rexp": ["not", "the", "bird"]}
        )
        self.assertParseResultsEquals(
            results[1], ["the", "bird"], {"rexp": ["the", "bird"]}
        )

        # test compatibility mode, no longer restoring pre-2.3.1 behavior
        with ppt.reset_pyparsing_context():
            pp.__compat__.collect_all_And_tokens = False
            pp.enable_diag(pp.Diagnostics.warn_multiple_tokens_in_named_alternation)
            expr_a = pp.Literal("not") + pp.Literal("the") + pp.Literal("bird")
            expr_b = pp.Literal("the") + pp.Literal("bird")
            with self.assertWarns(
                UserWarning, msg="failed to warn of And within alternation"
            ):
                expr = (expr_a | expr_b)("rexp")

            with self.assertDoesNotWarn(
                UserWarning,
                msg="warned when And within alternation warning was suppressed",
            ):
                expr = (expr_a | expr_b).suppress_warning(
                    pp.Diagnostics.warn_multiple_tokens_in_named_alternation
                )("rexp")

            success, report = expr.run_tests(
                """
                not the bird
                the bird
            """
            )
            results = [rpt[1] for rpt in report]
            self.assertParseResultsEquals(
                results[0], ["not", "the", "bird"], {"rexp": ["not", "the", "bird"]}
            )
            self.assertParseResultsEquals(
                results[1], ["the", "bird"], {"rexp": ["the", "bird"]}
            )

    def testParseResultsWithNameOr(self):
        expr_a = pp.Literal("not") + pp.Literal("the") + pp.Literal("bird")
        expr_b = pp.Literal("the") + pp.Literal("bird")
        expr = (expr_a ^ expr_b)("rexp")
        success, _ = expr.run_tests(
            """\
            not the bird
            the bird
        """
        )
        self.assertTrue(success)

        result = expr.parse_string("not the bird", parseAll=True)
        self.assertParseResultsEquals(
            result, ["not", "the", "bird"], {"rexp": ["not", "the", "bird"]}
        )
        result = expr.parse_string("the bird", parseAll=True)
        self.assertParseResultsEquals(
            result, ["the", "bird"], {"rexp": ["the", "bird"]}
        )

        expr = (expr_a | expr_b)("rexp")
        success, _ = expr.run_tests(
            """\
            not the bird
            the bird
        """
        )
        self.assertTrue(success)

        result = expr.parse_string("not the bird", parseAll=True)
        self.assertParseResultsEquals(
            result, ["not", "the", "bird"], {"rexp": ["not", "the", "bird"]}
        )
        result = expr.parse_string("the bird", parseAll=True)
        self.assertParseResultsEquals(
            result, ["the", "bird"], {"rexp": ["the", "bird"]}
        )

        # test compatibility mode, no longer restoring pre-2.3.1 behavior
        with ppt.reset_pyparsing_context():
            pp.__compat__.collect_all_And_tokens = False
            pp.enable_diag(pp.Diagnostics.warn_multiple_tokens_in_named_alternation)
            expr_a = pp.Literal("not") + pp.Literal("the") + pp.Literal("bird")
            expr_b = pp.Literal("the") + pp.Literal("bird")

            with self.assertWarns(
                UserWarning, msg="failed to warn of And within alternation"
            ):
                expr = (expr_a ^ expr_b)("rexp")

            with self.assertDoesNotWarn(
                UserWarning,
                msg="warned when And within alternation warning was suppressed",
            ):
                expr = (expr_a ^ expr_b).suppress_warning(
                    pp.Diagnostics.warn_multiple_tokens_in_named_alternation
                )("rexp")

            success, _ = expr.run_tests(
                """\
                not the bird
                the bird
            """
            )
            self.assertTrue(success)
            self.assertEqual(
                "not the bird".split(),
                list(expr.parse_string("not the bird", parseAll=True)["rexp"]),
            )
            self.assertEqual(
                "the bird".split(),
                list(expr.parse_string("the bird", parseAll=True)["rexp"]),
            )

    def testEmptyDictDoesNotRaiseException(self):
        key = pp.Word(pp.alphas)
        value = pp.Word(pp.nums)
        EQ = pp.Suppress("=")
        key_value_dict = pp.dict_of(key, EQ + value)

        print(
            key_value_dict.parse_string(
                """\
            a = 10
            b = 20
            """,
                parseAll=True,
            ).dump()
        )

        try:
            print(key_value_dict.parse_string("", parseAll=True).dump())
        except pp.ParseException as pe:
            print(pp.ParseException.explain(pe))
        else:
            self.fail("failed to raise exception when matching empty string")

    def testExplainException(self):
        expr = pp.Word(pp.nums).set_name("int") + pp.Word(pp.alphas).set_name("word")
        try:
            expr.parse_string("123 355", parseAll=True)
        except pp.ParseException as pe:
            print(pe.explain(depth=0))

        expr = pp.Word(pp.nums).set_name("int") - pp.Word(pp.alphas).set_name("word")
        try:
            expr.parse_string("123 355 (test using ErrorStop)", parseAll=True)
        except pp.ParseSyntaxException as pe:
            print(pe.explain())

        integer = pp.Word(pp.nums).set_name("int").add_parse_action(lambda t: int(t[0]))
        expr = integer + integer

        def divide_args(t):
            integer.parse_string("A", parseAll=True)
            return t[0] / t[1]

        expr.add_parse_action(divide_args)
        try:
            expr.parse_string("123 0", parseAll=True)
        except pp.ParseException as pe:
            print(pe.explain())
        except Exception as exc:
            print(pp.ParseBaseException.explain_exception(exc))
            raise

    def testExplainExceptionWithMemoizationCheck(self):
        if pp.ParserElement._left_recursion_enabled or pp.ParserElement._packratEnabled:
            print("test does local memoization enable/disable during test")
            return

        pp.ParserElement.disable_memoization()

        integer = pp.Word(pp.nums).set_name("int").add_parse_action(lambda t: int(t[0]))
        expr = integer + integer

        def divide_args(t):
            integer.parse_string("A", parseAll=True)
            return t[0] / t[1]

        expr.add_parse_action(divide_args)
        for memo_kind, enable_memo in [
            ("Packrat", pp.ParserElement.enable_packrat),
            ("Left Recursion", pp.ParserElement.enable_left_recursion),
        ]:
            enable_memo(force=True)
            print("Explain for", memo_kind)

            try:
                expr.parse_string("123 0", parseAll=True)
            except pp.ParseException as pe:
                print(pe.explain())
            except Exception as exc:
                print(pp.ParseBaseException.explain_exception(exc))
                raise

        # make sure we leave the state compatible with everything
        pp.ParserElement.disable_memoization()

    def testCaselessKeywordVsKeywordCaseless(self):
        frule = pp.Keyword("t", caseless=True) + pp.Keyword("yes", caseless=True)
        crule = pp.CaselessKeyword("t") + pp.CaselessKeyword("yes")

        flist = frule.search_string("not yes").asList()
        print(flist)
        clist = crule.search_string("not yes").asList()
        print(clist)
        self.assertEqual(
            flist,
            clist,
            "CaselessKeyword not working the same as Keyword(caseless=True)",
        )

    def testOneOf(self):
        expr = pp.one_of("a b abb")
        assert expr.pattern == "abb|a|b"

        expr = pp.one_of("a abb b abb")
        assert expr.pattern == "abb|a|b"

        expr = pp.one_of("a abb abbb b abb")
        assert expr.pattern == "abbb|abb|a|b"

        expr = pp.one_of("a abbb abb b abb")
        assert expr.pattern == "abbb|abb|a|b"

    def testOneOfKeywords(self):
        literal_expr = pp.one_of("a b c")
        success, _ = literal_expr[...].run_tests(
            """
            # literal one_of tests
            a b c
            a a a
            abc
        """
        )
        self.assertTrue(success, "failed literal one_of matching")

        keyword_expr = pp.one_of("a b c", asKeyword=True)
        success, _ = keyword_expr[...].run_tests(
            """
            # keyword one_of tests
            a b c
            a a a
        """
        )
        self.assertTrue(success, "failed keyword one_of matching")

        success, _ = keyword_expr[...].run_tests(
            """
            # keyword one_of failure tests
            abc
        """,
            failureTests=True,
        )
        self.assertTrue(success, "failed keyword one_of failure tests")

    def testWarnUngroupedNamedTokens(self):
        """
        - warn_ungrouped_named_tokens_in_collection - flag to enable warnings when a results
          name is defined on a containing expression with ungrouped subexpressions that also
          have results names (default=True)
        """
        with self.assertDoesNotWarn(
            msg=f"raised {pp.Diagnostics.warn_ungrouped_named_tokens_in_collection} warning when not enabled"
        ):
            COMMA = pp.Suppress(",").set_name("comma")
            coord = ppc.integer("x") + COMMA + ppc.integer("y")
            path = coord[...].set_results_name("path")

        with ppt.reset_pyparsing_context():
            pp.enable_diag(pp.Diagnostics.warn_ungrouped_named_tokens_in_collection)

            COMMA = pp.Suppress(",").set_name("comma")
            coord = ppc.integer("x") + COMMA + ppc.integer("y")

            # this should emit a warning
            with self.assertWarns(
                UserWarning,
                msg="failed to warn with named repetition of"
                " ungrouped named expressions",
            ):
                path = coord[...].set_results_name("path")

            with self.assertDoesNotWarn(
                UserWarning,
                msg="warned when named repetition of"
                " ungrouped named expressions warning was suppressed",
            ):
                path = (
                    coord[...]
                    .suppress_warning(
                        pp.Diagnostics.warn_ungrouped_named_tokens_in_collection
                    )
                    .set_results_name("path")
                )

    def testDontWarnUngroupedNamedTokensIfWarningSuppressed(self):
        with ppt.reset_pyparsing_context():
            pp.enable_diag(pp.Diagnostics.warn_ungrouped_named_tokens_in_collection)

            with self.assertDoesNotWarn(
                msg=f"raised {pp.Diagnostics.warn_ungrouped_named_tokens_in_collection}"
                f" warning when warn on ungrouped named tokens was suppressed (original_text_for)"
            ):
                pp.original_text_for(pp.Word("ABC")[...])("words")

    def testWarnNameSetOnEmptyForward(self):
        """
        - warn_name_set_on_empty_Forward - flag to enable warnings when a Forward is defined
          with a results name, but has no contents defined (default=False)
        """

        with self.assertDoesNotWarn(
            msg=f"raised {pp.Diagnostics.warn_name_set_on_empty_Forward} warning when not enabled"
        ):
            base = pp.Forward()("z")

        with ppt.reset_pyparsing_context():
            pp.enable_diag(pp.Diagnostics.warn_name_set_on_empty_Forward)

            base = pp.Forward()

            with self.assertWarns(
                UserWarning,
                msg="failed to warn when naming an empty Forward expression",
            ):
                base("x")

            with self.assertDoesNotWarn(
                UserWarning,
                msg="warned when naming an empty Forward expression warning was suppressed",
            ):
                base.suppress_warning(pp.Diagnostics.warn_name_set_on_empty_Forward)(
                    "x"
                )

    def testWarnParsingEmptyForward(self):
        """
        - warn_on_parse_using_empty_Forward - flag to enable warnings when a Forward
          has no contents defined (default=False)
        """

        with self.assertDoesNotWarn(
            msg=f"raised {pp.Diagnostics.warn_on_parse_using_empty_Forward} warning when not enabled"
        ):
            base = pp.Forward()
            try:
                print(base.parse_string("x", parse_all=True))
            except ParseException as pe:
                pass

        with ppt.reset_pyparsing_context():
            pp.enable_diag(pp.Diagnostics.warn_on_parse_using_empty_Forward)

            base = pp.Forward()

            with self.assertWarns(
                UserWarning,
                msg="failed to warn when parsing using an empty Forward expression",
            ):
                try:
                    print(base.parse_string("x", parse_all=True))
                except ParseException as pe:
                    pass

            with self.assertDoesNotWarn(
                UserWarning,
                msg="warned when parsing using an empty Forward expression warning was suppressed",
            ):
                base.suppress_warning(pp.Diagnostics.warn_on_parse_using_empty_Forward)
                try:
                    print(base.parse_string("x", parse_all=True))
                except ParseException as pe:
                    pass

    def testWarnIncorrectAssignmentToForward(self):
        """
        - warn_on_parse_using_empty_Forward - flag to enable warnings when a Forward
          has no contents defined (default=False)
        """
        if PYPY_ENV:
            print("warn_on_assignment_to_Forward not supported on PyPy")
            return

        def a_method():
            base = pp.Forward()
            base = pp.Word(pp.alphas)[...] | "(" + base + ")"

        with self.assertDoesNotWarn(
            msg=f"raised {pp.Diagnostics.warn_on_assignment_to_Forward} warning when not enabled"
        ):
            a_method()

        with ppt.reset_pyparsing_context():
            pp.enable_diag(pp.Diagnostics.warn_on_assignment_to_Forward)

            with self.assertWarns(
                UserWarning,
                msg="failed to warn when using '=' to assign expression to a Forward",
            ):
                a_method()

            def a_method():
                base = pp.Forward().suppress_warning(
                    pp.Diagnostics.warn_on_assignment_to_Forward
                )
                base = pp.Word(pp.alphas)[...] | "(" + base + ")"

            with self.assertDoesNotWarn(
                UserWarning,
                msg="warned when using '=' to assign expression to a Forward warning was suppressed",
            ):
                a_method()

    def testWarnOnMultipleStringArgsToOneOf(self):
        """
        - warn_on_multiple_string_args_to_oneof - flag to enable warnings when one_of is
          incorrectly called with multiple str arguments (default=True)
        """
        with self.assertDoesNotWarn(
            msg=f"raised {pp.Diagnostics.warn_on_multiple_string_args_to_oneof} warning when not enabled"
        ):
            a = pp.one_of("A", "B")

        with ppt.reset_pyparsing_context():
            pp.enable_diag(pp.Diagnostics.warn_on_multiple_string_args_to_oneof)

            with self.assertWarns(
                UserWarning,
                msg="failed to warn when incorrectly calling one_of(string, string)",
            ):
                a = pp.one_of("A", "B")

    def testAutonameElements(self):
        with ppt.reset_pyparsing_context():
            pp.enable_diag(pp.Diagnostics.enable_debug_on_named_expressions)

            a = pp.Literal("a")
            b = pp.Literal("b").set_name("bbb")
            z = pp.Literal("z")
            leading_a = a + pp.FollowedBy(z | a | b)

            grammar = (z | leading_a | b)[...] + "a"

            self.assertFalse(a.debug)
            self.assertFalse(a.customName)
            pp.autoname_elements()
            self.assertTrue(a.debug)
            self.assertEqual("a", a.name)
            self.assertEqual("bbb", b.name)

    def testDelimitedListName(self):
        bool_constant = pp.Literal("True") | "true" | "False" | "false"
        bool_list = pp.DelimitedList(bool_constant)
        print(bool_list)
        self.assertEqual(
            "{'True' | 'true' | 'False' | 'false'} [, {'True' | 'true' | 'False' | 'false'}]...",
            str(bool_list),
        )

        bool_constant.set_name("bool")
        print(bool_constant)
        print(bool_constant.streamline())
        bool_list2 = pp.DelimitedList(bool_constant)
        print(bool_constant)
        print(bool_constant.streamline())
        print(bool_list2)
        with self.subTest():
            self.assertEqual("bool [, bool]...", str(bool_list2))

        with self.subTest():
            street_address = pp.common.integer.set_name("integer") + pp.Word(pp.alphas)[
                1, ...
            ].set_name("street_name")
            self.assertEqual(
                "{integer street_name} [, {integer street_name}]...",
                str(pp.DelimitedList(street_address)),
            )

        with self.subTest():
            operand = pp.Char(pp.alphas).set_name("var")
            math = pp.infix_notation(
                operand,
                [
                    (pp.one_of("+ -"), 2, pp.opAssoc.LEFT),
                ],
            )
            self.assertEqual(
                "var_expression [, var_expression]...",
                str(pp.DelimitedList(math)),
            )

    def testDelimitedListOfStrLiterals(self):
        expr = pp.DelimitedList("ABC")
        print(str(expr))
        source = "ABC, ABC,ABC"
        self.assertParseAndCheckList(
            expr, source, [s.strip() for s in source.split(",")]
        )

    def testDelimitedListMinMax(self):
        source = "ABC, ABC,ABC"
        with self.assertRaises(ValueError, msg="min must be greater than 0"):
            pp.DelimitedList("ABC", min=0)
        with self.assertRaises(
            ValueError, msg="max must be greater than, or equal to min"
        ):
            pp.DelimitedList("ABC", min=1, max=0)
        with self.assertRaises(pp.ParseException):
            pp.DelimitedList("ABC", min=4).parse_string(source)

        source_expr_pairs = [
            ("ABC,  ABC", pp.DelimitedList("ABC", max=2)),
            (source, pp.DelimitedList("ABC", min=2, max=4)),
        ]
        for source, expr in source_expr_pairs:
            print(str(expr))
            self.assertParseAndCheckList(
                expr, source, [s.strip() for s in source.split(",")]
            )

    def testDelimitedListParseActions1(self):
        # from issue #408
        keyword = pp.Keyword("foobar")
        untyped_identifier = ~keyword + pp.Word(pp.alphas)
        dotted_vars = pp.DelimitedList(untyped_identifier, delim=".")
        lvalue = pp.Opt(dotted_vars)

        # uncomment this line to see the problem
        stmt = pp.DelimitedList(pp.Opt(dotted_vars))
        # stmt = DelimitedList(dotted_vars)
        # stmt = pp.Opt(dotted_vars)

        def parse_identifier(toks):
            print("YAY!", toks)

        untyped_identifier.set_parse_action(parse_identifier)

        save_stdout = StringIO()
        with contextlib.redirect_stdout(save_stdout):
            dotted_vars.parse_string("B.C")

        self.assertEqual(
            dedent(
                """\
                YAY! ['B']
                YAY! ['C']
                """
            ),
            save_stdout.getvalue(),
        )

    def testDelimitedListParseActions2(self):
        # from issue #408
        keyword = pp.Keyword("foobar")
        untyped_identifier = ~keyword + pp.Word(pp.alphas)
        dotted_vars = pp.DelimitedList(untyped_identifier, delim=".")
        lvalue = pp.Opt(dotted_vars)

        # uncomment this line to see the problem
        # stmt = DelimitedList(Opt(dotted_vars))
        stmt = pp.DelimitedList(dotted_vars)
        # stmt = pp.Opt(dotted_vars)

        def parse_identifier(toks):
            print("YAY!", toks)

        untyped_identifier.set_parse_action(parse_identifier)

        save_stdout = StringIO()
        with contextlib.redirect_stdout(save_stdout):
            dotted_vars.parse_string("B.C")

        self.assertEqual(
            dedent(
                """\
                YAY! ['B']
                YAY! ['C']
                """
            ),
            save_stdout.getvalue(),
        )

    def testDelimitedListParseActions3(self):
        # from issue #408
        keyword = pp.Keyword("foobar")
        untyped_identifier = ~keyword + pp.Word(pp.alphas)
        dotted_vars = pp.DelimitedList(untyped_identifier, delim=".")
        lvalue = pp.Opt(dotted_vars)

        # uncomment this line to see the problem
        # stmt = DelimitedList(Opt(dotted_vars))
        # stmt = DelimitedList(dotted_vars)
        stmt = pp.Opt(dotted_vars)

        def parse_identifier(toks):
            print("YAY!", toks)

        untyped_identifier.set_parse_action(parse_identifier)

        save_stdout = StringIO()
        with contextlib.redirect_stdout(save_stdout):
            dotted_vars.parse_string("B.C")

        self.assertEqual(
            dedent(
                """\
                YAY! ['B']
                YAY! ['C']
                """
            ),
            save_stdout.getvalue(),
        )

    def testTagElements(self):
        end_punc = (
            ("." + pp.Tag("mood", "normal"))
            | ("!" + pp.Tag("mood", "excited"))
            | ("?" + pp.Tag("mood", "curious"))
        )
        greeting = "Hello" + pp.Word(pp.alphas) + end_punc[1, ...]

        for ending, expected_mood in [
            (".", "normal"),
            ("!", "excited"),
            ("?", "curious"),
            ("!!", "excited"),
            ("!?", "curious"),
        ]:
            self.assertParseAndCheckDict(
                greeting, f"Hello World{ending}", {"mood": expected_mood}
            )

    def testEnableDebugOnNamedExpressions(self):
        """
        - enable_debug_on_named_expressions - flag to auto-enable debug on all subsequent
          calls to ParserElement.set_name() (default=False)
        """
        with ppt.reset_pyparsing_context():
            test_stdout = StringIO()

            with resetting(sys, "stdout", "stderr"):
                sys.stdout = test_stdout
                sys.stderr = test_stdout

                pp.enable_diag(pp.Diagnostics.enable_debug_on_named_expressions)
                integer = pp.Word(pp.nums).set_name("integer")

                integer[...].parse_string("1 2 3", parseAll=True)

            expected_debug_output = dedent(
                """\
                Match integer at loc 0(1,1)
                  1 2 3
                  ^
                Matched integer -> ['1']
                Match integer at loc 2(1,3)
                  1 2 3
                    ^
                Matched integer -> ['2']
                Match integer at loc 4(1,5)
                  1 2 3
                      ^
                Matched integer -> ['3']
                Match integer at loc 5(1,6)
                  1 2 3
                       ^
                Match integer failed, ParseException raised: Expected integer, found end of text  (at char 5), (line:1, col:6)
                """
            )
            output = test_stdout.getvalue()
            print(output)
            self.assertEqual(
                expected_debug_output,
                output,
                "failed to auto-enable debug on named expressions "
                "using enable_debug_on_named_expressions",
            )

    def testEnableDebugOnExpressionWithParseAction(self):
        test_stdout = StringIO()
        with resetting(sys, "stdout", "stderr"):
            sys.stdout = test_stdout
            sys.stderr = test_stdout

            parser = (ppc.integer().set_debug() | pp.Word(pp.alphanums).set_debug())[...]
            parser.set_debug()
            parser.parse_string("123 A100", parseAll=True)

            # now turn off debug - should only get output for components, not overall parser
            print()
            parser.set_debug(False)
            parser.parse_string("123 A100", parseAll=True)

        expected_debug_output = dedent(
            """\
            Match [{integer | W:(0-9A-Za-z)}]... at loc 0(1,1)
              123 A100
              ^
            Match integer at loc 0(1,1)
              123 A100
              ^
            Matched integer -> [123]
            Match integer at loc 4(1,5)
              123 A100
                  ^
            Match integer failed, ParseException raised: Expected integer, found 'A100'  (at char 4), (line:1, col:5)
            Match W:(0-9A-Za-z) at loc 4(1,5)
              123 A100
                  ^
            Matched W:(0-9A-Za-z) -> ['A100']
            Match integer at loc 8(1,9)
              123 A100
                      ^
            Match integer failed, ParseException raised: Expected integer, found end of text  (at char 8), (line:1, col:9)
            Match W:(0-9A-Za-z) at loc 8(1,9)
              123 A100
                      ^
            Match W:(0-9A-Za-z) failed, ParseException raised: Expected W:(0-9A-Za-z), found end of text  (at char 8), (line:1, col:9)
            Matched [{integer | W:(0-9A-Za-z)}]... -> [123, 'A100']
            
            Match integer at loc 0(1,1)
              123 A100
              ^
            Matched integer -> [123]
            Match integer at loc 4(1,5)
              123 A100
                  ^
            Match integer failed, ParseException raised: Expected integer, found 'A100'  (at char 4), (line:1, col:5)
            Match W:(0-9A-Za-z) at loc 4(1,5)
              123 A100
                  ^
            Matched W:(0-9A-Za-z) -> ['A100']
            Match integer at loc 8(1,9)
              123 A100
                      ^
            Match integer failed, ParseException raised: Expected integer, found end of text  (at char 8), (line:1, col:9)
            Match W:(0-9A-Za-z) at loc 8(1,9)
              123 A100
                      ^
            Match W:(0-9A-Za-z) failed, ParseException raised: Expected W:(0-9A-Za-z), found end of text  (at char 8), (line:1, col:9)
            """
        )
        output = test_stdout.getvalue()
        print(output)
        self.assertEqual(
            expected_debug_output,
            output,
            "invalid debug output when using parse action",
        )

    def testEnableDebugWithCachedExpressionsMarkedWithAsterisk(self):
        a = pp.Literal("a").set_name("A").set_debug()
        b = pp.Literal("b").set_name("B").set_debug()
        z = pp.Literal("z").set_name("Z").set_debug()
        leading_a = a + pp.FollowedBy(z | a | b)
        leading_a.set_name("leading_a").set_debug()

        grammar = (z | leading_a | b)[...] + "a"

        # parse test string and capture debug output
        test_stdout = StringIO()
        with resetting(sys, "stdout", "stderr"):
            sys.stdout = test_stdout
            sys.stderr = test_stdout
            grammar.parse_string("aba", parseAll=True)

        expected_debug_output = dedent(
            """\
            Match Z at loc 0(1,1)
              aba
              ^
            Match Z failed, ParseException raised: Expected Z, found 'aba'  (at char 0), (line:1, col:1)
            Match leading_a at loc 0(1,1)
              aba
              ^
            Match A at loc 0(1,1)
              aba
              ^
            Matched A -> ['a']
            Match Z at loc 1(1,2)
              aba
               ^
            Match Z failed, ParseException raised: Expected Z, found 'ba'  (at char 1), (line:1, col:2)
            Match A at loc 1(1,2)
              aba
               ^
            Match A failed, ParseException raised: Expected A, found 'ba'  (at char 1), (line:1, col:2)
            Match B at loc 1(1,2)
              aba
               ^
            Matched B -> ['b']
            Matched leading_a -> ['a']
            *Match Z at loc 1(1,2)
              aba
               ^
            *Match Z failed, ParseException raised: Expected Z, found 'ba'  (at char 1), (line:1, col:2)
            Match leading_a at loc 1(1,2)
              aba
               ^
            Match A at loc 1(1,2)
              aba
               ^
            Match A failed, ParseException raised: Expected A, found 'ba'  (at char 1), (line:1, col:2)
            Match leading_a failed, ParseException raised: Expected A, found 'ba'  (at char 1), (line:1, col:2)
            *Match B at loc 1(1,2)
              aba
               ^
            *Matched B -> ['b']
            Match Z at loc 2(1,3)
              aba
                ^
            Match Z failed, ParseException raised: Expected Z, found 'a'  (at char 2), (line:1, col:3)
            Match leading_a at loc 2(1,3)
              aba
                ^
            Match A at loc 2(1,3)
              aba
                ^
            Matched A -> ['a']
            Match Z at loc 3(1,4)
              aba
                 ^
            Match Z failed, ParseException raised: Expected Z, found end of text  (at char 3), (line:1, col:4)
            Match A at loc 3(1,4)
              aba
                 ^
            Match A failed, ParseException raised: Expected A, found end of text  (at char 3), (line:1, col:4)
            Match B at loc 3(1,4)
              aba
                 ^
            Match B failed, ParseException raised: Expected B, found end of text  (at char 3), (line:1, col:4)
            Match leading_a failed, ParseException raised: Expected {Z | A | B}, found end of text  (at char 3), (line:1, col:4)
            Match B at loc 2(1,3)
              aba
                ^
            Match B failed, ParseException raised: Expected B, found 'a'  (at char 2), (line:1, col:3)
            """
        )
        if pp.ParserElement._packratEnabled:
            packrat_status = "enabled"
        else:
            # remove '*' cache markers from expected output
            expected_debug_output = expected_debug_output.replace("*", "")
            packrat_status = "disabled"
        print("Packrat status:", packrat_status)

        output = test_stdout.getvalue()
        print(output)
        self.assertEqual(
            expected_debug_output,
            output,
            (
                f"invalid debug output showing cached results marked with '*',"
                f" and packrat parsing {packrat_status}"
            ),
        )

    def testSetDebugRecursively(self):
        expr = pp.Word(pp.alphas)
        contained = expr + pp.Empty().set_name("innermost")
        depth = 4
        for _ in range(depth):
            contained = pp.Group(contained + pp.Empty())
        contained.set_debug(recurse=True)
        self.assertTrue(expr.debug)
        # contained.parse_string("ABC")
        test_stdout = StringIO()
        with resetting(sys, "stdout", "stderr"):
            sys.stdout = test_stdout
            sys.stderr = test_stdout
            contained.parse_string("aba", parseAll=True)

        output = test_stdout.getvalue()
        print(output)
        self.assertEqual(depth, output.count("Matched Empty -> []"))
        self.assertEqual(1, output.count("Matched innermost -> []"))

    def testSetDebugRecursivelyWithForward(self):
        expr = pp.Word(pp.alphas).set_name("innermost")
        contained = pp.infix_notation(
            expr,
            [
                ("NOT", 1, pp.opAssoc.RIGHT),
                ("AND", 2, pp.opAssoc.LEFT),
                ("OR", 2, pp.opAssoc.LEFT),
            ],
        )

        contained.set_debug(recurse=True)
        self.assertTrue(expr.debug)

        # contained.parse_string("ABC")
        test_stdout = StringIO()
        with resetting(sys, "stdout", "stderr"):
            sys.stdout = test_stdout
            sys.stderr = test_stdout
            contained.parse_string("aba", parseAll=True)

        output = test_stdout.getvalue()
        print(output)
        # count of matches varies with packrat state, can't match exact count, but at least test if contains
        # self.assertEqual(4, output.count("Matched innermost -> ['aba']"))
        self.assertTrue("Matched innermost -> ['aba']" in output)

    def testUndesirableButCommonPractices(self):
        # While these are valid constructs, and they are not encouraged
        # there is apparently a lot of code out there using these
        # coding styles.
        #
        # Even though they are not encouraged, we shouldn't break them.

        # Create an And using a list of expressions instead of using '+' operator
        expr = pp.And([pp.Word("abc"), pp.Word("123")])
        success, _ = expr.run_tests(
            """
            aaa 333
            b 1
            ababab 32123
        """
        )
        self.assertTrue(success)

        success, _ = expr.run_tests("""\
            aad 111
            """, failure_tests=True
        )
        self.assertTrue(success)

        # Passing a single expression to a ParseExpression, when it really wants a sequence
        expr = pp.Or(pp.Or(ppc.integer))
        success, _ = expr.run_tests("""\
            123
            456
            """
        )
        self.assertTrue(success)

        success, _ = expr.run_tests("""\
            abc
            """, failure_tests=True
        )
        self.assertTrue(success)


    def testEnableWarnDiags(self):
        import pprint

        def filtered_vars(var_dict):
            dunders = [nm for nm in var_dict if nm.startswith("__")]
            return {
                k: v
                for k, v in var_dict.items()
                if isinstance(v, bool) and k not in dunders
            }

        pprint.pprint(filtered_vars(vars(pp.__diag__)), width=30)

        warn_names = pp.__diag__._warning_names
        other_names = pp.__diag__._debug_names

        # make sure they are off by default
        for diag_name in warn_names:
            self.assertFalse(
                getattr(pp.__diag__, diag_name),
                f"__diag__.{diag_name} not set to True",
            )

        with ppt.reset_pyparsing_context():
            # enable all warn_* diag_names
            pp.enable_all_warnings()
            pprint.pprint(filtered_vars(vars(pp.__diag__)), width=30)

            # make sure they are on after being enabled
            for diag_name in warn_names:
                self.assertTrue(
                    getattr(pp.__diag__, diag_name),
                    f"__diag__.{diag_name} not set to True",
                )

            # non-warn diag_names must be enabled individually
            for diag_name in other_names:
                self.assertFalse(
                    getattr(pp.__diag__, diag_name),
                    f"__diag__.{diag_name} not set to True",
                )

        # make sure they are off after AutoReset
        for diag_name in warn_names:
            self.assertFalse(
                getattr(pp.__diag__, diag_name),
                f"__diag__.{diag_name} not set to True",
            )

    def testWordInternalReRangeWithConsecutiveChars(self):
        self.assertParseAndCheckList(
            pp.Word("ABCDEMNXYZ"),
            "ABCDEMNXYZABCDEMNXYZABCDEMNXYZ",
            ["ABCDEMNXYZABCDEMNXYZABCDEMNXYZ"],
        )

    def testWordInternalReRangesKnownSet(self):
        tests = [
            ("ABCDEMNXYZ", "[A-EMNX-Z]+"),
            (pp.printables, "[!-~]+"),
            (pp.alphas, "[A-Za-z]+"),
            (pp.alphanums, "[0-9A-Za-z]+"),
            (pp.pyparsing_unicode.Latin1.printables, "[!-~¡-ÿ]+"),
            (pp.pyparsing_unicode.Latin1.alphas, "[A-Za-zªµºÀ-ÖØ-öø-ÿ]+"),
            (pp.pyparsing_unicode.Latin1.alphanums, "[0-9A-Za-zª²³µ¹ºÀ-ÖØ-öø-ÿ]+"),
            (pp.alphas8bit, "[À-ÖØ-öø-ÿ]+"),
        ]
        failed = []
        for word_string, expected_re in tests:
            try:
                msg = f"failed to generate correct internal re for {word_string!r}"
                resultant_re = pp.Word(word_string).reString
                self.assertEqual(
                    expected_re,
                    resultant_re,
                    msg + f"; expected {expected_re!r} got {resultant_re!r}",
                )
            except AssertionError:
                failed.append(msg)

        if failed:
            print("Errors:\n{}".format("\n".join(failed)))
            self.fail("failed to generate correct internal re's")

    def testWordInternalReRanges(self):
        import random

        esc_chars = r"\^-]["
        esc_chars2 = r"*+.?"

        def esc_re_set_char(c):
            return "\\" + c if c in esc_chars else c

        def esc_re_set2_char(c):
            return "\\" + c if c in esc_chars + esc_chars2 else c

        for esc_char in esc_chars + esc_chars2:
            # test escape char as first character in range
            next_char = chr(ord(esc_char) + 1)
            prev_char = chr(ord(esc_char) - 1)
            esc_word = pp.Word(esc_char + next_char)
            expected = rf"[{esc_re_set_char(esc_char)}{esc_re_set_char(next_char)}]+"
            print(
                f"Testing escape char: {esc_char} -> {esc_word} re: '{esc_word.reString}')"
            )
            self.assertEqual(
                expected, esc_word.reString, "failed to generate correct internal re"
            )
            test_string = "".join(
                random.choice([esc_char, next_char]) for __ in range(16)
            )
            print(
                f"Match '{test_string}' -> {test_string == esc_word.parse_string(test_string, parseAll=True)[0]}"
            )
            self.assertEqual(
                test_string,
                esc_word.parse_string(test_string, parseAll=True)[0],
                "Word using escaped range char failed to parse",
            )

            # test escape char as last character in range
            esc_word = pp.Word(prev_char + esc_char)
            expected = rf"[{esc_re_set_char(prev_char)}{esc_re_set_char(esc_char)}]+"
            print(
                f"Testing escape char: {esc_char} -> {esc_word} re: '{esc_word.reString}')"
            )
            self.assertEqual(
                expected, esc_word.reString, "failed to generate correct internal re"
            )
            test_string = "".join(
                random.choice([esc_char, prev_char]) for __ in range(16)
            )
            print(
                f"Match '{test_string}' -> {test_string == esc_word.parse_string(test_string, parseAll=True)[0]}"
            )
            self.assertEqual(
                test_string,
                esc_word.parse_string(test_string, parseAll=True)[0],
                "Word using escaped range char failed to parse",
            )

            # test escape char as first character in range
            next_char = chr(ord(esc_char) + 1)
            prev_char = chr(ord(esc_char) - 1)
            esc_word = pp.Word(esc_char + next_char)
            expected = rf"[{esc_re_set_char(esc_char)}{esc_re_set_char(next_char)}]+"
            print(
                f"Testing escape char: {esc_char} -> {esc_word} re: '{esc_word.reString}')"
            )
            self.assertEqual(
                expected, esc_word.reString, "failed to generate correct internal re"
            )
            test_string = "".join(
                random.choice([esc_char, next_char]) for __ in range(16)
            )
            print(
                f"Match '{test_string}' -> {test_string == esc_word.parse_string(test_string, parseAll=True)[0]}"
            )
            self.assertEqual(
                test_string,
                esc_word.parse_string(test_string, parseAll=True)[0],
                "Word using escaped range char failed to parse",
            )

            # test escape char as only character in range
            esc_word = pp.Word(esc_char, pp.alphas.upper())
            expected = rf"{esc_re_set2_char(esc_char)}[A-Z]*"
            print(
                f"Testing escape char: {esc_char} -> {esc_word} re: '{esc_word.reString}')"
            )
            self.assertEqual(
                expected, esc_word.reString, "failed to generate correct internal re"
            )
            test_string = esc_char + "".join(
                random.choice(pp.alphas.upper()) for __ in range(16)
            )
            print(
                f"Match '{test_string}' -> {test_string == esc_word.parse_string(test_string, parseAll=True)[0]}"
            )
            self.assertEqual(
                test_string,
                esc_word.parse_string(test_string, parseAll=True)[0],
                "Word using escaped range char failed to parse",
            )

            # test escape char as only character
            esc_word = pp.Word(esc_char, pp.alphas.upper())
            expected = rf"{re.escape(esc_char)}[A-Z]*"
            print(
                f"Testing escape char: {esc_char} -> {esc_word} re: '{esc_word.reString}')"
            )
            self.assertEqual(
                expected, esc_word.reString, "failed to generate correct internal re"
            )
            test_string = esc_char + "".join(
                random.choice(pp.alphas.upper()) for __ in range(16)
            )
            print(
                f"Match '{test_string}' -> {test_string == esc_word.parse_string(test_string, parseAll=True)[0]}"
            )
            self.assertEqual(
                test_string,
                esc_word.parse_string(test_string, parseAll=True)[0],
                "Word using escaped range char failed to parse",
            )
            print()

    def testWordWithIdentChars(self):
        ppu = pp.pyparsing_unicode

        latin_identifier = pp.Word(pp.identchars, pp.identbodychars)("latin*")
        japanese_identifier = ppu.Japanese.identifier("japanese*")
        cjk_identifier = ppu.CJK.identifier("cjk*")
        greek_identifier = ppu.Greek.identifier("greek*")
        cyrillic_identifier = ppu.Cyrillic.identifier("cyrillic*")
        thai_identifier = ppu.Thai.identifier("thai*")
        idents = (
            latin_identifier
            | japanese_identifier
            | cjk_identifier  # must follow japanese_identifier, since CJK is superset
            | thai_identifier
            | greek_identifier
            | cyrillic_identifier
        )

        result = idents[...].parse_string(
            "abc_100 кириллицаx_10 日本語f_300 ไทยg_600 def_200 漢字y_300 한국어_中文c_400 Ελληνικάb_500",
            parseAll=True,
        )
        self.assertParseResultsEquals(
            result,
            [
                "abc_100",
                "кириллицаx_10",
                "日本語f_300",
                "ไทยg_600",
                "def_200",
                "漢字y_300",
                "한국어_中文c_400",
                "Ελληνικάb_500",
            ],
            {
                "cjk": ["한국어_中文c_400"],
                "cyrillic": ["кириллицаx_10"],
                "greek": ["Ελληνικάb_500"],
                "japanese": ["日本語f_300", "漢字y_300"],
                "latin": ["abc_100", "def_200"],
                "thai": ["ไทยg_600"],
            },
        )

    def testChainedTernaryOperator(self):
        # fmt: off
        TERNARY_INFIX = pp.infix_notation(
            ppc.integer,
            [
                (("?", ":"), 3, pp.opAssoc.LEFT),
            ]
        )
        self.assertParseAndCheckList(
            TERNARY_INFIX, "1?1:0?1:0", [[1, "?", 1, ":", 0, "?", 1, ":", 0]]
        )

        TERNARY_INFIX = pp.infix_notation(
            ppc.integer,
            [
                (("?", ":"), 3, pp.opAssoc.RIGHT),
            ]
        )
        self.assertParseAndCheckList(
            TERNARY_INFIX, "1?1:0?1:0", [[1, "?", 1, ":", [0, "?", 1, ":", 0]]]
        )
        # fmt: on

    def testOneOfWithDuplicateSymbols(self):
        # test making one_of with duplicate symbols
        print("verify one_of handles duplicate symbols")
        try:
            test1 = pp.one_of("a b c d a")
        except RuntimeError:
            self.fail(
                "still have infinite loop in one_of with duplicate symbols (string input)"
            )

        print("verify one_of handles duplicate symbols")
        try:
            test1 = pp.one_of("a a a b c d a")
        except RuntimeError:
            self.fail(
                "still have infinite loop in one_of with duplicate symbols (string input)"
            )

        assert test1.pattern == "[abcd]"

        print("verify one_of handles generator input")
        try:
            test1 = pp.one_of(c for c in "a b c d a d d d" if not c.isspace())
        except RuntimeError:
            self.fail(
                "still have infinite loop in one_of with duplicate symbols (generator input)"
            )

        assert test1.pattern == "[abcd]"

        print("verify one_of handles list input")
        try:
            test1 = pp.one_of("a b c d a".split())
        except RuntimeError:
            self.fail(
                "still have infinite loop in one_of with duplicate symbols (list input)"
            )

        assert test1.pattern == "[abcd]"

        print("verify one_of handles set input")
        try:
            test1 = pp.one_of(set("a b c d a".split()))
        except RuntimeError:
            self.fail(
                "still have infinite loop in one_of with duplicate symbols (set input)"
            )

        # set will generate scrambled letters, get pattern but resort to test
        pattern_letters = test1.pattern[1:-1]
        assert sorted(pattern_letters) == sorted("abcd")

    def testOneOfWithEmptyList(self):
        """test one_of helper function with an empty list as input"""

        tst = []
        result = pp.one_of(tst)

        expected = True
        found = isinstance(result, pp.NoMatch)
        self.assertEqual(expected, found)

    def testOneOfWithUnexpectedInput(self):
        """test one_of with an input that isn't a string or iterable"""

        with self.assertRaises(
            TypeError, msg="failed to warn use of integer for one_of"
        ):
            expr = pp.one_of(6)

    def testMatchFirstIteratesOverAllChoices(self):
        # test MatchFirst bugfix
        print("verify MatchFirst iterates properly")
        results = pp.quotedString.parse_string(
            "'this is a single quoted string'", parseAll=True
        )
        self.assertTrue(
            len(results) > 0, "MatchFirst error - not iterating over all choices"
        )

    def testStreamlineOfExpressionsAfterSetName(self):
        bool_constant = pp.Literal("True") | "true" | "False" | "false"
        self.assertEqual(
            "{'True' | 'true' | 'False' | 'false'}", str(bool_constant.streamline())
        )
        bool_constant.set_name("bool")
        self.assertEqual("bool", str(bool_constant.streamline()))

    def testStreamlineOfSubexpressions(self):
        # verify streamline of subexpressions
        print("verify proper streamline logic")
        compound = pp.Literal("A") + "B" + "C" + "D"
        self.assertEqual(2, len(compound.exprs), "bad test setup")
        print(compound)
        compound.streamline()
        print(compound)
        self.assertEqual(4, len(compound.exprs), "streamline not working")

    def testOptionalWithResultsNameAndNoMatch(self):
        # test for Optional with results name and no match
        print("verify Optional's do not cause match failure if have results name")
        testGrammar = pp.Literal("A") + pp.Optional("B")("gotB") + pp.Literal("C")
        try:
            testGrammar.parse_string("ABC", parseAll=True)
            testGrammar.parse_string("AC", parseAll=True)
        except pp.ParseException as pe:
            print(pe.pstr, "->", pe)
            self.fail(f"error in Optional matching of string {pe.pstr}")

    def testReturnOfFurthestException(self):
        # test return of furthest exception
        testGrammar = (
            pp.Literal("A") | (pp.Literal("B") + pp.Literal("C")) | pp.Literal("E")
        )
        try:
            testGrammar.parse_string("BC", parseAll=True)
            testGrammar.parse_string("BD", parseAll=True)
        except pp.ParseException as pe:
            print(pe.pstr, "->", pe)
            self.assertEqual("BD", pe.pstr, "wrong test string failed to parse")
            self.assertEqual(
                1, pe.loc, "error in Optional matching, pe.loc=" + str(pe.loc)
            )
            self.assertTrue(
                "found 'D'" in str(pe), "wrong alternative raised exception"
            )

    def testValidateCorrectlyDetectsInvalidLeftRecursion(self):
        # test validate
        print("verify behavior of validate()")
        if IRON_PYTHON_ENV:
            print("disable this test under IronPython")
            return

        def testValidation(grmr, gnam, isValid):
            try:
                grmr.streamline()
                with self.assertWarns(
                    DeprecationWarning, msg="failed to warn validate() is deprecated"
                ):
                    grmr.validate()
                self.assertTrue(isValid, "validate() accepted invalid grammar " + gnam)
            except pp.RecursiveGrammarException as rge:
                print(grmr)
                print(rge)
                self.assertFalse(isValid, "validate() rejected valid grammar " + gnam)

        fwd = pp.Forward()
        g1 = pp.OneOrMore((pp.Literal("A") + "B" + "C") | fwd)
        g2 = ("C" + g1)[...]
        fwd <<= pp.Group(g2)
        testValidation(fwd, "fwd", isValid=True)

        fwd2 = pp.Forward()
        fwd2 <<= pp.Group("A" | fwd2)
        testValidation(fwd2, "fwd2", isValid=False)

        fwd3 = pp.Forward()
        fwd3 <<= pp.Optional("A") + fwd3
        testValidation(fwd3, "fwd3", isValid=False)

    def testGetNameBehavior(self):
        # test getName
        print("verify behavior of getName()")
        aaa = pp.Group(pp.Word("a")("A"))
        bbb = pp.Group(pp.Word("b")("B"))
        ccc = pp.Group(":" + pp.Word("c")("C"))
        g1 = "XXX" + (aaa | bbb | ccc)[...]
        teststring = "XXX b bb a bbb bbbb aa bbbbb :c bbbbbb aaa"
        names = []
        print(g1.parse_string(teststring, parseAll=True).dump())
        for t in g1.parse_string(teststring, parseAll=True):
            print(t, repr(t))
            try:
                names.append(t[0].getName())
            except Exception:
                try:
                    names.append(t.getName())
                except Exception:
                    names.append(None)
        print(teststring)
        print(names)
        self.assertEqual(
            [None, "B", "B", "A", "B", "B", "A", "B", None, "B", "A"],
            names,
            "failure in getting names for tokens",
        )

        IF, AND, BUT = map(pp.Keyword, "if and but".split())
        ident = ~(IF | AND | BUT) + pp.Word(pp.alphas)("non-key")
        scanner = pp.OneOrMore(IF | AND | BUT | ident)

        def getNameTester(s, l, t):
            print(t, t.getName())

        ident.add_parse_action(getNameTester)
        scanner.parse_string("lsjd sldkjf IF Saslkj AND lsdjf", parseAll=True)

        # test ParseResults.get() method
        print("verify behavior of ParseResults.get()")
        # use sum() to merge separate groups into single ParseResults
        res = sum(g1.parse_string(teststring, parseAll=True)[1:])
        print(res.dump())
        print(res.get("A", "A not found"))
        print(res.get("D", "!D"))
        self.assertEqual(
            "aaa", res.get("A", "A not found"), "get on existing key failed"
        )
        self.assertEqual("!D", res.get("D", "!D"), "get on missing key failed")

    def testOptionalBeyondEndOfString(self):
        print("verify handling of Optional's beyond the end of string")
        testGrammar = "A" + pp.Optional("B") + pp.Optional("C") + pp.Optional("D")
        testGrammar.parse_string("A", parseAll=True)
        testGrammar.parse_string("AB", parseAll=True)

    def testCreateLiteralWithEmptyString(self):
        # test creating Literal with empty string
        print('verify that Literal("") is optimized to Empty()')
        e = pp.Literal("")
        self.assertIsInstance(e, pp.Empty)

    def testLineMethodSpecialCaseAtStart(self):
        # test line() behavior when starting at 0 and the opening line is an \n
        print("verify correct line() behavior when first line is empty string")
        self.assertEqual(
            "",
            pp.line(0, "\nabc\ndef\n"),
            "Error in line() with empty first line in text",
        )
        txt = "\nabc\ndef\n"
        results = [pp.line(i, txt) for i in range(len(txt))]
        self.assertEqual(
            ["", "abc", "abc", "abc", "abc", "def", "def", "def", "def"],
            results,
            "Error in line() with empty first line in text",
        )
        txt = "abc\ndef\n"
        results = [pp.line(i, txt) for i in range(len(txt))]
        self.assertEqual(
            ["abc", "abc", "abc", "abc", "def", "def", "def", "def"],
            results,
            "Error in line() with non-empty first line in text",
        )

    def testRepeatedTokensWhenPackratting(self):
        # test bugfix with repeated tokens when packrat parsing enabled
        print("verify behavior with repeated tokens when packrat parsing is enabled")
        a = pp.Literal("a")
        b = pp.Literal("b")
        c = pp.Literal("c")

        abb = a + b + b
        abc = a + b + c
        aba = a + b + a
        grammar = abb | abc | aba

        self.assertEqual(
            "aba",
            "".join(grammar.parse_string("aba", parseAll=True)),
            "Packrat ABA failure!",
        )

    def testSetResultsNameWithOneOrMoreAndZeroOrMore(self):
        print("verify behavior of set_results_name with OneOrMore and ZeroOrMore")
        stmt = pp.Keyword("test")
        print(stmt[...]("tests").parse_string("test test", parseAll=True).tests)
        print(stmt[1, ...]("tests").parse_string("test test", parseAll=True).tests)
        print(
            pp.Optional(stmt[1, ...]("tests"))
            .parse_string("test test", parseAll=True)
            .tests
        )
        print(
            pp.Optional(stmt[1, ...])("tests")
            .parse_string("test test", parseAll=True)
            .tests
        )
        print(
            pp.Optional(pp.DelimitedList(stmt))("tests")
            .parse_string("test,test", parseAll=True)
            .tests
        )
        self.assertEqual(
            2,
            len(stmt[...]("tests").parse_string("test test", parseAll=True).tests),
            "ZeroOrMore failure with set_results_name",
        )
        self.assertEqual(
            2,
            len(stmt[1, ...]("tests").parse_string("test test", parseAll=True).tests),
            "OneOrMore failure with set_results_name",
        )
        self.assertEqual(
            2,
            len(
                pp.Optional(stmt[1, ...]("tests"))
                .parse_string("test test", parseAll=True)
                .tests
            ),
            "OneOrMore failure with set_results_name",
        )
        self.assertEqual(
            2,
            len(
                pp.Optional(pp.DelimitedList(stmt))("tests")
                .parse_string("test,test", parseAll=True)
                .tests
            ),
            "DelimitedList failure with set_results_name",
        )
        self.assertEqual(
            2,
            len((stmt * 2)("tests").parse_string("test test", parseAll=True).tests),
            "multiplied(1) failure with set_results_name",
        )
        self.assertEqual(
            2,
            len(stmt[..., 2]("tests").parse_string("test test", parseAll=True).tests),
            "multiplied(2) failure with set_results_name",
        )
        self.assertEqual(
            2,
            len(stmt[1, ...]("tests").parse_string("test test", parseAll=True).tests),
            "multiplied(3) failure with set_results_name",
        )
        self.assertEqual(
            2,
            len(stmt[2, ...]("tests").parse_string("test test", parseAll=True).tests),
            "multiplied(3) failure with set_results_name",
        )

    def testParseResultsReprWithResultsNames(self):
        word = pp.Word(pp.printables)("word")
        res = word[...].parse_string("test blub", parseAll=True)

        print(repr(res))
        print(res["word"])
        print(res.asDict())

        self.assertEqual(
            "ParseResults(['test', 'blub'], {'word': 'blub'})",
            repr(res),
            "incorrect repr for ParseResults with listAllMatches=False",
        )

        word = pp.Word(pp.printables)("word*")
        res = word[...].parse_string("test blub", parseAll=True)

        print(repr(res))
        print(res["word"])
        print(res.asDict())

        self.assertEqual(
            "ParseResults(['test', 'blub'], {'word': ['test', 'blub']})",
            repr(res),
            "incorrect repr for ParseResults with listAllMatches=True",
        )

    def testWarnUsingLshiftForward(self):
        print(
            "verify that using '<<' operator with a Forward raises a warning if there is a dangling '|' operator"
        )

        fwd = pp.Forward()
        print("unsafe << and |, but diag not enabled, should not warn")
        fwd << pp.Word("a") | pp.Word("b")

        pp.enable_diag(pp.Diagnostics.warn_on_match_first_with_lshift_operator)
        with self.assertWarns(
            UserWarning, msg="failed to warn of using << and | operators"
        ):
            fwd = pp.Forward()
            print("unsafe << and |, should warn")
            fwd << pp.Word("a") | pp.Word("b")

        with self.assertWarns(
            UserWarning,
            msg="failed to warn of using << and | operators (within lambda)",
        ):
            fwd = pp.Forward()
            print("unsafe << and |, should warn")
            fwd_fn = lambda expr1, expr2: fwd << expr1 | expr2
            fwd_fn(pp.Word("a"), pp.Word("b"))

        fwd = pp.Forward()
        print("safe <<= and |, should not warn")
        fwd <<= pp.Word("a") | pp.Word("b")
        c = fwd | pp.Word("c")

        print("safe << and (|), should not warn")
        with self.assertDoesNotWarn(
            "warning raised on safe use of << with Forward and MatchFirst"
        ):
            fwd = pp.Forward()
            fwd << (pp.Word("a") | pp.Word("b"))
            c = fwd | pp.Word("c")

    def testParseExpressionsWithRegex(self):
        from itertools import product

        match_empty_regex = pp.Regex(r"[a-z]*")
        match_nonempty_regex = pp.Regex(r"[a-z]+")

        parser_classes = pp.ParseExpression.__subclasses__()
        test_string = "abc def"
        expected = ["abc"]
        for expr, cls in product(
            (match_nonempty_regex, match_empty_regex), parser_classes
        ):
            print(expr, cls)
            parser = cls([expr])
            parsed_result = parser.parse_string(test_string, parseAll=False)
            print(parsed_result.dump())
            self.assertParseResultsEquals(parsed_result, expected)

        for expr, cls in product(
            (match_nonempty_regex, match_empty_regex), (pp.MatchFirst, pp.Or)
        ):
            parser = cls([expr, expr])
            print(parser)
            parsed_result = parser.parse_string(test_string, parseAll=False)
            print(parsed_result.dump())
            self.assertParseResultsEquals(parsed_result, expected)

    def testAssertParseAndCheckDict(self):
        """test assertParseAndCheckDict in test framework"""

        expr = pp.Word(pp.alphas)("item") + pp.Word(pp.nums)("qty")
        self.assertParseAndCheckDict(
            expr, "balloon 25", {"item": "balloon", "qty": "25"}
        )

        exprWithInt = pp.Word(pp.alphas)("item") + ppc.integer("qty")
        self.assertParseAndCheckDict(
            exprWithInt, "rucksack 49", {"item": "rucksack", "qty": 49}
        )

    def testOnlyOnce(self):
        """test class OnlyOnce and its reset method"""

        # use a parse action to compute the sum of the parsed integers,
        # and add it to the end
        def append_sum(tokens):
            tokens.append(sum(map(int, tokens)))

        pa = pp.OnlyOnce(append_sum)
        expr = pp.OneOrMore(pp.Word(pp.nums)).add_parse_action(pa)

        result = expr.parse_string("0 123 321", parseAll=True)
        print(result.dump())
        expected = ["0", "123", "321", 444]
        self.assertParseResultsEquals(
            result, expected, msg="issue with OnlyOnce first call"
        )

        with self.assertRaisesParseException(
            msg="failed to raise exception calling OnlyOnce more than once"
        ):
            result2 = expr.parse_string("1 2 3 4 5", parseAll=True)

        pa.reset()
        result = expr.parse_string("100 200 300")
        print(result.dump())
        expected = ["100", "200", "300", 600]
        self.assertParseResultsEquals(
            result, expected, msg="issue with OnlyOnce after reset"
        )

    def testGoToColumn(self):
        """tests for GoToColumn class"""

        dateExpr = pp.Regex(r"\d\d(\.\d\d){2}")("date")
        numExpr = ppc.number("num")

        sample = """\
            date                Not Important                         value    NotImportant2
            11.11.13       |    useless . useless,21 useless 2     |  14.21  | asmdakldm
            21.12.12       |    fmpaosmfpoamsp 4                   |  41     | ajfa9si90""".splitlines()

        # Column number finds match
        patt = dateExpr + pp.GoToColumn(70).ignore("|") + numExpr + pp.restOfLine

        infile = iter(sample)
        next(infile)

        expecteds = [["11.11.13", 14.21], ["21.12.12", 41]]
        for line, expected in zip(infile, expecteds):
            result = patt.parse_string(line, parseAll=True)
            print(result)

            self.assertEqual(
                expected, [result.date, result.num], msg="issue with GoToColumn"
            )

        # Column number does NOT match
        patt = dateExpr("date") + pp.GoToColumn(30) + numExpr + pp.restOfLine

        infile = iter(sample)
        next(infile)

        for line in infile:
            with self.assertRaisesParseException(
                msg="issue with GoToColumn not finding match"
            ):
                result = patt.parse_string(line, parseAll=True)

    def testExceptionExplainVariations(self):
        class Modifier:
            def modify_upper(self, tokens):
                tokens[:] = map(str.upper, tokens)

        modder = Modifier()

        # force an exception in the attached parse action
        # integer has a parse action to convert to an int;
        # this parse action should fail with a TypeError, since
        # str.upper expects a str argument, not an int
        grammar = ppc.integer().add_parse_action(modder.modify_upper)

        self_testcase_name = "tests.test_unit." + type(self).__name__

        try:
            grammar.parse_string("1000", parseAll=True)
        except Exception as e:
            # extract the exception explanation
            explain_str = ParseException.explain_exception(e)
            print(explain_str)
            explain_str_lines = explain_str.splitlines()

            expected = [
                self_testcase_name,
                "pyparsing.core.Word - integer",
                "tests.test_unit.Modifier",
                "pyparsing.results.ParseResults",
            ]

            # verify the list of names shown in the explain "stack"
            self.assertEqual(
                expected, explain_str_lines[-len(expected) :], msg="invalid explain str"
            )

            # check type of raised exception matches explain output
            # (actual exception text varies by Python version, and even
            # by how the exception is raised, so we can only check the
            # type name)
            exception_line = explain_str_lines[-(len(expected) + 1)]
            self.assertTrue(
                exception_line.startswith("TypeError:"),
                msg=f"unexpected exception line ({exception_line!r})",
            )

    def testExceptionMessageCustomization(self):
        with resetting(pp.ParseBaseException, "formatted_message"):
            def custom_exception_message(exc) -> str:
                found_phrase = f", found {exc.found}" if exc.found else ""
                return f"{exc.lineno}:{exc.column} {exc.msg}{found_phrase}"

            pp.ParseBaseException.formatted_message = custom_exception_message

            try:
                pp.Word(pp.nums).parse_string("ABC")
            except ParseException as pe:
                pe_msg = str(pe)
            else:
                pe_msg = ""

            self.assertEqual("1:1 Expected W:(0-9), found 'ABC'", pe_msg)

    def testForwardReferenceException(self):
        token = pp.Forward()
        num = pp.Word(pp.nums)
        num.set_name("num")
        text = pp.Word(pp.alphas)
        text.set_name("text")
        fail = pp.Regex(r"\\[A-Za-z]*")("name")

        def parse_fail(s, loc, toks):
            raise pp.ParseFatalException(s, loc, f"Unknown symbol: {toks['name']}")

        fail.set_parse_action(parse_fail)
        token <<= num | text | fail

        # If no name is given, do not intercept error messages
        with self.assertRaises(pp.ParseFatalException, msg="Unknown symbol: \\fail"):
            token.parse_string("\\fail")

        # If name is given, do intercept error messages
        token.set_name("token")
        with self.assertRaises(pp.ParseFatalException, msg="Expected token, found.*"):
            token.parse_string("\\fail")

    def testForwardExceptionText(self):
        wd = pp.Word(pp.alphas)

        ff = pp.Forward().set_name("fffff!")
        ff <<= wd + pp.Opt(ff)

        with self.assertRaises(pp.ParseFatalException, msg="no numbers!"):
            try:
                ff.parse_string("123")
            except pp.ParseException as pe:
                raise pp.ParseSyntaxException("no numbers! just alphas!") from pe

        with self.assertRaises(pp.ParseException, msg="Expected W:(A-Za-z)"):
            ff2 = pp.Forward()
            ff2 <<= wd
            ff2.parse_string("123")

    def testForwardExceptionText2(self):
        """
        Test various expressions for error messages, under conditions in wrapped ParserElements
        """
        v = "(omit closing paren"
        w = "('omit closing quote)"

        for s, expr, expected in (
            (v, pp.nested_expr(), "Expected ')'"),
            (v, pp.Combine(pp.nested_expr(), adjacent=False), "Expected ')'"),
            (
                v,
                pp.QuotedString("(", endQuoteChar=")"),
                "Expected quoted string, starting with ( ending with ), found '('",
            ),
            (w, pp.nested_expr(content=pp.sgl_quoted_string), "Expected ')'"),
            ("", pp.nested_expr(), ""),
            ("", pp.Word("A"), ""),
        ):
            print(repr(s))
            print(expr)

            with self.subTest("parse expr", expr=expr, s=s, expected=expected):
                with self.assertRaisesParseException(expected_msg=expected) as ctx:
                    expr.parse_string(s, parse_all=True)
                print(ctx.exception)

            with self.subTest("parse expr[1, ...]", expr=expr, s=s, expected=expected):
                with self.assertRaisesParseException(expected_msg=expected) as ctx:
                    expr[1, ...].parse_string(s, parse_all=True)
                print(ctx.exception)

            with self.subTest(
                "parse DelimitedList(expr)", expr=expr, s=s, expected=expected
            ):
                with self.assertRaisesParseException(expected_msg=expected) as ctx:
                    pp.DelimitedList(expr).parse_string(s, parse_all=True)
                print(ctx.exception)

            print()

    def testMiscellaneousExceptionBits(self):
        pp.ParserElement.verbose_stacktrace = True

        self_testcase_name = "tests.test_unit." + type(self).__name__

        # force a parsing exception - match an integer against "ABC"
        try:
            pp.Word(pp.nums).parse_string("ABC", parseAll=True)
        except pp.ParseException as pe:
            expected_str = "Expected W:(0-9), found 'ABC'  (at char 0), (line:1, col:1)"
            self.assertEqual(expected_str, str(pe), "invalid ParseException str")
            self.assertEqual(expected_str, repr(pe), "invalid ParseException repr")

            self.assertEqual(
                ">!<ABC", pe.mark_input_line(), "invalid default mark input line"
            )
            self.assertEqual(
                "ABC", pe.mark_input_line(""), "invalid mark input line with '' marker"
            )

            # test explain using depth=None, 0, 1
            depth_none_explain_str = pe.explain(depth=None)
            depth_0_explain_str = pe.explain(depth=0)
            depth_1_explain_str = pe.explain(depth=1)
            print(depth_none_explain_str)
            print()
            print(depth_0_explain_str)
            print()
            print(depth_1_explain_str)

            expr_name = "pyparsing.core.Word - W:(0-9)"
            for expected_function in [self_testcase_name, expr_name]:
                self.assertTrue(
                    expected_function in depth_none_explain_str,
                    f"{expected_function!r} not found in ParseException.explain()",
                )
                self.assertFalse(
                    expected_function in depth_0_explain_str,
                    f"{expected_function!r} found in ParseException.explain(depth=0)",
                )

            self.assertTrue(
                expr_name in depth_1_explain_str,
                f"{expected_function!r} not found in ParseException.explain()",
            )
            self.assertFalse(
                self_testcase_name in depth_1_explain_str,
                f"{expected_function!r} not found in ParseException.explain()",
            )

    def testExpressionDefaultStrings(self):
        expr = pp.Word(pp.nums)
        print(expr)
        self.assertEqual("W:(0-9)", repr(expr))

        expr = pp.Word(pp.nums, exact=3)
        print(expr)
        self.assertEqual("W:(0-9){3}", repr(expr))

        expr = pp.Word(pp.nums, min=2)
        print(expr)
        self.assertEqual("W:(0-9){2,...}", repr(expr))

        expr = pp.Word(pp.nums, max=3)
        print(expr)
        self.assertEqual("W:(0-9){1,3}", repr(expr))

        expr = pp.Word(pp.nums, min=2, max=3)
        print(expr)
        self.assertEqual("W:(0-9){2,3}", repr(expr))

        expr = pp.Char(pp.nums)
        print(expr)
        self.assertEqual("(0-9)", repr(expr))

    def testEmptyExpressionsAreHandledProperly(self):
        try:
            from pyparsing.diagram import to_railroad
        except ModuleNotFoundError as mnfe:
            print("Failed 'from pyparsing.diagram import to_railroad'"
                  f"\n  {type(mnfe).__name__}: {mnfe}")
            if mnfe.__cause__:
                print(f"\n {type(mnfe.__cause__).__name__}: {mnfe.__cause__}")
            self.skipTest("Failed 'from pyparsing.diagram import to_railroad'")

        for cls in (pp.And, pp.Or, pp.MatchFirst, pp.Each):
            print("testing empty", cls.__name__)
            expr = cls([])
            expr.streamline()
            to_railroad(expr)

    def testForwardsDoProperStreamlining(self):
        wd = pp.Word(pp.alphas)
        w3 = wd + wd + wd
        # before streamlining, w3 is {{W:(A-Za-z) W:(A-Za-z)} W:(A-Za-z)}
        self.assertIsInstance(w3.exprs[0], pp.And)
        self.assertEqual(len(w3.exprs), 2)

        ff = pp.Forward()
        ff <<= w3 + pp.Opt(ff)
        # before streamlining, ff is {{{W:(A-Za-z) W:(A-Za-z)} W:(A-Za-z)} [Forward: None]}
        self.assertEqual(len(ff.expr.exprs), 2)

        ff.streamline()

        # after streamlining:
        #   w3 is {W:(A-Za-z) W:(A-Za-z) W:(A-Za-z)}
        #   ff is {W:(A-Za-z) W:(A-Za-z) W:(A-Za-z) [Forward: None]}
        self.assertEqual(len(ff.expr.exprs), 4)
        self.assertEqual(len(w3.exprs), 3)

    test_exception_messages_tests = (
        (pp.Word(pp.alphas), "123", "Expected W:(A-Za-z), found '123'"),
        (pp.Word(pp.alphas).set_name("word"), "123", "Expected word, found '123'"),
        (
            pp.Group(pp.Word(pp.alphas).set_name("word")),
            "123",
            "Expected word, found '123'",
        ),
        (
            pp.OneOrMore(pp.Word(pp.alphas).set_name("word")),
            "123",
            "Expected word, found '123'",
        ),
        (
            pp.DelimitedList(pp.Word(pp.alphas).set_name("word")),
            "123",
            "Expected word, found '123'",
        ),
        (
            pp.Suppress(pp.Word(pp.alphas).set_name("word")),
            "123",
            "Expected word, found '123'",
        ),
        (
            pp.Forward() << pp.Word(pp.alphas).set_name("word"),
            "123",
            "Expected word, found '123'",
        ),
        (
            pp.Forward() << pp.Word(pp.alphas),
            "123",
            "Expected W:(A-Za-z), found '123'",
        ),
        (
            pp.Group(pp.Word(pp.alphas)),
            "123",
            "Expected W:(A-Za-z), found '123'",
        ),
        (
            "prefix" + (pp.Regex("a").set_name("a") | pp.Regex("b").set_name("b")),
            "prefixc",
            "Expected {a | b}, found 'c'",
        ),
        (
            "prefix" + (pp.Regex("a").set_name("a") | pp.Regex("b").set_name("b")),
            "prefix c",
            "Expected {a | b}, found 'c'",
        ),
        (
            "prefix" + (pp.Regex("a").set_name("a") ^ pp.Regex("b").set_name("b")),
            "prefixc",
            "Expected {a ^ b}, found 'c'",
        ),
        (
            "prefix" + (pp.Regex("a").set_name("a") ^ pp.Regex("b").set_name("b")),
            "prefix c",
            "Expected {a ^ b}, found 'c'",
        ),
    )

    def test_exception_messages(self, tests=test_exception_messages_tests):
        for expr, input_str, expected_msg in tests:
            with self.subTest(expr=expr, input_str=input_str):
                with self.assertRaisesParseException(expected_msg=expected_msg):
                    expr.parse_string(input_str)

    def test_exception_messages_with_exception_subclass(self):
        class TooManyRepsException(pp.ParseFatalException):
            pass

        @pp.trace_parse_action
        def no_more_than_3(t):
            if len(t) > 3:
                raise TooManyRepsException(f"{len(t)} is too many, only 3 allowed")

        # parse an int followed by no more than 3 words
        parser = pp.Word(pp.nums) + pp.Group(
            pp.Word(pp.alphas)[...].add_parse_action(no_more_than_3)
        )

        # should succeed
        result = parser.parse_string("1000 abc def ghi")
        print(result.dump())

        # should raise exception with local exception message
        with self.assertRaisesParseException(
            exc_type=ParseFatalException,
            expected_msg="4 is too many, only 3 allowed",
            msg="wrong exception message",
        ) as pe_context:
            result = parser.parse_string("2000 abc def ghi jkl")

        print(pe_context.exception)

    def test_pep8_synonyms(self):
        """
        Test that staticmethods wrapped by replaced_by_pep8 wrapper are properly
        callable as staticmethods.
        """

        def run_subtest(fn_name, expr=None, args=""):
            bool_expr = pp.one_of("true false", as_keyword=True)
            if expr is None:
                expr = "bool_expr"

            # try calling a ParserElement staticmethod via a ParserElement instance
            with self.subTest(fn_name=fn_name):
                exec(f"{expr}.{fn_name}({args})", globals(), locals())

        # access staticmethod synonyms using a ParserElement
        parser_element_staticmethod_names = """
            enable_packrat disable_memoization enable_left_recursion reset_cache
        """.split()

        if not (
            pp.ParserElement._packratEnabled or pp.ParserElement._left_recursion_enabled
        ):
            for name in parser_element_staticmethod_names:
                run_subtest(name)
        pp.ParserElement.disable_memoization()

        run_subtest("set_default_whitespace_chars", args="' '")
        run_subtest("inline_literals_using", args="pp.Suppress")

        run_subtest(
            "set_default_keyword_chars", expr="pp.Keyword('START')", args="'abcde'"
        )
        pass


class Test03_EnablePackratParsing(TestCase):
    def runTest(self):
        Test02_WithoutPackrat.suite_context.restore()

        ParserElement.enable_packrat()

        # SAVE A NEW SUITE CONTEXT
        Test02_WithoutPackrat.suite_context = ppt.reset_pyparsing_context().save()


class Test04_WithPackrat(Test02_WithoutPackrat):
    """
    rerun Test2 tests, now that packrat is enabled
    """

    def test000_assert_packrat_status(self):
        print("Packrat enabled:", ParserElement._packratEnabled)
        print(
            "Packrat cache:",
            type(ParserElement.packrat_cache).__name__,
            getattr(ParserElement.packrat_cache, "size", "- no size attribute -"),
        )
        self.assertTrue(ParserElement._packratEnabled, "packrat not enabled")
        self.assertEqual(
            "_FifoCache",
            type(ParserElement.packrat_cache).__name__,
            msg="incorrect cache type",
        )


class Test05_EnableBoundedPackratParsing(TestCase):
    def runTest(self):
        Test02_WithoutPackrat.suite_context = Test02_WithoutPackrat.save_suite_context
        Test02_WithoutPackrat.suite_context.restore()

        ParserElement.enable_packrat(cache_size_limit=16)

        # SAVE A NEW SUITE CONTEXT
        Test02_WithoutPackrat.suite_context = ppt.reset_pyparsing_context().save()


class Test06_WithBoundedPackrat(Test02_WithoutPackrat):
    """
    rerun Test2 tests, now with bounded packrat cache
    """

    def test000_assert_packrat_status(self):
        print("Packrat enabled:", ParserElement._packratEnabled)
        print(
            "Packrat cache:",
            type(ParserElement.packrat_cache).__name__,
            getattr(ParserElement.packrat_cache, "size", "- no size attribute -"),
        )
        self.assertTrue(ParserElement._packratEnabled, "packrat not enabled")
        self.assertEqual(
            "_FifoCache",
            type(ParserElement.packrat_cache).__name__,
            msg="incorrect cache type",
        )

    def test_exceeding_fifo_cache_size(self):
        letters = "ABCDEFGHIJKLMNOPQRSTUVWXYZ"
        letter_lit = pp.MatchFirst(pp.Literal.using_each(letters))
        result = letter_lit[...].parse_string(letters, parse_all=True)
        self.assertEqual(list(result), list(letters))


class Test07_EnableUnboundedPackratParsing(TestCase):
    def runTest(self):
        Test02_WithoutPackrat.suite_context = Test02_WithoutPackrat.save_suite_context
        Test02_WithoutPackrat.suite_context.restore()

        ParserElement.enable_packrat(cache_size_limit=None)

        # SAVE A NEW SUITE CONTEXT
        Test02_WithoutPackrat.suite_context = ppt.reset_pyparsing_context().save()


class Test08_WithUnboundedPackrat(Test02_WithoutPackrat):
    """
    rerun Test2 tests, now with unbounded packrat cache
    """

    def test000_assert_packrat_status(self):
        print("Packrat enabled:", ParserElement._packratEnabled)
        print(
            "Packrat cache:",
            type(ParserElement.packrat_cache).__name__,
            getattr(ParserElement.packrat_cache, "size", "- no size attribute -"),
        )
        self.assertTrue(ParserElement._packratEnabled, "packrat not enabled")
        self.assertEqual(
            "_UnboundedCache",
            type(ParserElement.packrat_cache).__name__,
            msg="incorrect cache type",
        )


class Test09_WithLeftRecursionParsing(Test02_WithoutPackrat):
    """
    rerun Test2 tests, now with unbounded left recursion cache
    """

    def setUp(self):
        ParserElement.enable_left_recursion(force=True)

    def tearDown(self):
        default_suite_context.restore()

    def test000_assert_packrat_status(self):
        print("Left-Recursion enabled:", ParserElement._left_recursion_enabled)
        self.assertTrue(
            ParserElement._left_recursion_enabled, "left recursion not enabled"
        )
        self.assertIsInstance(ParserElement.recursion_memos, pp.util.UnboundedMemo)


class Test10_WithLeftRecursionParsingBoundedMemo(Test02_WithoutPackrat):
    """
    rerun Test2 tests, now with bounded left recursion cache
    """

    def setUp(self):
        ParserElement.enable_left_recursion(cache_size_limit=4, force=True)

    def tearDown(self):
        default_suite_context.restore()

    def test000_assert_packrat_status(self):
        print("Left-Recursion enabled:", ParserElement._left_recursion_enabled)
        self.assertTrue(
            ParserElement._left_recursion_enabled, "left recursion not enabled"
        )
        self.assertIsInstance(ParserElement.recursion_memos, pp.util.LRUMemo)
        # check that the cache matches roughly what we expect
        # – it may be larger due to action handling
        self.assertLessEqual(ParserElement.recursion_memos._capacity, 4)
        self.assertGreater(ParserElement.recursion_memos._capacity * 3, 4)


class Test11_LR1_Recursion(ppt.TestParseResultsAsserts, TestCase):
    """
    Tests for recursive parsing
    """

    suite_context = None
    save_suite_context = None

    def setUp(self):
        recursion_suite_context.restore()

    def tearDown(self):
        default_suite_context.restore()

    def test_repeat_as_recurse(self):
        """repetition rules formulated with recursion"""
        one_or_more = pp.Forward().set_name("one_or_more")
        one_or_more <<= one_or_more + "a" | "a"
        self.assertParseResultsEquals(
            one_or_more.parse_string("a", parseAll=True), expected_list=["a"]
        )
        self.assertParseResultsEquals(
            one_or_more.parse_string("aaa aa", parseAll=True),
            expected_list=["a", "a", "a", "a", "a"],
        )
        DelimitedList = pp.Forward().set_name("DelimitedList")
        DelimitedList <<= DelimitedList + pp.Suppress(",") + "b" | "b"
        self.assertParseResultsEquals(
            DelimitedList.parse_string("b", parseAll=True), expected_list=["b"]
        )
        self.assertParseResultsEquals(
            DelimitedList.parse_string("b,b", parseAll=True), expected_list=["b", "b"]
        )
        self.assertParseResultsEquals(
            DelimitedList.parse_string("b,b , b, b,b", parseAll=True),
            expected_list=["b", "b", "b", "b", "b"],
        )

    def test_binary_recursive(self):
        """parsing of single left-recursive binary operator"""
        expr = pp.Forward().set_name("expr")
        num = pp.Word(pp.nums)
        expr <<= expr + "+" - num | num
        self.assertParseResultsEquals(
            expr.parse_string("1+2", parseAll=True), expected_list=["1", "+", "2"]
        )
        self.assertParseResultsEquals(
            expr.parse_string("1+2+3+4", parseAll=True),
            expected_list=["1", "+", "2", "+", "3", "+", "4"],
        )

    def test_binary_associative(self):
        """associative is preserved for single left-recursive binary operator"""
        expr = pp.Forward().set_name("expr")
        num = pp.Word(pp.nums)
        expr <<= pp.Group(expr) + "+" - num | num
        self.assertParseResultsEquals(
            expr.parse_string("1+2", parseAll=True), expected_list=[["1"], "+", "2"]
        )
        self.assertParseResultsEquals(
            expr.parse_string("1+2+3+4", parseAll=True),
            expected_list=[[[["1"], "+", "2"], "+", "3"], "+", "4"],
        )

    def test_add_sub(self):
        """indirectly left-recursive/associative add/sub calculator"""
        expr = pp.Forward().set_name("expr")
        num = pp.Word(pp.nums).set_parse_action(lambda t: int(t[0]))
        expr <<= (
            (expr + "+" - num).set_parse_action(lambda t: t[0] + t[2])
            | (expr + "-" - num).set_parse_action(lambda t: t[0] - t[2])
            | num
        )
        self.assertEqual(expr.parse_string("1+2", parseAll=True)[0], 3)
        self.assertEqual(expr.parse_string("1+2+3", parseAll=True)[0], 6)
        self.assertEqual(expr.parse_string("1+2-3", parseAll=True)[0], 0)
        self.assertEqual(expr.parse_string("1-2+3", parseAll=True)[0], 2)
        self.assertEqual(expr.parse_string("1-2-3", parseAll=True)[0], -4)

    def test_math(self):
        """precedence climbing parser for math"""
        # named references
        expr = pp.Forward().set_name("expr")
        add_sub = pp.Forward().set_name("add_sub")
        mul_div = pp.Forward().set_name("mul_div")
        power = pp.Forward().set_name("power")
        terminal = pp.Forward().set_name("terminal")
        # concrete rules
        number = pp.Word(pp.nums).set_parse_action(lambda t: int(t[0]))
        signed = ("+" - expr) | ("-" - expr).set_parse_action(lambda t: -t[1])
        group = pp.Suppress("(") - expr - pp.Suppress(")")
        add_sub <<= (
            (add_sub + "+" - mul_div).set_parse_action(lambda t: t[0] + t[2])
            | (add_sub + "-" - mul_div).set_parse_action(lambda t: t[0] - t[2])
            | mul_div
        )
        mul_div <<= (
            (mul_div + "*" - power).set_parse_action(lambda t: t[0] * t[2])
            | (mul_div + "/" - power).set_parse_action(lambda t: t[0] / t[2])
            | power
        )
        power <<= (terminal + "^" - power).set_parse_action(
            lambda t: t[0] ** t[2]
        ) | terminal
        terminal <<= number | signed | group
        expr <<= add_sub
        # simple add_sub expressions
        self.assertEqual(expr.parse_string("1+2", parseAll=True)[0], 3)
        self.assertEqual(expr.parse_string("1+2+3", parseAll=True)[0], 6)
        self.assertEqual(expr.parse_string("1+2-3", parseAll=True)[0], 0)
        self.assertEqual(expr.parse_string("1-2+3", parseAll=True)[0], 2)
        self.assertEqual(expr.parse_string("1-2-3", parseAll=True)[0], -4)
        # precedence overwriting via parentheses
        self.assertEqual(expr.parse_string("1+(2+3)", parseAll=True)[0], 6)
        self.assertEqual(expr.parse_string("1+(2-3)", parseAll=True)[0], 0)
        self.assertEqual(expr.parse_string("1-(2+3)", parseAll=True)[0], -4)
        self.assertEqual(expr.parse_string("1-(2-3)", parseAll=True)[0], 2)
        # complicated math expressions – same as Python expressions
        self.assertEqual(expr.parse_string("1----3", parseAll=True)[0], 1 - ---3)
        self.assertEqual(expr.parse_string("1+2*3", parseAll=True)[0], 1 + 2 * 3)
        self.assertEqual(expr.parse_string("1*2+3", parseAll=True)[0], 1 * 2 + 3)
        self.assertEqual(expr.parse_string("1*2^3", parseAll=True)[0], 1 * 2**3)
        self.assertEqual(expr.parse_string("4^3^2^1", parseAll=True)[0], 4**3**2**1)

    def test_terminate_empty(self):
        """Recursion with ``Empty`` terminates"""
        empty = pp.Forward().set_name("e")
        empty <<= empty + pp.Empty() | pp.Empty()
        self.assertParseResultsEquals(
            empty.parse_string("", parseAll=True), expected_list=[]
        )

    def test_non_peg(self):
        """Recursion works for non-PEG operators"""
        expr = pp.Forward().set_name("expr")
        expr <<= expr + "a" ^ expr + "ab" ^ expr + "abc" ^ "."
        self.assertParseResultsEquals(
            expr.parse_string(".abcabaabc", parseAll=True),
            expected_list=[".", "abc", "ab", "a", "abc"],
        )


# force clear of packrat parsing flags before saving contexts
pp.ParserElement._packratEnabled = False
pp.ParserElement._parse = pp.ParserElement._parseNoCache

Test02_WithoutPackrat.suite_context = ppt.reset_pyparsing_context().save()
Test02_WithoutPackrat.save_suite_context = ppt.reset_pyparsing_context().save()

default_suite_context = ppt.reset_pyparsing_context().save()
pp.ParserElement.enable_left_recursion()
recursion_suite_context = ppt.reset_pyparsing_context().save()
default_suite_context.restore()<|MERGE_RESOLUTION|>--- conflicted
+++ resolved
@@ -153,6 +153,7 @@
                     raise
             finally:
                 warnings.simplefilter("default")
+
 
 class Test01_PyparsingTestInit(TestCase):
     def runTest(self):
@@ -4321,15 +4322,7 @@
                     f"Re: ({i}) failed, expected pass",
                 )
 
-<<<<<<< HEAD
-        self.assertTrue(
-            testMatch(namedGrouping, '"foo bar" baz', True, '"foo bar"'),
-            "Re: (16) failed, expected pass",
-        )
         ret = namedGrouping.parse_string('"zork" blah', parseAll=False)
-=======
-        ret = namedGrouping.parseString('"zork" blah', parseAll=False)
->>>>>>> 626cca75
         print(ret)
         print(list(ret.items()))
         print(ret.content)
