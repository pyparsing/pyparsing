# helpers.py
import html.entities
import operator
import re
import sys
import typing

from . import __diag__
from .core import *
from .util import (
    _bslash,
    _flatten,
    _escape_regex_range_chars,
    make_compressed_re,
    replaced_by_pep8,
)


#
# global helpers
#
def counted_array(
    expr: ParserElement,
    int_expr: typing.Optional[ParserElement] = None,
    **kwargs
) -> ParserElement:
    """Helper to define a counted list of expressions.

    This helper defines a pattern of the form::

        integer expr expr expr...

    where the leading integer tells how many expr expressions follow.
    The matched tokens returns the array of expr tokens as a list - the
    leading count token is suppressed.

    If ``int_expr`` is specified, it should be a pyparsing expression
    that produces an integer value.

    Example::

        counted_array(Word(alphas)).parse_string('2 ab cd ef')  # -> ['ab', 'cd']

        # in this parser, the leading integer value is given in binary,
        # '10' indicating that 2 values are in the array
        binary_constant = Word('01').set_parse_action(lambda t: int(t[0], 2))
        counted_array(Word(alphas), int_expr=binary_constant).parse_string('10 ab cd ef')  # -> ['ab', 'cd']

        # if other fields must be parsed after the count but before the
        # list items, give the fields results names and they will
        # be preserved in the returned ParseResults:
        count_with_metadata = integer + Word(alphas)("type")
        typed_array = counted_array(Word(alphanums), int_expr=count_with_metadata)("items")
        result = typed_array.parse_string("3 bool True True False")
        print(result.dump())

        # prints
        # ['True', 'True', 'False']
        # - items: ['True', 'True', 'False']
        # - type: 'bool'
    """
    intExpr: typing.Optional[ParserElement] = deprecate_argument(kwargs, "intExpr", None)

    intExpr = intExpr or int_expr
    array_expr = Forward()

    def count_field_parse_action(s, l, t):
        nonlocal array_expr
        n = t[0]
        array_expr <<= (expr * n) if n else Empty()
        # clear list contents, but keep any named results
        del t[:]

    if intExpr is None:
        intExpr = Word(nums).set_parse_action(lambda t: int(t[0]))
    else:
        intExpr = intExpr.copy()
    intExpr.set_name("arrayLen")
    intExpr.add_parse_action(count_field_parse_action, call_during_try=True)
    return (intExpr + array_expr).set_name(f"(len) {expr}...")


def match_previous_literal(expr: ParserElement) -> ParserElement:
    """Helper to define an expression that is indirectly defined from
    the tokens matched in a previous expression, that is, it looks for
    a 'repeat' of a previous expression.  For example::

        first = Word(nums)
        second = match_previous_literal(first)
        match_expr = first + ":" + second

    will match ``"1:1"``, but not ``"1:2"``.  Because this
    matches a previous literal, will also match the leading
    ``"1:1"`` in ``"1:10"``. If this is not desired, use
    :class:`match_previous_expr`. Do *not* use with packrat parsing
    enabled.
    """
    rep = Forward()

    def copy_token_to_repeater(s, l, t):
        if not t:
            rep << Empty()
            return

        if len(t) == 1:
            rep << t[0]
            return

        # flatten t tokens
        tflat = _flatten(t.as_list())
        rep << And(Literal(tt) for tt in tflat)

    expr.add_parse_action(copy_token_to_repeater, callDuringTry=True)
    rep.set_name("(prev) " + str(expr))
    return rep


def match_previous_expr(expr: ParserElement) -> ParserElement:
    """Helper to define an expression that is indirectly defined from
    the tokens matched in a previous expression, that is, it looks for
    a 'repeat' of a previous expression.  For example::

        first = Word(nums)
        second = match_previous_expr(first)
        match_expr = first + ":" + second

    will match ``"1:1"``, but not ``"1:2"``.  Because this
    matches by expressions, will *not* match the leading ``"1:1"``
    in ``"1:10"``; the expressions are evaluated first, and then
    compared, so ``"1"`` is compared with ``"10"``. Do *not* use
    with packrat parsing enabled.
    """
    rep = Forward()
    e2 = expr.copy()
    rep <<= e2

    def copy_token_to_repeater(s, l, t):
        matchTokens = _flatten(t.as_list())

        def must_match_these_tokens(s, l, t):
            theseTokens = _flatten(t.as_list())
            if theseTokens != matchTokens:
                raise ParseException(
                    s, l, f"Expected {matchTokens}, found{theseTokens}"
                )

        rep.set_parse_action(must_match_these_tokens, callDuringTry=True)

    expr.add_parse_action(copy_token_to_repeater, callDuringTry=True)
    rep.set_name("(prev) " + str(expr))
    return rep


def one_of(
    strs: Union[typing.Iterable[str], str],
    caseless: bool = False,
    use_regex: bool = True,
    as_keyword: bool = False,
    **kwargs
) -> ParserElement:
    """Helper to quickly define a set of alternative :class:`Literal` s,
    and makes sure to do longest-first testing when there is a conflict,
    regardless of the input order, but returns
    a :class:`MatchFirst` for best performance.

    Parameters:

    - ``strs`` - a string of space-delimited literals, or a collection of
      string literals
    - ``caseless`` - treat all literals as caseless - (default= ``False``)
    - ``use_regex`` - as an optimization, will
      generate a :class:`Regex` object; otherwise, will generate
      a :class:`MatchFirst` object (if ``caseless=True`` or ``as_keyword=True``, or if
      creating a :class:`Regex` raises an exception) - (default= ``True``)
    - ``as_keyword`` - enforce :class:`Keyword`-style matching on the
      generated expressions - (default= ``False``)
    - ``asKeyword`` and ``useRegex`` are retained for pre-PEP8 compatibility,
      but will be removed in a future release

    Example::

        comp_oper = one_of("< = > <= >= !=")
        var = Word(alphas)
        number = Word(nums)
        term = var | number
        comparison_expr = term + comp_oper + term
        print(comparison_expr.search_string("B = 12  AA=23 B<=AA AA>12"))

    prints::

        [['B', '=', '12'], ['AA', '=', '23'], ['B', '<=', 'AA'], ['AA', '>', '12']]
    """
    useRegex: bool = deprecate_argument(kwargs, "useRegex", True)
    asKeyword: bool = deprecate_argument(kwargs, "asKeyword", False)

    asKeyword = asKeyword or as_keyword
    useRegex = useRegex and use_regex

    if (
        isinstance(caseless, str_type)
        and __diag__.warn_on_multiple_string_args_to_oneof
    ):
        warnings.warn(
            "warn_on_multiple_string_args_to_oneof:"
            " More than one string argument passed to one_of, pass"
            " choices as a list or space-delimited string",
            stacklevel=2,
        )

    if caseless:
        is_equal = lambda a, b: a.upper() == b.upper()
        masks = lambda a, b: b.upper().startswith(a.upper())
    else:
        is_equal = operator.eq
        masks = lambda a, b: b.startswith(a)

    symbols: list[str]
    if isinstance(strs, str_type):
        strs = typing.cast(str, strs)
        symbols = strs.split()
    elif isinstance(strs, Iterable):
        symbols = list(strs)
    else:
        raise TypeError("Invalid argument to one_of, expected string or iterable")
    if not symbols:
        return NoMatch()

    # reorder given symbols to take care to avoid masking longer choices with shorter ones
    # (but only if the given symbols are not just single characters)
    i = 0
    while i < len(symbols) - 1:
        cur = symbols[i]
        for j, other in enumerate(symbols[i + 1 :]):
            if is_equal(other, cur):
                del symbols[i + j + 1]
                break
            if len(other) > len(cur) and masks(cur, other):
                del symbols[i + j + 1]
                symbols.insert(i, other)
                break
        else:
            i += 1

    if useRegex:
        re_flags: int = re.IGNORECASE if caseless else 0

        try:
            if all(len(sym) == 1 for sym in symbols):
                # symbols are just single characters, create range regex pattern
                patt = f"[{''.join(_escape_regex_range_chars(sym) for sym in symbols)}]"
            else:
                patt = "|".join(re.escape(sym) for sym in symbols)

            # wrap with \b word break markers if defining as keywords
            if asKeyword:
                patt = rf"\b(?:{patt})\b"

            ret = Regex(patt, flags=re_flags)
            ret.set_name(" | ".join(re.escape(s) for s in symbols))

            if caseless:
                # add parse action to return symbols as specified, not in random
                # casing as found in input string
                symbol_map = {sym.lower(): sym for sym in symbols}
                ret.add_parse_action(lambda s, l, t: symbol_map[t[0].lower()])

            return ret

        except re.error:
            warnings.warn(
                "Exception creating Regex for one_of, building MatchFirst", stacklevel=2
            )

    # last resort, just use MatchFirst of Token class corresponding to caseless
    # and asKeyword settings
    CASELESS = KEYWORD = True
    parse_element_class = {
        (CASELESS, KEYWORD): CaselessKeyword,
        (CASELESS, not KEYWORD): CaselessLiteral,
        (not CASELESS, KEYWORD): Keyword,
        (not CASELESS, not KEYWORD): Literal,
    }[(caseless, asKeyword)]
    return MatchFirst(parse_element_class(sym) for sym in symbols).set_name(
        " | ".join(symbols)
    )


def dict_of(key: ParserElement, value: ParserElement) -> Dict:
    """Helper to easily and clearly define a dictionary by specifying
    the respective patterns for the key and value.  Takes care of
    defining the :class:`Dict`, :class:`ZeroOrMore`, and
    :class:`Group` tokens in the proper order.  The key pattern
    can include delimiting markers or punctuation, as long as they are
    suppressed, thereby leaving the significant key text.  The value
    pattern can include named results, so that the :class:`Dict` results
    can include named token fields.

    Example::

        text = "shape: SQUARE posn: upper left color: light blue texture: burlap"
        attr_expr = (label + Suppress(':') + OneOrMore(data_word, stop_on=label).set_parse_action(' '.join))
        print(attr_expr[1, ...].parse_string(text).dump())

        attr_label = label
        attr_value = Suppress(':') + OneOrMore(data_word, stop_on=label).set_parse_action(' '.join)

        # similar to Dict, but simpler call format
        result = dict_of(attr_label, attr_value).parse_string(text)
        print(result.dump())
        print(result['shape'])
        print(result.shape)  # object attribute access works too
        print(result.as_dict())

    prints::

        [['shape', 'SQUARE'], ['posn', 'upper left'], ['color', 'light blue'], ['texture', 'burlap']]
        - color: 'light blue'
        - posn: 'upper left'
        - shape: 'SQUARE'
        - texture: 'burlap'
        SQUARE
        SQUARE
        {'color': 'light blue', 'shape': 'SQUARE', 'posn': 'upper left', 'texture': 'burlap'}
    """
    return Dict(OneOrMore(Group(key + value)))


def original_text_for(
    expr: ParserElement, as_string: bool = True, **kwargs
) -> ParserElement:
    """Helper to return the original, untokenized text for a given
    expression.  Useful to restore the parsed fields of an HTML start
    tag into the raw tag text itself, or to revert separate tokens with
    intervening whitespace back to the original matching input text. By
    default, returns a string containing the original parsed text.

    If the optional ``as_string`` argument is passed as
    ``False``, then the return value is
    a :class:`ParseResults` containing any results names that
    were originally matched, and a single token containing the original
    matched text from the input string.  So if the expression passed to
    :class:`original_text_for` contains expressions with defined
    results names, you must set ``as_string`` to ``False`` if you
    want to preserve those results name values.

    The ``asString`` pre-PEP8 argument is retained for compatibility,
    but will be removed in a future release.

    Example::

        src = "this is test <b> bold <i>text</i> </b> normal text "
        for tag in ("b", "i"):
            opener, closer = make_html_tags(tag)
            patt = original_text_for(opener + ... + closer)
            print(patt.search_string(src)[0])

    prints::

        ['<b> bold <i>text</i> </b>']
        ['<i>text</i>']
    """
    asString: bool = deprecate_argument(kwargs, "asString", True)

    asString = asString and as_string

    locMarker = Empty().set_parse_action(lambda s, loc, t: loc)
    endlocMarker = locMarker.copy()
    endlocMarker.callPreparse = False
    matchExpr = locMarker("_original_start") + expr + endlocMarker("_original_end")
    if asString:
        extractText = lambda s, l, t: s[t._original_start : t._original_end]
    else:

        def extractText(s, l, t):
            t[:] = [s[t.pop("_original_start") : t.pop("_original_end")]]

    matchExpr.set_parse_action(extractText)
    matchExpr.ignoreExprs = expr.ignoreExprs
    matchExpr.suppress_warning(Diagnostics.warn_ungrouped_named_tokens_in_collection)
    return matchExpr


def ungroup(expr: ParserElement) -> ParserElement:
    """Helper to undo pyparsing's default grouping of And expressions,
    even if all but one are non-empty.
    """
    return TokenConverter(expr).add_parse_action(lambda t: t[0])


def locatedExpr(expr: ParserElement) -> ParserElement:
    """
    (DEPRECATED - future code should use the :class:`Located` class)
    Helper to decorate a returned token with its starting and ending
    locations in the input string.

    This helper adds the following results names:

    - ``locn_start`` - location where matched expression begins
    - ``locn_end`` - location where matched expression ends
    - ``value`` - the actual parsed results

    Be careful if the input text contains ``<TAB>`` characters, you
    may want to call :class:`ParserElement.parse_with_tabs`

    Example::

        wd = Word(alphas)
        for match in locatedExpr(wd).search_string("ljsdf123lksdjjf123lkkjj1222"):
            print(match)

    prints::

        [[0, 'ljsdf', 5]]
        [[8, 'lksdjjf', 15]]
        [[18, 'lkkjj', 23]]
    """
    locator = Empty().set_parse_action(lambda ss, ll, tt: ll)
    return Group(
        locator("locn_start")
        + expr("value")
        + locator.copy().leave_whitespace()("locn_end")
    )


# define special default value to permit None as a significant value for
# ignore_expr
_NO_IGNORE_EXPR_GIVEN = NoMatch()


def nested_expr(
    opener: Union[str, ParserElement] = "(",
    closer: Union[str, ParserElement] = ")",
    content: typing.Optional[ParserElement] = None,
<<<<<<< HEAD
    ignore_expr: ParserElement = _NO_IGNORE_EXPR_GIVEN,
    **kwargs
=======
    ignore_expr: typing.Optional[ParserElement] = _NO_IGNORE_EXPR_GIVEN,
    *,
    ignoreExpr: typing.Optional[ParserElement] = _NO_IGNORE_EXPR_GIVEN,
>>>>>>> e1a69f12
) -> ParserElement:
    """Helper method for defining nested lists enclosed in opening and
    closing delimiters (``"("`` and ``")"`` are the default).

    Parameters:

    - ``opener`` - opening character for a nested list
      (default= ``"("``); can also be a pyparsing expression
    - ``closer`` - closing character for a nested list
      (default= ``")"``); can also be a pyparsing expression
    - ``content`` - expression for items within the nested lists
      (default= ``None``)
    - ``ignore_expr`` - expression for ignoring opening and closing delimiters
      (default= :class:`quoted_string`)
    - ``ignoreExpr`` - this pre-PEP8 argument is retained for compatibility
      but will be removed in a future release

    If an expression is not provided for the content argument, the
    nested expression will capture all whitespace-delimited content
    between delimiters as a list of separate values.

    Use the ``ignore_expr`` argument to define expressions that may
    contain opening or closing characters that should not be treated as
    opening or closing characters for nesting, such as quoted_string or
    a comment expression.  Specify multiple expressions using an
    :class:`Or` or :class:`MatchFirst`. The default is
    :class:`quoted_string`, but if no expressions are to be ignored, then
    pass ``None`` for this argument.

    Example::

        data_type = one_of("void int short long char float double")
        decl_data_type = Combine(data_type + Opt(Word('*')))
        ident = Word(alphas+'_', alphanums+'_')
        number = pyparsing_common.number
        arg = Group(decl_data_type + ident)
        LPAR, RPAR = map(Suppress, "()")

        code_body = nested_expr('{', '}', ignore_expr=(quoted_string | c_style_comment))

        c_function = (decl_data_type("type")
                      + ident("name")
                      + LPAR + Opt(DelimitedList(arg), [])("args") + RPAR
                      + code_body("body"))
        c_function.ignore(c_style_comment)

        source_code = '''
            int is_odd(int x) {
                return (x%2);
            }

            int dec_to_hex(char hchar) {
                if (hchar >= '0' && hchar <= '9') {
                    return (ord(hchar)-ord('0'));
                } else {
                    return (10+ord(hchar)-ord('A'));
                }
            }
        '''
        for func in c_function.search_string(source_code):
            print("%(name)s (%(type)s) args: %(args)s" % func)


    prints::

        is_odd (int) args: [['int', 'x']]
        dec_to_hex (int) args: [['char', 'hchar']]
    """
    ignoreExpr: ParserElement = deprecate_argument(kwargs, "ignoreExpr", _NO_IGNORE_EXPR_GIVEN)

    if ignoreExpr != ignore_expr:
        ignoreExpr = ignore_expr if ignoreExpr is _NO_IGNORE_EXPR_GIVEN else ignoreExpr

    if ignoreExpr is _NO_IGNORE_EXPR_GIVEN:
        ignoreExpr = quoted_string()

    if opener == closer:
        raise ValueError("opening and closing strings cannot be the same")

    if content is None:
        if isinstance(opener, str_type) and isinstance(closer, str_type):
            opener = typing.cast(str, opener)
            closer = typing.cast(str, closer)
            if len(opener) == 1 and len(closer) == 1:
                if ignoreExpr is not None:
                    content = Combine(
                        OneOrMore(
                            ~ignoreExpr
                            + CharsNotIn(
                                opener + closer + ParserElement.DEFAULT_WHITE_CHARS,
                                exact=1,
                            )
                        )
                    )
                else:
                    content = Combine(
                        Empty()
                        + CharsNotIn(
                            opener + closer + ParserElement.DEFAULT_WHITE_CHARS
                        )
                    )
            else:
                if ignoreExpr is not None:
                    content = Combine(
                        OneOrMore(
                            ~ignoreExpr
                            + ~Literal(opener)
                            + ~Literal(closer)
                            + CharsNotIn(ParserElement.DEFAULT_WHITE_CHARS, exact=1)
                        )
                    )
                else:
                    content = Combine(
                        OneOrMore(
                            ~Literal(opener)
                            + ~Literal(closer)
                            + CharsNotIn(ParserElement.DEFAULT_WHITE_CHARS, exact=1)
                        )
                    )
        else:
            raise ValueError(
                "opening and closing arguments must be strings if no content expression is given"
            )

        # for these internally-created context expressions, simulate whitespace-skipping
        if ParserElement.DEFAULT_WHITE_CHARS:
            content.set_parse_action(
                lambda t: t[0].strip(ParserElement.DEFAULT_WHITE_CHARS)
            )

    ret = Forward()
    if ignoreExpr is not None:
        ret <<= Group(
            Suppress(opener) + ZeroOrMore(ignoreExpr | ret | content) + Suppress(closer)
        )
    else:
        ret <<= Group(Suppress(opener) + ZeroOrMore(ret | content) + Suppress(closer))

    ret.set_name(f"nested {opener}{closer} expression")

    # don't override error message from content expressions
    ret.errmsg = None
    return ret


def _makeTags(tagStr, xml, suppress_LT=Suppress("<"), suppress_GT=Suppress(">")):
    """Internal helper to construct opening and closing tag expressions, given a tag name"""
    if isinstance(tagStr, str_type):
        resname = tagStr
        tagStr = Keyword(tagStr, caseless=not xml)
    else:
        resname = tagStr.name

    tagAttrName = Word(alphas, alphanums + "_-:")
    if xml:
        tagAttrValue = dbl_quoted_string.copy().set_parse_action(remove_quotes)
        openTag = (
            suppress_LT
            + tagStr("tag")
            + Dict(ZeroOrMore(Group(tagAttrName + Suppress("=") + tagAttrValue)))
            + Opt("/", default=[False])("empty").set_parse_action(
                lambda s, l, t: t[0] == "/"
            )
            + suppress_GT
        )
    else:
        tagAttrValue = quoted_string.copy().set_parse_action(remove_quotes) | Word(
            printables, exclude_chars=">"
        )
        openTag = (
            suppress_LT
            + tagStr("tag")
            + Dict(
                ZeroOrMore(
                    Group(
                        tagAttrName.set_parse_action(lambda t: t[0].lower())
                        + Opt(Suppress("=") + tagAttrValue)
                    )
                )
            )
            + Opt("/", default=[False])("empty").set_parse_action(
                lambda s, l, t: t[0] == "/"
            )
            + suppress_GT
        )
    closeTag = Combine(Literal("</") + tagStr + ">", adjacent=False)

    openTag.set_name(f"<{resname}>")
    # add start<tagname> results name in parse action now that ungrouped names are not reported at two levels
    openTag.add_parse_action(
        lambda t: t.__setitem__(
            "start" + "".join(resname.replace(":", " ").title().split()), t.copy()
        )
    )
    closeTag = closeTag(
        "end" + "".join(resname.replace(":", " ").title().split())
    ).set_name(f"</{resname}>")
    openTag.tag = resname
    closeTag.tag = resname
    openTag.tag_body = SkipTo(closeTag())
    return openTag, closeTag


def make_html_tags(
    tag_str: Union[str, ParserElement],
) -> tuple[ParserElement, ParserElement]:
    """Helper to construct opening and closing tag expressions for HTML,
    given a tag name. Matches tags in either upper or lower case,
    attributes with namespaces and with quoted or unquoted values.

    Example::

        text = '<td>More info at the <a href="https://github.com/pyparsing/pyparsing/wiki">pyparsing</a> wiki page</td>'
        # make_html_tags returns pyparsing expressions for the opening and
        # closing tags as a 2-tuple
        a, a_end = make_html_tags("A")
        link_expr = a + SkipTo(a_end)("link_text") + a_end

        for link in link_expr.search_string(text):
            # attributes in the <A> tag (like "href" shown here) are
            # also accessible as named results
            print(link.link_text, '->', link.href)

    prints::

        pyparsing -> https://github.com/pyparsing/pyparsing/wiki
    """
    return _makeTags(tag_str, False)


def make_xml_tags(
    tag_str: Union[str, ParserElement],
) -> tuple[ParserElement, ParserElement]:
    """Helper to construct opening and closing tag expressions for XML,
    given a tag name. Matches tags only in the given upper/lower case.

    Example: similar to :class:`make_html_tags`
    """
    return _makeTags(tag_str, True)


any_open_tag: ParserElement
any_close_tag: ParserElement
any_open_tag, any_close_tag = make_html_tags(
    Word(alphas, alphanums + "_:").set_name("any tag")
)

_htmlEntityMap = {k.rstrip(";"): v for k, v in html.entities.html5.items()}
_most_common_entities = "nbsp lt gt amp quot apos cent pound euro copy".replace(
    " ", "|"
)
common_html_entity = Regex(
    lambda: f"&(?P<entity>{_most_common_entities}|{make_compressed_re(_htmlEntityMap)});"
).set_name("common HTML entity")


def replace_html_entity(s, l, t):
    """Helper parser action to replace common HTML entities with their special characters"""
    return _htmlEntityMap.get(t.entity)


class OpAssoc(Enum):
    """Enumeration of operator associativity
    - used in constructing InfixNotationOperatorSpec for :class:`infix_notation`"""

    LEFT = 1
    RIGHT = 2


InfixNotationOperatorArgType = Union[
    ParserElement, str, tuple[Union[ParserElement, str], Union[ParserElement, str]]
]
InfixNotationOperatorSpec = Union[
    tuple[
        InfixNotationOperatorArgType,
        int,
        OpAssoc,
        typing.Optional[ParseAction],
    ],
    tuple[
        InfixNotationOperatorArgType,
        int,
        OpAssoc,
    ],
]


def infix_notation(
    base_expr: ParserElement,
    op_list: list[InfixNotationOperatorSpec],
    lpar: Union[str, ParserElement] = Suppress("("),
    rpar: Union[str, ParserElement] = Suppress(")"),
) -> Forward:
    """Helper method for constructing grammars of expressions made up of
    operators working in a precedence hierarchy.  Operators may be unary
    or binary, left- or right-associative.  Parse actions can also be
    attached to operator expressions. The generated parser will also
    recognize the use of parentheses to override operator precedences
    (see example below).

    Note: if you define a deep operator list, you may see performance
    issues when using infix_notation. See
    :class:`ParserElement.enable_packrat` for a mechanism to potentially
    improve your parser performance.

    Parameters:

    - ``base_expr`` - expression representing the most basic operand to
      be used in the expression
    - ``op_list`` - list of tuples, one for each operator precedence level
      in the expression grammar; each tuple is of the form ``(op_expr,
      num_operands, right_left_assoc, (optional)parse_action)``, where:

      - ``op_expr`` is the pyparsing expression for the operator; may also
        be a string, which will be converted to a Literal; if ``num_operands``
        is 3, ``op_expr`` is a tuple of two expressions, for the two
        operators separating the 3 terms
      - ``num_operands`` is the number of terms for this operator (must be 1,
        2, or 3)
      - ``right_left_assoc`` is the indicator whether the operator is right
        or left associative, using the pyparsing-defined constants
        ``OpAssoc.RIGHT`` and ``OpAssoc.LEFT``.
      - ``parse_action`` is the parse action to be associated with
        expressions matching this operator expression (the parse action
        tuple member may be omitted); if the parse action is passed
        a tuple or list of functions, this is equivalent to calling
        ``set_parse_action(*fn)``
        (:class:`ParserElement.set_parse_action`)
    - ``lpar`` - expression for matching left-parentheses; if passed as a
      str, then will be parsed as ``Suppress(lpar)``. If lpar is passed as
      an expression (such as ``Literal('(')``), then it will be kept in
      the parsed results, and grouped with them. (default= ``Suppress('(')``)
    - ``rpar`` - expression for matching right-parentheses; if passed as a
      str, then will be parsed as ``Suppress(rpar)``. If rpar is passed as
      an expression (such as ``Literal(')')``), then it will be kept in
      the parsed results, and grouped with them. (default= ``Suppress(')')``)

    Example::

        # simple example of four-function arithmetic with ints and
        # variable names
        integer = pyparsing_common.signed_integer
        varname = pyparsing_common.identifier

        arith_expr = infix_notation(integer | varname,
            [
            ('-', 1, OpAssoc.RIGHT),
            (one_of('* /'), 2, OpAssoc.LEFT),
            (one_of('+ -'), 2, OpAssoc.LEFT),
            ])

        arith_expr.run_tests('''
            5+3*6
            (5+3)*6
            -2--11
            ''', full_dump=False)

    prints::

        5+3*6
        [[5, '+', [3, '*', 6]]]

        (5+3)*6
        [[[5, '+', 3], '*', 6]]

        (5+x)*y
        [[[5, '+', 'x'], '*', 'y']]

        -2--11
        [[['-', 2], '-', ['-', 11]]]
    """

    # captive version of FollowedBy that does not do parse actions or capture results names
    class _FB(FollowedBy):
        def parseImpl(self, instring, loc, doActions=True):
            self.expr.try_parse(instring, loc)
            return loc, []

    _FB.__name__ = "FollowedBy>"

    ret = Forward()
    ret.set_name(f"{base_expr.name}_expression")
    if isinstance(lpar, str):
        lpar = Suppress(lpar)
    if isinstance(rpar, str):
        rpar = Suppress(rpar)

    nested_expr = (lpar + ret + rpar).set_name(f"nested_{base_expr.name}")

    # if lpar and rpar are not suppressed, wrap in group
    if not (isinstance(lpar, Suppress) and isinstance(rpar, Suppress)):
        lastExpr = base_expr | Group(nested_expr)
    else:
        lastExpr = base_expr | nested_expr

    arity: int
    rightLeftAssoc: opAssoc
    pa: typing.Optional[ParseAction]
    opExpr1: ParserElement
    opExpr2: ParserElement
    matchExpr: ParserElement
    match_lookahead: ParserElement
    for operDef in op_list:
        opExpr, arity, rightLeftAssoc, pa = (operDef + (None,))[:4]  # type: ignore[assignment]
        if isinstance(opExpr, str_type):
            opExpr = ParserElement._literalStringClass(opExpr)
        opExpr = typing.cast(ParserElement, opExpr)
        if arity == 3:
            if not isinstance(opExpr, (tuple, list)) or len(opExpr) != 2:
                raise ValueError(
                    "if numterms=3, opExpr must be a tuple or list of two expressions"
                )
            opExpr1, opExpr2 = opExpr
            term_name = f"{opExpr1}{opExpr2} operations"
        else:
            term_name = f"{opExpr} operations"

        if not 1 <= arity <= 3:
            raise ValueError("operator must be unary (1), binary (2), or ternary (3)")

        if rightLeftAssoc not in (OpAssoc.LEFT, OpAssoc.RIGHT):
            raise ValueError("operator must indicate right or left associativity")

        thisExpr: ParserElement = Forward().set_name(term_name)
        thisExpr = typing.cast(Forward, thisExpr)
        match_lookahead = And([])
        if rightLeftAssoc is OpAssoc.LEFT:
            if arity == 1:
                match_lookahead = _FB(lastExpr + opExpr)
                matchExpr = Group(lastExpr + opExpr[1, ...])
            elif arity == 2:
                if opExpr is not None:
                    match_lookahead = _FB(lastExpr + opExpr + lastExpr)
                    matchExpr = Group(lastExpr + (opExpr + lastExpr)[1, ...])
                else:
                    match_lookahead = _FB(lastExpr + lastExpr)
                    matchExpr = Group(lastExpr[2, ...])
            elif arity == 3:
                match_lookahead = _FB(
                    lastExpr + opExpr1 + lastExpr + opExpr2 + lastExpr
                )
                matchExpr = Group(
                    lastExpr + (opExpr1 + lastExpr + opExpr2 + lastExpr)[1, ...]
                )
        elif rightLeftAssoc is OpAssoc.RIGHT:
            if arity == 1:
                # try to avoid LR with this extra test
                if not isinstance(opExpr, Opt):
                    opExpr = Opt(opExpr)
                match_lookahead = _FB(opExpr.expr + thisExpr)
                matchExpr = Group(opExpr + thisExpr)
            elif arity == 2:
                if opExpr is not None:
                    match_lookahead = _FB(lastExpr + opExpr + thisExpr)
                    matchExpr = Group(lastExpr + (opExpr + thisExpr)[1, ...])
                else:
                    match_lookahead = _FB(lastExpr + thisExpr)
                    matchExpr = Group(lastExpr + thisExpr[1, ...])
            elif arity == 3:
                match_lookahead = _FB(
                    lastExpr + opExpr1 + thisExpr + opExpr2 + thisExpr
                )
                matchExpr = Group(lastExpr + opExpr1 + thisExpr + opExpr2 + thisExpr)

        # suppress lookahead expr from railroad diagrams
        match_lookahead.show_in_diagram = False

        # TODO - determine why this statement can't be included in the following
        #  if pa block
        matchExpr = match_lookahead + matchExpr

        if pa:
            if isinstance(pa, (tuple, list)):
                matchExpr.set_parse_action(*pa)
            else:
                matchExpr.set_parse_action(pa)

        thisExpr <<= (matchExpr | lastExpr).set_name(term_name)
        lastExpr = thisExpr

    ret <<= lastExpr
    return ret


def indentedBlock(blockStatementExpr, indentStack, indent=True, backup_stacks=[]):
    """
    (DEPRECATED - use :class:`IndentedBlock` class instead)
    Helper method for defining space-delimited indentation blocks,
    such as those used to define block statements in Python source code.

    Parameters:

    - ``blockStatementExpr`` - expression defining syntax of statement that
      is repeated within the indented block
    - ``indentStack`` - list created by caller to manage indentation stack
      (multiple ``statementWithIndentedBlock`` expressions within a single
      grammar should share a common ``indentStack``)
    - ``indent`` - boolean indicating whether block must be indented beyond
      the current level; set to ``False`` for block of left-most statements
      (default= ``True``)

    A valid block must contain at least one ``blockStatement``.

    (Note that indentedBlock uses internal parse actions which make it
    incompatible with packrat parsing.)

    Example::

        data = '''
        def A(z):
          A1
          B = 100
          G = A2
          A2
          A3
        B
        def BB(a,b,c):
          BB1
          def BBA():
            bba1
            bba2
            bba3
        C
        D
        def spam(x,y):
             def eggs(z):
                 pass
        '''


        indentStack = [1]
        stmt = Forward()

        identifier = Word(alphas, alphanums)
        funcDecl = ("def" + identifier + Group("(" + Opt(delimitedList(identifier)) + ")") + ":")
        func_body = indentedBlock(stmt, indentStack)
        funcDef = Group(funcDecl + func_body)

        rvalue = Forward()
        funcCall = Group(identifier + "(" + Opt(delimitedList(rvalue)) + ")")
        rvalue << (funcCall | identifier | Word(nums))
        assignment = Group(identifier + "=" + rvalue)
        stmt << (funcDef | assignment | identifier)

        module_body = stmt[1, ...]

        parseTree = module_body.parseString(data)
        parseTree.pprint()

    prints::

        [['def',
          'A',
          ['(', 'z', ')'],
          ':',
          [['A1'], [['B', '=', '100']], [['G', '=', 'A2']], ['A2'], ['A3']]],
         'B',
         ['def',
          'BB',
          ['(', 'a', 'b', 'c', ')'],
          ':',
          [['BB1'], [['def', 'BBA', ['(', ')'], ':', [['bba1'], ['bba2'], ['bba3']]]]]],
         'C',
         'D',
         ['def',
          'spam',
          ['(', 'x', 'y', ')'],
          ':',
          [[['def', 'eggs', ['(', 'z', ')'], ':', [['pass']]]]]]]
    """
    backup_stacks.append(indentStack[:])

    def reset_stack():
        indentStack[:] = backup_stacks[-1]

    def checkPeerIndent(s, l, t):
        if l >= len(s):
            return
        curCol = col(l, s)
        if curCol != indentStack[-1]:
            if curCol > indentStack[-1]:
                raise ParseException(s, l, "illegal nesting")
            raise ParseException(s, l, "not a peer entry")

    def checkSubIndent(s, l, t):
        curCol = col(l, s)
        if curCol > indentStack[-1]:
            indentStack.append(curCol)
        else:
            raise ParseException(s, l, "not a subentry")

    def checkUnindent(s, l, t):
        if l >= len(s):
            return
        curCol = col(l, s)
        if not (indentStack and curCol in indentStack):
            raise ParseException(s, l, "not an unindent")
        if curCol < indentStack[-1]:
            indentStack.pop()

    NL = OneOrMore(LineEnd().set_whitespace_chars("\t ").suppress())
    INDENT = (Empty() + Empty().set_parse_action(checkSubIndent)).set_name("INDENT")
    PEER = Empty().set_parse_action(checkPeerIndent).set_name("")
    UNDENT = Empty().set_parse_action(checkUnindent).set_name("UNINDENT")
    if indent:
        smExpr = Group(
            Opt(NL)
            + INDENT
            + OneOrMore(PEER + Group(blockStatementExpr) + Opt(NL))
            + UNDENT
        )
    else:
        smExpr = Group(
            Opt(NL)
            + OneOrMore(PEER + Group(blockStatementExpr) + Opt(NL))
            + Opt(UNDENT)
        )

    # add a parse action to remove backup_stack from list of backups
    smExpr.add_parse_action(
        lambda: backup_stacks.pop(-1) and None if backup_stacks else None
    )
    smExpr.set_fail_action(lambda a, b, c, d: reset_stack())
    blockStatementExpr.ignore(_bslash + LineEnd())
    return smExpr.set_name("indented block")


# it's easy to get these comment structures wrong - they're very common,
# so may as well make them available
c_style_comment = Regex(r"/\*(?:[^*]|\*(?!/))*\*\/").set_name("C style comment")
"Comment of the form ``/* ... */``"

html_comment = Regex(r"<!--[\s\S]*?-->").set_name("HTML comment")
"Comment of the form ``<!-- ... -->``"

rest_of_line = Regex(r".*").leave_whitespace().set_name("rest of line")
dbl_slash_comment = Regex(r"//(?:\\\n|[^\n])*").set_name("// comment")
"Comment of the form ``// ... (to end of line)``"

cpp_style_comment = Regex(
    r"(?:/\*(?:[^*]|\*(?!/))*\*\/)|(?://(?:\\\n|[^\n])*)"
).set_name("C++ style comment")
"Comment of either form :class:`c_style_comment` or :class:`dbl_slash_comment`"

java_style_comment = cpp_style_comment
"Same as :class:`cpp_style_comment`"

python_style_comment = Regex(r"#.*").set_name("Python style comment")
"Comment of the form ``# ... (to end of line)``"


# build list of built-in expressions, for future reference if a global default value
# gets updated
_builtin_exprs: list[ParserElement] = [
    v for v in vars().values() if isinstance(v, ParserElement)
]


# compatibility function, superseded by DelimitedList class
def delimited_list(
    expr: Union[str, ParserElement],
    delim: Union[str, ParserElement] = ",",
    combine: bool = False,
    min: typing.Optional[int] = None,
    max: typing.Optional[int] = None,
    *,
    allow_trailing_delim: bool = False,
) -> ParserElement:
    """(DEPRECATED - use :class:`DelimitedList` class)"""
    return DelimitedList(
        expr, delim, combine, min, max, allow_trailing_delim=allow_trailing_delim
    )


# Compatibility synonyms
# fmt: off
opAssoc = OpAssoc
anyOpenTag = any_open_tag
anyCloseTag = any_close_tag
commonHTMLEntity = common_html_entity
cStyleComment = c_style_comment
htmlComment = html_comment
restOfLine = rest_of_line
dblSlashComment = dbl_slash_comment
cppStyleComment = cpp_style_comment
javaStyleComment = java_style_comment
pythonStyleComment = python_style_comment
delimitedList = replaced_by_pep8("delimitedList", DelimitedList)
delimited_list = replaced_by_pep8("delimited_list", DelimitedList)
countedArray = replaced_by_pep8("countedArray", counted_array)
matchPreviousLiteral = replaced_by_pep8("matchPreviousLiteral", match_previous_literal)
matchPreviousExpr = replaced_by_pep8("matchPreviousExpr", match_previous_expr)
oneOf = replaced_by_pep8("oneOf", one_of)
dictOf = replaced_by_pep8("dictOf", dict_of)
originalTextFor = replaced_by_pep8("originalTextFor", original_text_for)
nestedExpr = replaced_by_pep8("nestedExpr", nested_expr)
makeHTMLTags = replaced_by_pep8("makeHTMLTags", make_html_tags)
makeXMLTags = replaced_by_pep8("makeXMLTags", make_xml_tags)
replaceHTMLEntity = replaced_by_pep8("replaceHTMLEntity", replace_html_entity)
infixNotation = replaced_by_pep8("infixNotation", infix_notation)
# fmt: on<|MERGE_RESOLUTION|>--- conflicted
+++ resolved
@@ -431,14 +431,8 @@
     opener: Union[str, ParserElement] = "(",
     closer: Union[str, ParserElement] = ")",
     content: typing.Optional[ParserElement] = None,
-<<<<<<< HEAD
-    ignore_expr: ParserElement = _NO_IGNORE_EXPR_GIVEN,
+    ignore_expr: typing.Optional[ParserElement] = _NO_IGNORE_EXPR_GIVEN,
     **kwargs
-=======
-    ignore_expr: typing.Optional[ParserElement] = _NO_IGNORE_EXPR_GIVEN,
-    *,
-    ignoreExpr: typing.Optional[ParserElement] = _NO_IGNORE_EXPR_GIVEN,
->>>>>>> e1a69f12
 ) -> ParserElement:
     """Helper method for defining nested lists enclosed in opening and
     closing delimiters (``"("`` and ``")"`` are the default).
