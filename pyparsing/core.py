--- conflicted
+++ resolved
@@ -466,13 +466,8 @@
         self.whiteChars: set[str] = set(ParserElement.DEFAULT_WHITE_CHARS)
         self.copyDefaultWhiteChars: bool = True
         # used when checking for left-recursion
-<<<<<<< HEAD
-        self.mayReturnEmpty: bool = False
+        self._may_return_empty: bool = False
         self.keepTabs: bool = False
-=======
-        self._may_return_empty = False
-        self.keepTabs = False
->>>>>>> 626cca75
         self.ignoreExprs: list[ParserElement] = list()
         self.debug: bool = False
         self.streamlined: bool = False
@@ -5265,15 +5260,10 @@
         stop_on: typing.Optional[Union[ParserElement, str]] = None,
         **kwargs
     ) -> None:
-<<<<<<< HEAD
         stopOn: Union[ParserElement, str] = deprecate_argument(kwargs, "stopOn", None)
 
         super().__init__(expr, stop_on=stopOn or stop_on)
-        self.mayReturnEmpty = True
-=======
-        super().__init__(expr, stopOn=stopOn or stop_on)
         self._may_return_empty = True
->>>>>>> 626cca75
 
     def parseImpl(self, instring, loc, do_actions=True) -> ParseImplReturnType:
         try:
