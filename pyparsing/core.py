#
# core.py
#
import os
import typing
from typing import (
    Any,
    Callable,
    ClassVar,
    Generator,
    List,
    NamedTuple,
    Sequence,
    Set,
    TextIO,
    Tuple,
    Union,
    cast,
)
from abc import ABC, abstractmethod
from enum import Enum
import string
import copy
import warnings
import re
import sys
from collections.abc import Iterable
import traceback
import types
from operator import itemgetter
from functools import wraps
from threading import RLock
from pathlib import Path

from .util import (
    _FifoCache,
    _UnboundedCache,
    __config_flags,
    _collapse_string_to_ranges,
    _escape_regex_range_chars,
    _bslash,
    _flatten,
    LRUMemo as _LRUMemo,
    UnboundedMemo as _UnboundedMemo,
    replaced_by_pep8,
)
from .exceptions import *
from .actions import *
from .results import ParseResults, _ParseResultsWithOffset
from .unicode import pyparsing_unicode

_MAX_INT = sys.maxsize
str_type: Tuple[type, ...] = (str, bytes)

#
# Copyright (c) 2003-2022  Paul T. McGuire
#
# Permission is hereby granted, free of charge, to any person obtaining
# a copy of this software and associated documentation files (the
# "Software"), to deal in the Software without restriction, including
# without limitation the rights to use, copy, modify, merge, publish,
# distribute, sublicense, and/or sell copies of the Software, and to
# permit persons to whom the Software is furnished to do so, subject to
# the following conditions:
#
# The above copyright notice and this permission notice shall be
# included in all copies or substantial portions of the Software.
#
# THE SOFTWARE IS PROVIDED "AS IS", WITHOUT WARRANTY OF ANY KIND,
# EXPRESS OR IMPLIED, INCLUDING BUT NOT LIMITED TO THE WARRANTIES OF
# MERCHANTABILITY, FITNESS FOR A PARTICULAR PURPOSE AND NONINFRINGEMENT.
# IN NO EVENT SHALL THE AUTHORS OR COPYRIGHT HOLDERS BE LIABLE FOR ANY
# CLAIM, DAMAGES OR OTHER LIABILITY, WHETHER IN AN ACTION OF CONTRACT,
# TORT OR OTHERWISE, ARISING FROM, OUT OF OR IN CONNECTION WITH THE
# SOFTWARE OR THE USE OR OTHER DEALINGS IN THE SOFTWARE.
#


if sys.version_info >= (3, 8):
    from functools import cached_property
else:

    class cached_property:
        def __init__(self, func):
            self._func = func

        def __get__(self, instance, owner=None):
            ret = instance.__dict__[self._func.__name__] = self._func(instance)
            return ret


class __compat__(__config_flags):
    """
    A cross-version compatibility configuration for pyparsing features that will be
    released in a future version. By setting values in this configuration to True,
    those features can be enabled in prior versions for compatibility development
    and testing.

    - ``collect_all_And_tokens`` - flag to enable fix for Issue #63 that fixes erroneous grouping
      of results names when an :class:`And` expression is nested within an :class:`Or` or :class:`MatchFirst`;
      maintained for compatibility, but setting to ``False`` no longer restores pre-2.3.1
      behavior
    """

    _type_desc = "compatibility"

    collect_all_And_tokens = True

    _all_names = [__ for __ in locals() if not __.startswith("_")]
    _fixed_names = """
        collect_all_And_tokens
        """.split()


class __diag__(__config_flags):
    _type_desc = "diagnostic"

    warn_multiple_tokens_in_named_alternation = False
    warn_ungrouped_named_tokens_in_collection = False
    warn_name_set_on_empty_Forward = False
    warn_on_parse_using_empty_Forward = False
    warn_on_assignment_to_Forward = False
    warn_on_multiple_string_args_to_oneof = False
    warn_on_match_first_with_lshift_operator = False
    enable_debug_on_named_expressions = False

    _all_names = [__ for __ in locals() if not __.startswith("_")]
    _warning_names = [name for name in _all_names if name.startswith("warn")]
    _debug_names = [name for name in _all_names if name.startswith("enable_debug")]

    @classmethod
    def enable_all_warnings(cls) -> None:
        for name in cls._warning_names:
            cls.enable(name)


class Diagnostics(Enum):
    """
    Diagnostic configuration (all default to disabled)

    - ``warn_multiple_tokens_in_named_alternation`` - flag to enable warnings when a results
      name is defined on a :class:`MatchFirst` or :class:`Or` expression with one or more :class:`And` subexpressions
    - ``warn_ungrouped_named_tokens_in_collection`` - flag to enable warnings when a results
      name is defined on a containing expression with ungrouped subexpressions that also
      have results names
    - ``warn_name_set_on_empty_Forward`` - flag to enable warnings when a :class:`Forward` is defined
      with a results name, but has no contents defined
    - ``warn_on_parse_using_empty_Forward`` - flag to enable warnings when a :class:`Forward` is
      defined in a grammar but has never had an expression attached to it
    - ``warn_on_assignment_to_Forward`` - flag to enable warnings when a :class:`Forward` is defined
      but is overwritten by assigning using ``'='`` instead of ``'<<='`` or ``'<<'``
    - ``warn_on_multiple_string_args_to_oneof`` - flag to enable warnings when :class:`one_of` is
      incorrectly called with multiple str arguments
    - ``enable_debug_on_named_expressions`` - flag to auto-enable debug on all subsequent
      calls to :class:`ParserElement.set_name`

    Diagnostics are enabled/disabled by calling :class:`enable_diag` and :class:`disable_diag`.
    All warnings can be enabled by calling :class:`enable_all_warnings`.
    """

    warn_multiple_tokens_in_named_alternation = 0
    warn_ungrouped_named_tokens_in_collection = 1
    warn_name_set_on_empty_Forward = 2
    warn_on_parse_using_empty_Forward = 3
    warn_on_assignment_to_Forward = 4
    warn_on_multiple_string_args_to_oneof = 5
    warn_on_match_first_with_lshift_operator = 6
    enable_debug_on_named_expressions = 7


def enable_diag(diag_enum: Diagnostics) -> None:
    """
    Enable a global pyparsing diagnostic flag (see :class:`Diagnostics`).
    """
    __diag__.enable(diag_enum.name)


def disable_diag(diag_enum: Diagnostics) -> None:
    """
    Disable a global pyparsing diagnostic flag (see :class:`Diagnostics`).
    """
    __diag__.disable(diag_enum.name)


def enable_all_warnings() -> None:
    """
    Enable all global pyparsing diagnostic warnings (see :class:`Diagnostics`).
    """
    __diag__.enable_all_warnings()


# hide abstract class
del __config_flags


def _should_enable_warnings(
    cmd_line_warn_options: typing.Iterable[str], warn_env_var: typing.Optional[str]
) -> bool:
    enable = bool(warn_env_var)
    for warn_opt in cmd_line_warn_options:
        w_action, w_message, w_category, w_module, w_line = (warn_opt + "::::").split(
            ":"
        )[:5]
        if not w_action.lower().startswith("i") and (
            not (w_message or w_category or w_module) or w_module == "pyparsing"
        ):
            enable = True
        elif w_action.lower().startswith("i") and w_module in ("pyparsing", ""):
            enable = False
    return enable


if _should_enable_warnings(
    sys.warnoptions, os.environ.get("PYPARSINGENABLEALLWARNINGS")
):
    enable_all_warnings()


# build list of single arg builtins, that can be used as parse actions
_single_arg_builtins = {
    sum,
    len,
    sorted,
    reversed,
    list,
    tuple,
    set,
    any,
    all,
    min,
    max,
}

_generatorType = types.GeneratorType
ParseImplReturnType = Tuple[int, Any]
PostParseReturnType = Union[ParseResults, Sequence[ParseResults]]
ParseAction = Union[
    Callable[[], Any],
    Callable[[ParseResults], Any],
    Callable[[int, ParseResults], Any],
    Callable[[str, int, ParseResults], Any],
]
ParseCondition = Union[
    Callable[[], bool],
    Callable[[ParseResults], bool],
    Callable[[int, ParseResults], bool],
    Callable[[str, int, ParseResults], bool],
]
ParseFailAction = Callable[[str, int, "ParserElement", Exception], None]
DebugStartAction = Callable[[str, int, "ParserElement", bool], None]
DebugSuccessAction = Callable[
    [str, int, int, "ParserElement", ParseResults, bool], None
]
DebugExceptionAction = Callable[[str, int, "ParserElement", Exception, bool], None]


alphas = string.ascii_uppercase + string.ascii_lowercase
identchars = pyparsing_unicode.Latin1.identchars
identbodychars = pyparsing_unicode.Latin1.identbodychars
nums = "0123456789"
hexnums = nums + "ABCDEFabcdef"
alphanums = alphas + nums
printables = "".join([c for c in string.printable if c not in string.whitespace])

_trim_arity_call_line: traceback.StackSummary = None  # type: ignore[assignment]


def _trim_arity(func, max_limit=3):
    """decorator to trim function calls to match the arity of the target"""
    global _trim_arity_call_line

    if func in _single_arg_builtins:
        return lambda s, l, t: func(t)

    limit = 0
    found_arity = False

    def extract_tb(tb, limit=0):
        frames = traceback.extract_tb(tb, limit=limit)
        frame_summary = frames[-1]
        return [frame_summary[:2]]

    # synthesize what would be returned by traceback.extract_stack at the call to
    # user's parse action 'func', so that we don't incur call penalty at parse time

    # fmt: off
    LINE_DIFF = 7
    # IF ANY CODE CHANGES, EVEN JUST COMMENTS OR BLANK LINES, BETWEEN THE NEXT LINE AND
    # THE CALL TO FUNC INSIDE WRAPPER, LINE_DIFF MUST BE MODIFIED!!!!
    _trim_arity_call_line = (_trim_arity_call_line or traceback.extract_stack(limit=2)[-1])
    pa_call_line_synth = (_trim_arity_call_line[0], _trim_arity_call_line[1] + LINE_DIFF)

    def wrapper(*args):
        nonlocal found_arity, limit
        while 1:
            try:
                ret = func(*args[limit:])
                found_arity = True
                return ret
            except TypeError as te:
                # re-raise TypeErrors if they did not come from our arity testing
                if found_arity:
                    raise
                else:
                    tb = te.__traceback__
                    trim_arity_type_error = (
                        extract_tb(tb, limit=2)[-1][:2] == pa_call_line_synth
                    )
                    del tb

                    if trim_arity_type_error:
                        if limit < max_limit:
                            limit += 1
                            continue

                    raise
    # fmt: on

    # copy func name to wrapper for sensible debug output
    # (can't use functools.wraps, since that messes with function signature)
    func_name = getattr(func, "__name__", getattr(func, "__class__").__name__)
    wrapper.__name__ = func_name
    wrapper.__doc__ = func.__doc__

    return wrapper


def condition_as_parse_action(
    fn: ParseCondition, message: str = None, fatal: bool = False
) -> ParseAction:
    """
    Function to convert a simple predicate function that returns ``True`` or ``False``
    into a parse action. Can be used in places when a parse action is required
    and :class:`ParserElement.add_condition` cannot be used (such as when adding a condition
    to an operator level in :class:`infix_notation`).

    Optional keyword arguments:

    - ``message`` - define a custom message to be used in the raised exception
    - ``fatal`` - if True, will raise :class:`ParseFatalException` to stop parsing immediately;
      otherwise will raise :class:`ParseException`

    """
    msg = message if message is not None else "failed user-defined condition"
    exc_type = ParseFatalException if fatal else ParseException
    fn = _trim_arity(fn)

    @wraps(fn)
    def pa(s, l, t):
        if not bool(fn(s, l, t)):
            raise exc_type(s, l, msg)

    return pa


def _default_start_debug_action(
    instring: str, loc: int, expr: "ParserElement", cache_hit: bool = False
):
    cache_hit_str = "*" if cache_hit else ""
    print(
        (
            f"{cache_hit_str}Match {expr} at loc {loc}({lineno(loc, instring)},{col(loc, instring)})\n"
            f"  {line(loc, instring)}\n"
            f"  {' ' * (col(loc, instring) - 1)}^"
        )
    )


def _default_success_debug_action(
    instring: str,
    startloc: int,
    endloc: int,
    expr: "ParserElement",
    toks: ParseResults,
    cache_hit: bool = False,
):
    cache_hit_str = "*" if cache_hit else ""
    print(f"{cache_hit_str}Matched {expr} -> {toks.as_list()}")


def _default_exception_debug_action(
    instring: str,
    loc: int,
    expr: "ParserElement",
    exc: Exception,
    cache_hit: bool = False,
):
    cache_hit_str = "*" if cache_hit else ""
    print(f"{cache_hit_str}Match {expr} failed, {type(exc).__name__} raised: {exc}")


def null_debug_action(*args):
    """'Do-nothing' debug action, to suppress debugging output during parsing."""


class ParserElement(ABC):
    """Abstract base level parser element class."""

    DEFAULT_WHITE_CHARS: str = " \n\t\r"
    verbose_stacktrace: bool = False
    _literalStringClass: type = None  # type: ignore[assignment]

    @staticmethod
    def set_default_whitespace_chars(chars: str) -> None:
        r"""
        Overrides the default whitespace chars

        Example::

            # default whitespace chars are space, <TAB> and newline
            Word(alphas)[1, ...].parse_string("abc def\nghi jkl")  # -> ['abc', 'def', 'ghi', 'jkl']

            # change to just treat newline as significant
            ParserElement.set_default_whitespace_chars(" \t")
            Word(alphas)[1, ...].parse_string("abc def\nghi jkl")  # -> ['abc', 'def']
        """
        ParserElement.DEFAULT_WHITE_CHARS = chars

        # update whitespace all parse expressions defined in this module
        for expr in _builtin_exprs:
            if expr.copyDefaultWhiteChars:
                expr.whiteChars = set(chars)

    @staticmethod
    def inline_literals_using(cls: type) -> None:
        """
        Set class to be used for inclusion of string literals into a parser.

        Example::

            # default literal class used is Literal
            integer = Word(nums)
            date_str = integer("year") + '/' + integer("month") + '/' + integer("day")

            date_str.parse_string("1999/12/31")  # -> ['1999', '/', '12', '/', '31']


            # change to Suppress
            ParserElement.inline_literals_using(Suppress)
            date_str = integer("year") + '/' + integer("month") + '/' + integer("day")

            date_str.parse_string("1999/12/31")  # -> ['1999', '12', '31']
        """
        ParserElement._literalStringClass = cls

    class DebugActions(NamedTuple):
        debug_try: typing.Optional[DebugStartAction]
        debug_match: typing.Optional[DebugSuccessAction]
        debug_fail: typing.Optional[DebugExceptionAction]

    def __init__(self, savelist: bool = False):
        self.parseAction: List[ParseAction] = list()
        self.failAction: typing.Optional[ParseFailAction] = None
        self.customName: str = None  # type: ignore[assignment]
        self._defaultName: str = None  # type: ignore[assignment]
        self.resultsName: str = None  # type: ignore[assignment]
        self.saveAsList = savelist
        self.skipWhitespace = True
        self.whiteChars = set(ParserElement.DEFAULT_WHITE_CHARS)
        self.copyDefaultWhiteChars = True
        # used when checking for left-recursion
        self.mayReturnEmpty = False
        self.keepTabs = False
        self.ignoreExprs: List["ParserElement"] = list()
        self.debug = False
        self.streamlined = False
        # optimize exception handling for subclasses that don't advance parse index
        self.mayIndexError = True
        self.errmsg = ""
        # mark results names as modal (report only last) or cumulative (list all)
        self.modalResults = True
        # custom debug actions
        self.debugActions = self.DebugActions(None, None, None)
        # avoid redundant calls to preParse
        self.callPreparse = True
        self.callDuringTry = False
        self.suppress_warnings_: List[Diagnostics] = []

    def __repr__(self) -> str:
        """Returns a canonical string representation of this element.  This is
        often, but not always, an expression that would produce a similar
        element if evaluated.

        Instances of the literal wrapper class (set by
        :meth:`inline_literals_using`) are written as literals when possible.
        """
        return self._make_repr()

    def __format__(self, spec: str) -> str:
        """Formats an element for printing or f-string interpolation.

        Supported conversion specifiers are:

        - ``s`` or none: as given by :meth:`__str__`
        - ``r``: as given by :meth:`__repr__`
        - Other specifiers are used internally and may change.

        Example::

            parser = OneOrMore("Hello") + "world"
            print(f"{parser}\\n{parser:r})

        results in::

            {{'Hello'}... 'world'}
            Literal('Hello')[1, ...] + 'world'
        """
        if not spec or spec == "s":
            return str(self)

        # Specifiers "+r", "lr", and "+lr" are used internally for _make_repr()
        # variants.  The "+" modifier means that this element is a term in a
        # larger expression and may need parentheses.  The "l" modifier means
        # that an instance of _literalStringClass may be written as a string
        # literal in this context.
        if spec in ("r", "lr", "+r", "+lr"):
            as_literal = "l" in spec and isinstance(self, ParserElement._literalStringClass)
            is_term = "+" in spec
            return self._make_repr(as_literal=as_literal, is_term=is_term)
        raise ValueError(f"Invalid format specifier: {spec!r}")

    def _make_repr(self, as_literal=False, is_term=False):
        return f"{type(self).__name__}()"

    def suppress_warning(self, warning_type: Diagnostics) -> "ParserElement":
        """
        Suppress warnings emitted for a particular diagnostic on this expression.

        Example::

            base = pp.Forward()
            base.suppress_warning(Diagnostics.warn_on_parse_using_empty_Forward)

            # statement would normally raise a warning, but is now suppressed
            print(base.parse_string("x"))

        """
        self.suppress_warnings_.append(warning_type)
        return self

    def copy(self) -> "ParserElement":
        """
        Make a copy of this :class:`ParserElement`.  Useful for defining
        different parse actions for the same parsing pattern, using copies of
        the original parse element.

        Example::

            integer = Word(nums).set_parse_action(lambda toks: int(toks[0]))
            integerK = integer.copy().add_parse_action(lambda toks: toks[0] * 1024) + Suppress("K")
            integerM = integer.copy().add_parse_action(lambda toks: toks[0] * 1024 * 1024) + Suppress("M")

            print((integerK | integerM | integer)[1, ...].parse_string("5K 100 640K 256M"))

        prints::

            [5120, 100, 655360, 268435456]

        Equivalent form of ``expr.copy()`` is just ``expr()``::

            integerM = integer().add_parse_action(lambda toks: toks[0] * 1024 * 1024) + Suppress("M")
        """
        cpy = copy.copy(self)
        cpy.parseAction = self.parseAction[:]
        cpy.ignoreExprs = self.ignoreExprs[:]
        if self.copyDefaultWhiteChars:
            cpy.whiteChars = set(ParserElement.DEFAULT_WHITE_CHARS)
        return cpy

    def set_results_name(
        self, name: str, list_all_matches: bool = False, *, listAllMatches: bool = False
    ) -> "ParserElement":
        """
        Define name for referencing matching tokens as a nested attribute
        of the returned parse results.

        Normally, results names are assigned as you would assign keys in a dict:
        any existing value is overwritten by later values. If it is necessary to
        keep all values captured for a particular results name, call ``set_results_name``
        with ``list_all_matches`` = True.

        NOTE: ``set_results_name`` returns a *copy* of the original :class:`ParserElement` object;
        this is so that the client can define a basic element, such as an
        integer, and reference it in multiple places with different names.

        You can also set results names using the abbreviated syntax,
        ``expr("name")`` in place of ``expr.set_results_name("name")``
        - see :class:`__call__`. If ``list_all_matches`` is required, use
        ``expr("name*")``.

        Example::

            date_str = (integer.set_results_name("year") + '/'
                        + integer.set_results_name("month") + '/'
                        + integer.set_results_name("day"))

            # equivalent form:
            date_str = integer("year") + '/' + integer("month") + '/' + integer("day")
        """
        listAllMatches = listAllMatches or list_all_matches
        return self._setResultsName(name, listAllMatches)

    def _setResultsName(self, name, listAllMatches=False):
        if name is None:
            return self
        newself = self.copy()
        if name.endswith("*"):
            name = name[:-1]
            listAllMatches = True
        newself.resultsName = name
        newself.modalResults = not listAllMatches
        return newself

    def set_break(self, break_flag: bool = True) -> "ParserElement":
        """
        Method to invoke the Python pdb debugger when this element is
        about to be parsed. Set ``break_flag`` to ``True`` to enable, ``False`` to
        disable.
        """
        if break_flag:
            _parseMethod = self._parse

            def breaker(instring, loc, doActions=True, callPreParse=True):
                import pdb

                # this call to pdb.set_trace() is intentional, not a checkin error
                pdb.set_trace()
                return _parseMethod(instring, loc, doActions, callPreParse)

            breaker._originalParseMethod = _parseMethod  # type: ignore [attr-defined]
            self._parse = breaker  # type: ignore [assignment]
        else:
            if hasattr(self._parse, "_originalParseMethod"):
                self._parse = self._parse._originalParseMethod  # type: ignore [attr-defined, assignment]
        return self

    def set_parse_action(self, *fns: ParseAction, **kwargs) -> "ParserElement":
        """
        Define one or more actions to perform when successfully matching parse element definition.

        Parse actions can be called to perform data conversions, do extra validation,
        update external data structures, or enhance or replace the parsed tokens.
        Each parse action ``fn`` is a callable method with 0-3 arguments, called as
        ``fn(s, loc, toks)`` , ``fn(loc, toks)`` , ``fn(toks)`` , or just ``fn()`` , where:

        - ``s``    = the original string being parsed (see note below)
        - ``loc``  = the location of the matching substring
        - ``toks`` = a list of the matched tokens, packaged as a :class:`ParseResults` object

        The parsed tokens are passed to the parse action as ParseResults. They can be
        modified in place using list-style append, extend, and pop operations to update
        the parsed list elements; and with dictionary-style item set and del operations
        to add, update, or remove any named results. If the tokens are modified in place,
        it is not necessary to return them with a return statement.

        Parse actions can also completely replace the given tokens, with another ``ParseResults``
        object, or with some entirely different object (common for parse actions that perform data
        conversions). A convenient way to build a new parse result is to define the values
        using a dict, and then create the return value using :class:`ParseResults.from_dict`.

        If None is passed as the ``fn`` parse action, all previously added parse actions for this
        expression are cleared.

        Optional keyword arguments:

        - ``call_during_try`` = (default= ``False``) indicate if parse action should be run during
          lookaheads and alternate testing. For parse actions that have side effects, it is
          important to only call the parse action once it is determined that it is being
          called as part of a successful parse. For parse actions that perform additional
          validation, then call_during_try should be passed as True, so that the validation
          code is included in the preliminary "try" parses.

        Note: the default parsing behavior is to expand tabs in the input string
        before starting the parsing process.  See :class:`parse_string` for more
        information on parsing strings containing ``<TAB>`` s, and suggested
        methods to maintain a consistent view of the parsed string, the parse
        location, and line and column positions within the parsed string.

        Example::

            # parse dates in the form YYYY/MM/DD

            # use parse action to convert toks from str to int at parse time
            def convert_to_int(toks):
                return int(toks[0])

            # use a parse action to verify that the date is a valid date
            def is_valid_date(instring, loc, toks):
                from datetime import date
                year, month, day = toks[::2]
                try:
                    date(year, month, day)
                except ValueError:
                    raise ParseException(instring, loc, "invalid date given")

            integer = Word(nums)
            date_str = integer + '/' + integer + '/' + integer

            # add parse actions
            integer.set_parse_action(convert_to_int)
            date_str.set_parse_action(is_valid_date)

            # note that integer fields are now ints, not strings
            date_str.run_tests('''
                # successful parse - note that integer fields were converted to ints
                1999/12/31

                # fail - invalid date
                1999/13/31
                ''')
        """
        if list(fns) == [None]:
            self.parseAction = []
        else:
            if not all(callable(fn) for fn in fns):
                raise TypeError("parse actions must be callable")
            self.parseAction = [_trim_arity(fn) for fn in fns]
            self.callDuringTry = kwargs.get(
                "call_during_try", kwargs.get("callDuringTry", False)
            )
        return self

    def add_parse_action(self, *fns: ParseAction, **kwargs) -> "ParserElement":
        """
        Add one or more parse actions to expression's list of parse actions. See :class:`set_parse_action`.

        See examples in :class:`copy`.
        """
        self.parseAction += [_trim_arity(fn) for fn in fns]
        self.callDuringTry = self.callDuringTry or kwargs.get(
            "call_during_try", kwargs.get("callDuringTry", False)
        )
        return self

    def add_condition(self, *fns: ParseCondition, **kwargs) -> "ParserElement":
        """Add a boolean predicate function to expression's list of parse actions. See
        :class:`set_parse_action` for function call signatures. Unlike ``set_parse_action``,
        functions passed to ``add_condition`` need to return boolean success/fail of the condition.

        Optional keyword arguments:

        - ``message`` = define a custom message to be used in the raised exception
        - ``fatal`` = if True, will raise ParseFatalException to stop parsing immediately; otherwise will raise
          ParseException
        - ``call_during_try`` = boolean to indicate if this method should be called during internal tryParse calls,
          default=False

        Example::

            integer = Word(nums).set_parse_action(lambda toks: int(toks[0]))
            year_int = integer.copy()
            year_int.add_condition(lambda toks: toks[0] >= 2000, message="Only support years 2000 and later")
            date_str = year_int + '/' + integer + '/' + integer

            result = date_str.parse_string("1999/12/31")  # -> Exception: Only support years 2000 and later (at char 0),
                                                                         (line:1, col:1)
        """
        for fn in fns:
            self.parseAction.append(
                condition_as_parse_action(
                    fn, message=kwargs.get("message"), fatal=kwargs.get("fatal", False)
                )
            )

        self.callDuringTry = self.callDuringTry or kwargs.get(
            "call_during_try", kwargs.get("callDuringTry", False)
        )
        return self

    def set_fail_action(self, fn: ParseFailAction) -> "ParserElement":
        """
        Define action to perform if parsing fails at this expression.
        Fail acton fn is a callable function that takes the arguments
        ``fn(s, loc, expr, err)`` where:

        - ``s`` = string being parsed
        - ``loc`` = location where expression match was attempted and failed
        - ``expr`` = the parse expression that failed
        - ``err`` = the exception thrown

        The function returns no value.  It may throw :class:`ParseFatalException`
        if it is desired to stop parsing immediately."""
        self.failAction = fn
        return self

    def _skipIgnorables(self, instring: str, loc: int) -> int:
        exprsFound = True
        while exprsFound:
            exprsFound = False
            for e in self.ignoreExprs:
                try:
                    while 1:
                        loc, dummy = e._parse(instring, loc)
                        exprsFound = True
                except ParseException:
                    pass
        return loc

    def preParse(self, instring: str, loc: int) -> int:
        if self.ignoreExprs:
            loc = self._skipIgnorables(instring, loc)

        if self.skipWhitespace:
            instrlen = len(instring)
            white_chars = self.whiteChars
            while loc < instrlen and instring[loc] in white_chars:
                loc += 1

        return loc

    def parseImpl(self, instring, loc, doActions=True):
        return loc, []

    def postParse(self, instring, loc, tokenlist):
        return tokenlist

    # @profile
    def _parseNoCache(
        self, instring, loc, doActions=True, callPreParse=True
    ) -> Tuple[int, ParseResults]:
        TRY, MATCH, FAIL = 0, 1, 2
        debugging = self.debug  # and doActions)
        len_instring = len(instring)

        if debugging or self.failAction:
            # print("Match {} at loc {}({}, {})".format(self, loc, lineno(loc, instring), col(loc, instring)))
            try:
                if callPreParse and self.callPreparse:
                    pre_loc = self.preParse(instring, loc)
                else:
                    pre_loc = loc
                tokens_start = pre_loc
                if self.debugActions.debug_try:
                    self.debugActions.debug_try(instring, tokens_start, self, False)
                if self.mayIndexError or pre_loc >= len_instring:
                    try:
                        loc, tokens = self.parseImpl(instring, pre_loc, doActions)
                    except IndexError:
                        raise ParseException(instring, len_instring, self.errmsg, self)
                else:
                    loc, tokens = self.parseImpl(instring, pre_loc, doActions)
            except Exception as err:
                # print("Exception raised:", err)
                if self.debugActions.debug_fail:
                    self.debugActions.debug_fail(
                        instring, tokens_start, self, err, False
                    )
                if self.failAction:
                    self.failAction(instring, tokens_start, self, err)
                raise
        else:
            if callPreParse and self.callPreparse:
                pre_loc = self.preParse(instring, loc)
            else:
                pre_loc = loc
            tokens_start = pre_loc
            if self.mayIndexError or pre_loc >= len_instring:
                try:
                    loc, tokens = self.parseImpl(instring, pre_loc, doActions)
                except IndexError:
                    raise ParseException(instring, len_instring, self.errmsg, self)
            else:
                loc, tokens = self.parseImpl(instring, pre_loc, doActions)

        tokens = self.postParse(instring, loc, tokens)

        ret_tokens = ParseResults(
            tokens, self.resultsName, asList=self.saveAsList, modal=self.modalResults
        )
        if self.parseAction and (doActions or self.callDuringTry):
            if debugging:
                try:
                    for fn in self.parseAction:
                        try:
                            tokens = fn(instring, tokens_start, ret_tokens)  # type: ignore [call-arg, arg-type]
                        except IndexError as parse_action_exc:
                            exc = ParseException("exception raised in parse action")
                            raise exc from parse_action_exc

                        if tokens is not None and tokens is not ret_tokens:
                            ret_tokens = ParseResults(
                                tokens,
                                self.resultsName,
                                asList=self.saveAsList
                                and isinstance(tokens, (ParseResults, list)),
                                modal=self.modalResults,
                            )
                except Exception as err:
                    # print "Exception raised in user parse action:", err
                    if self.debugActions.debug_fail:
                        self.debugActions.debug_fail(
                            instring, tokens_start, self, err, False
                        )
                    raise
            else:
                for fn in self.parseAction:
                    try:
                        tokens = fn(instring, tokens_start, ret_tokens)  # type: ignore [call-arg, arg-type]
                    except IndexError as parse_action_exc:
                        exc = ParseException("exception raised in parse action")
                        raise exc from parse_action_exc

                    if tokens is not None and tokens is not ret_tokens:
                        ret_tokens = ParseResults(
                            tokens,
                            self.resultsName,
                            asList=self.saveAsList
                            and isinstance(tokens, (ParseResults, list)),
                            modal=self.modalResults,
                        )
        if debugging:
            # print("Matched", self, "->", ret_tokens.as_list())
            if self.debugActions.debug_match:
                self.debugActions.debug_match(
                    instring, tokens_start, loc, self, ret_tokens, False
                )

        return loc, ret_tokens

    def try_parse(self, instring: str, loc: int, raise_fatal: bool = False) -> int:
        try:
            return self._parse(instring, loc, doActions=False)[0]
        except ParseFatalException:
            if raise_fatal:
                raise
            raise ParseException(instring, loc, self.errmsg, self)

    def can_parse_next(self, instring: str, loc: int) -> bool:
        try:
            self.try_parse(instring, loc)
        except (ParseException, IndexError):
            return False
        else:
            return True

    # cache for left-recursion in Forward references
    recursion_lock = RLock()
    recursion_memos: typing.Dict[
        Tuple[int, "Forward", bool], Tuple[int, Union[ParseResults, Exception]]
    ] = {}

    # argument cache for optimizing repeated calls when backtracking through recursive expressions
    packrat_cache = (
        {}
    )  # this is set later by enabled_packrat(); this is here so that reset_cache() doesn't fail
    packrat_cache_lock = RLock()
    packrat_cache_stats = [0, 0]

    # this method gets repeatedly called during backtracking with the same arguments -
    # we can cache these arguments and save ourselves the trouble of re-parsing the contained expression
    def _parseCache(
        self, instring, loc, doActions=True, callPreParse=True
    ) -> Tuple[int, ParseResults]:
        HIT, MISS = 0, 1
        TRY, MATCH, FAIL = 0, 1, 2
        lookup = (self, instring, loc, callPreParse, doActions)
        with ParserElement.packrat_cache_lock:
            cache = ParserElement.packrat_cache
            value = cache.get(lookup)
            if value is cache.not_in_cache:
                ParserElement.packrat_cache_stats[MISS] += 1
                try:
                    value = self._parseNoCache(instring, loc, doActions, callPreParse)
                except ParseBaseException as pe:
                    # cache a copy of the exception, without the traceback
                    cache.set(lookup, pe.__class__(*pe.args))
                    raise
                else:
                    cache.set(lookup, (value[0], value[1].copy(), loc))
                    return value
            else:
                ParserElement.packrat_cache_stats[HIT] += 1
                if self.debug and self.debugActions.debug_try:
                    try:
                        self.debugActions.debug_try(instring, loc, self, cache_hit=True)  # type: ignore [call-arg]
                    except TypeError:
                        pass
                if isinstance(value, Exception):
                    if self.debug and self.debugActions.debug_fail:
                        try:
                            self.debugActions.debug_fail(
                                instring, loc, self, value, cache_hit=True  # type: ignore [call-arg]
                            )
                        except TypeError:
                            pass
                    raise value

                value = cast(Tuple[int, ParseResults, int], value)
                loc_, result, endloc = value[0], value[1].copy(), value[2]
                if self.debug and self.debugActions.debug_match:
                    try:
                        self.debugActions.debug_match(
                            instring, loc_, endloc, self, result, cache_hit=True  # type: ignore [call-arg]
                        )
                    except TypeError:
                        pass

                return loc_, result

    _parse = _parseNoCache

    @staticmethod
    def reset_cache() -> None:
        ParserElement.packrat_cache.clear()
        ParserElement.packrat_cache_stats[:] = [0] * len(
            ParserElement.packrat_cache_stats
        )
        ParserElement.recursion_memos.clear()

    _packratEnabled = False
    _left_recursion_enabled = False

    @staticmethod
    def disable_memoization() -> None:
        """
        Disables active Packrat or Left Recursion parsing and their memoization

        This method also works if neither Packrat nor Left Recursion are enabled.
        This makes it safe to call before activating Packrat nor Left Recursion
        to clear any previous settings.
        """
        ParserElement.reset_cache()
        ParserElement._left_recursion_enabled = False
        ParserElement._packratEnabled = False
        ParserElement._parse = ParserElement._parseNoCache

    @staticmethod
    def enable_left_recursion(
        cache_size_limit: typing.Optional[int] = None, *, force=False
    ) -> None:
        """
        Enables "bounded recursion" parsing, which allows for both direct and indirect
        left-recursion. During parsing, left-recursive :class:`Forward` elements are
        repeatedly matched with a fixed recursion depth that is gradually increased
        until finding the longest match.

        Example::

            import pyparsing as pp
            pp.ParserElement.enable_left_recursion()

            E = pp.Forward("E")
            num = pp.Word(pp.nums)
            # match `num`, or `num '+' num`, or `num '+' num '+' num`, ...
            E <<= E + '+' - num | num

            print(E.parse_string("1+2+3"))

        Recursion search naturally memoizes matches of ``Forward`` elements and may
        thus skip reevaluation of parse actions during backtracking. This may break
        programs with parse actions which rely on strict ordering of side-effects.

        Parameters:

        - ``cache_size_limit`` - (default=``None``) - memoize at most this many
          ``Forward`` elements during matching; if ``None`` (the default),
          memoize all ``Forward`` elements.

        Bounded Recursion parsing works similar but not identical to Packrat parsing,
        thus the two cannot be used together. Use ``force=True`` to disable any
        previous, conflicting settings.
        """
        if force:
            ParserElement.disable_memoization()
        elif ParserElement._packratEnabled:
            raise RuntimeError("Packrat and Bounded Recursion are not compatible")
        if cache_size_limit is None:
            ParserElement.recursion_memos = _UnboundedMemo()
        elif cache_size_limit > 0:
            ParserElement.recursion_memos = _LRUMemo(capacity=cache_size_limit)
        else:
            raise NotImplementedError("Memo size of %s" % cache_size_limit)
        ParserElement._left_recursion_enabled = True

    @staticmethod
    def enable_packrat(cache_size_limit: int = 128, *, force: bool = False) -> None:
        """
        Enables "packrat" parsing, which adds memoizing to the parsing logic.
        Repeated parse attempts at the same string location (which happens
        often in many complex grammars) can immediately return a cached value,
        instead of re-executing parsing/validating code.  Memoizing is done of
        both valid results and parsing exceptions.

        Parameters:

        - ``cache_size_limit`` - (default= ``128``) - if an integer value is provided
          will limit the size of the packrat cache; if None is passed, then
          the cache size will be unbounded; if 0 is passed, the cache will
          be effectively disabled.

        This speedup may break existing programs that use parse actions that
        have side-effects.  For this reason, packrat parsing is disabled when
        you first import pyparsing.  To activate the packrat feature, your
        program must call the class method :class:`ParserElement.enable_packrat`.
        For best results, call ``enable_packrat()`` immediately after
        importing pyparsing.

        Example::

            import pyparsing
            pyparsing.ParserElement.enable_packrat()

        Packrat parsing works similar but not identical to Bounded Recursion parsing,
        thus the two cannot be used together. Use ``force=True`` to disable any
        previous, conflicting settings.
        """
        if force:
            ParserElement.disable_memoization()
        elif ParserElement._left_recursion_enabled:
            raise RuntimeError("Packrat and Bounded Recursion are not compatible")
        if not ParserElement._packratEnabled:
            ParserElement._packratEnabled = True
            if cache_size_limit is None:
                ParserElement.packrat_cache = _UnboundedCache()
            else:
                ParserElement.packrat_cache = _FifoCache(cache_size_limit)
            ParserElement._parse = ParserElement._parseCache

    def parse_string(
        self, instring: str, parse_all: bool = False, *, parseAll: bool = False
    ) -> ParseResults:
        """
        Parse a string with respect to the parser definition. This function is intended as the primary interface to the
        client code.

        :param instring: The input string to be parsed.
        :param parse_all: If set, the entire input string must match the grammar.
        :param parseAll: retained for pre-PEP8 compatibility, will be removed in a future release.
        :raises ParseException: Raised if ``parse_all`` is set and the input string does not match the whole grammar.
        :returns: the parsed data as a :class:`ParseResults` object, which may be accessed as a `list`, a `dict`, or
          an object with attributes if the given parser includes results names.

        If the input string is required to match the entire grammar, ``parse_all`` flag must be set to ``True``. This
        is also equivalent to ending the grammar with :class:`StringEnd`\ ().

        To report proper column numbers, ``parse_string`` operates on a copy of the input string where all tabs are
        converted to spaces (8 spaces per tab, as per the default in ``string.expandtabs``). If the input string
        contains tabs and the grammar uses parse actions that use the ``loc`` argument to index into the string
        being parsed, one can ensure a consistent view of the input string by doing one of the following:

        - calling ``parse_with_tabs`` on your grammar before calling ``parse_string`` (see :class:`parse_with_tabs`),
        - define your parse action using the full ``(s,loc,toks)`` signature, and reference the input string using the
          parse action's ``s`` argument, or
        - explicitly expand the tabs in your input string before calling ``parse_string``.

        Examples:

        By default, partial matches are OK.

        >>> res = Word('a').parse_string('aaaaabaaa')
        >>> print(res)
        ['aaaaa']

        The parsing behavior varies by the inheriting class of this abstract class. Please refer to the children
        directly to see more examples.

        It raises an exception if parse_all flag is set and instring does not match the whole grammar.

        >>> res = Word('a').parse_string('aaaaabaaa', parse_all=True)
        Traceback (most recent call last):
        ...
        pyparsing.ParseException: Expected end of text, found 'b'  (at char 5), (line:1, col:6)
        """
        parseAll = parse_all or parseAll

        ParserElement.reset_cache()
        if not self.streamlined:
            self.streamline()
        for e in self.ignoreExprs:
            e.streamline()
        if not self.keepTabs:
            instring = instring.expandtabs()
        try:
            loc, tokens = self._parse(instring, 0)
            if parseAll:
                loc = self.preParse(instring, loc)
                se = Empty() + StringEnd()
                se._parse(instring, loc)
        except ParseBaseException as exc:
            if ParserElement.verbose_stacktrace:
                raise
            else:
                # catch and re-raise exception from here, clearing out pyparsing internal stack trace
                raise exc.with_traceback(None)
        else:
            return tokens

    def scan_string(
        self,
        instring: str,
        max_matches: int = _MAX_INT,
        overlap: bool = False,
        *,
        debug: bool = False,
        maxMatches: int = _MAX_INT,
    ) -> Generator[Tuple[ParseResults, int, int], None, None]:
        """
        Scan the input string for expression matches.  Each match will return the
        matching tokens, start location, and end location.  May be called with optional
        ``max_matches`` argument, to clip scanning after 'n' matches are found.  If
        ``overlap`` is specified, then overlapping matches will be reported.

        Note that the start and end locations are reported relative to the string
        being parsed.  See :class:`parse_string` for more information on parsing
        strings with embedded tabs.

        Example::

            source = "sldjf123lsdjjkf345sldkjf879lkjsfd987"
            print(source)
            for tokens, start, end in Word(alphas).scan_string(source):
                print(' '*start + '^'*(end-start))
                print(' '*start + tokens[0])

        prints::

            sldjf123lsdjjkf345sldkjf879lkjsfd987
            ^^^^^
            sldjf
                    ^^^^^^^
                    lsdjjkf
                              ^^^^^^
                              sldkjf
                                       ^^^^^^
                                       lkjsfd
        """
        maxMatches = min(maxMatches, max_matches)
        if not self.streamlined:
            self.streamline()
        for e in self.ignoreExprs:
            e.streamline()

        if not self.keepTabs:
            instring = str(instring).expandtabs()
        instrlen = len(instring)
        loc = 0
        preparseFn = self.preParse
        parseFn = self._parse
        ParserElement.resetCache()
        matches = 0
        try:
            while loc <= instrlen and matches < maxMatches:
                try:
                    preloc = preparseFn(instring, loc)
                    nextLoc, tokens = parseFn(instring, preloc, callPreParse=False)
                except ParseException:
                    loc = preloc + 1
                else:
                    if nextLoc > loc:
                        matches += 1
                        if debug:
                            print(
                                {
                                    "tokens": tokens.asList(),
                                    "start": preloc,
                                    "end": nextLoc,
                                }
                            )
                        yield tokens, preloc, nextLoc
                        if overlap:
                            nextloc = preparseFn(instring, loc)
                            if nextloc > loc:
                                loc = nextLoc
                            else:
                                loc += 1
                        else:
                            loc = nextLoc
                    else:
                        loc = preloc + 1
        except ParseBaseException as exc:
            if ParserElement.verbose_stacktrace:
                raise
            else:
                # catch and re-raise exception from here, clears out pyparsing internal stack trace
                raise exc.with_traceback(None)

    def transform_string(self, instring: str, *, debug: bool = False) -> str:
        """
        Extension to :class:`scan_string`, to modify matching text with modified tokens that may
        be returned from a parse action.  To use ``transform_string``, define a grammar and
        attach a parse action to it that modifies the returned token list.
        Invoking ``transform_string()`` on a target string will then scan for matches,
        and replace the matched text patterns according to the logic in the parse
        action.  ``transform_string()`` returns the resulting transformed string.

        Example::

            wd = Word(alphas)
            wd.set_parse_action(lambda toks: toks[0].title())

            print(wd.transform_string("now is the winter of our discontent made glorious summer by this sun of york."))

        prints::

            Now Is The Winter Of Our Discontent Made Glorious Summer By This Sun Of York.
        """
        out: List[str] = []
        lastE = 0
        # force preservation of <TAB>s, to minimize unwanted transformation of string, and to
        # keep string locs straight between transform_string and scan_string
        self.keepTabs = True
        try:
            for t, s, e in self.scan_string(instring, debug=debug):
                out.append(instring[lastE:s])
                if t:
                    if isinstance(t, ParseResults):
                        out += t.as_list()
                    elif isinstance(t, Iterable) and not isinstance(t, str_type):
                        out.extend(t)
                    else:
                        out.append(t)
                lastE = e
            out.append(instring[lastE:])
            out = [o for o in out if o]
            return "".join([str(s) for s in _flatten(out)])
        except ParseBaseException as exc:
            if ParserElement.verbose_stacktrace:
                raise
            else:
                # catch and re-raise exception from here, clears out pyparsing internal stack trace
                raise exc.with_traceback(None)

    def search_string(
        self,
        instring: str,
        max_matches: int = _MAX_INT,
        *,
        debug: bool = False,
        maxMatches: int = _MAX_INT,
    ) -> ParseResults:
        """
        Another extension to :class:`scan_string`, simplifying the access to the tokens found
        to match the given parse expression.  May be called with optional
        ``max_matches`` argument, to clip searching after 'n' matches are found.

        Example::

            # a capitalized word starts with an uppercase letter, followed by zero or more lowercase letters
            cap_word = Word(alphas.upper(), alphas.lower())

            print(cap_word.search_string("More than Iron, more than Lead, more than Gold I need Electricity"))

            # the sum() builtin can be used to merge results into a single ParseResults object
            print(sum(cap_word.search_string("More than Iron, more than Lead, more than Gold I need Electricity")))

        prints::

            [['More'], ['Iron'], ['Lead'], ['Gold'], ['I'], ['Electricity']]
            ['More', 'Iron', 'Lead', 'Gold', 'I', 'Electricity']
        """
        maxMatches = min(maxMatches, max_matches)
        try:
            return ParseResults(
                [t for t, s, e in self.scan_string(instring, maxMatches, debug=debug)]
            )
        except ParseBaseException as exc:
            if ParserElement.verbose_stacktrace:
                raise
            else:
                # catch and re-raise exception from here, clears out pyparsing internal stack trace
                raise exc.with_traceback(None)

    def split(
        self,
        instring: str,
        maxsplit: int = _MAX_INT,
        include_separators: bool = False,
        *,
        includeSeparators=False,
    ) -> Generator[str, None, None]:
        """
        Generator method to split a string using the given expression as a separator.
        May be called with optional ``maxsplit`` argument, to limit the number of splits;
        and the optional ``include_separators`` argument (default= ``False``), if the separating
        matching text should be included in the split results.

        Example::

            punc = one_of(list(".,;:/-!?"))
            print(list(punc.split("This, this?, this sentence, is badly punctuated!")))

        prints::

            ['This', ' this', '', ' this sentence', ' is badly punctuated', '']
        """
        includeSeparators = includeSeparators or include_separators
        last = 0
        for t, s, e in self.scan_string(instring, max_matches=maxsplit):
            yield instring[last:s]
            if includeSeparators:
                yield t[0]
            last = e
        yield instring[last:]

    def __add__(self, other) -> "ParserElement":
        """
        Implementation of ``+`` operator - returns :class:`And`. Adding strings to a :class:`ParserElement`
        converts them to :class:`Literal`\ s by default.

        Example::

            greet = Word(alphas) + "," + Word(alphas) + "!"
            hello = "Hello, World!"
            print(hello, "->", greet.parse_string(hello))

        prints::

            Hello, World! -> ['Hello', ',', 'World', '!']

        ``...`` may be used as a parse expression as a short form of :class:`SkipTo`::

            Literal('start') + ... + Literal('end')

        is equivalent to::

            Literal('start') + SkipTo('end')("_skipped*") + Literal('end')

        Note that the skipped text is returned with '_skipped' as a results name,
        and to support having multiple skips in the same parser, the value returned is
        a list of all skipped text.
        """
        if other is Ellipsis:
            return _PendingSkip(self)

        if isinstance(other, str_type):
            other = self._literalStringClass(other)
        if not isinstance(other, ParserElement):
            return NotImplemented
        return And([self, other])

    def __radd__(self, other) -> "ParserElement":
        """
        Implementation of ``+`` operator when left operand is not a :class:`ParserElement`
        """
        if other is Ellipsis:
            return SkipTo(self)("_skipped*") + self

        if isinstance(other, str_type):
            other = self._literalStringClass(other)
        if not isinstance(other, ParserElement):
            return NotImplemented
        return other + self

    def __sub__(self, other) -> "ParserElement":
        """
        Implementation of ``-`` operator, returns :class:`And` with error stop
        """
        if isinstance(other, str_type):
            other = self._literalStringClass(other)
        if not isinstance(other, ParserElement):
<<<<<<< HEAD
            raise TypeError(
                f"Cannot combine element of type {type(other).__name__} with ParserElement"
            )
        # Construct And directly to ensure that an _ErrorStop is never the last element
        return And([self, And._ErrorStop(), other])
=======
            return NotImplemented
        return self + And._ErrorStop() + other
>>>>>>> 05b3aad6

    def __rsub__(self, other) -> "ParserElement":
        """
        Implementation of ``-`` operator when left operand is not a :class:`ParserElement`
        """
        if isinstance(other, str_type):
            other = self._literalStringClass(other)
        if not isinstance(other, ParserElement):
            return NotImplemented
        return other - self

    def __mul__(self, other) -> "ParserElement":
        """
        Implementation of ``*`` operator, allows use of ``expr * 3`` in place of
        ``expr + expr + expr``.  Expressions may also be multiplied by a 2-integer
        tuple, similar to ``{min, max}`` multipliers in regular expressions.  Tuples
        may also include ``None`` as in:

        - ``expr*(n, None)`` or ``expr*(n, )`` is equivalent
          to ``expr*n + ZeroOrMore(expr)``
          (read as "at least n instances of ``expr``")
        - ``expr*(None, n)`` is equivalent to ``expr*(0, n)``
          (read as "0 to n instances of ``expr``")
        - ``expr*(None, None)`` is equivalent to ``ZeroOrMore(expr)``
        - ``expr*(1, None)`` is equivalent to ``OneOrMore(expr)``

        Note that ``expr*(None, n)`` does not raise an exception if
        more than n exprs exist in the input stream; that is,
        ``expr*(None, n)`` does not enforce a maximum number of expr
        occurrences.  If this behavior is desired, then write
        ``expr*(None, n) + ~expr``
        """
        if other is Ellipsis:
            other = (0, None)
        elif isinstance(other, tuple) and other[:1] == (Ellipsis,):
            other = ((0,) + other[1:] + (None,))[:2]

        if isinstance(other, int):
            minElements, optElements = other, 0
        elif isinstance(other, tuple):
            other = tuple(o if o is not Ellipsis else None for o in other)
            other = (other + (None, None))[:2]
            if other[0] is None:
                other = (0, other[1])
            if isinstance(other[0], int) and other[1] is None:
                if other[0] == 0:
                    return ZeroOrMore(self)
                if other[0] == 1:
                    return OneOrMore(self)
                else:
                    return self * other[0] + ZeroOrMore(self)
            elif isinstance(other[0], int) and isinstance(other[1], int):
                minElements, optElements = other
                optElements -= minElements
            else:
                return NotImplemented
        else:
            return NotImplemented

        if minElements < 0:
            raise ValueError("cannot multiply ParserElement by negative value")
        if optElements < 0:
            raise ValueError(
                "second tuple value must be greater or equal to first tuple value"
            )
        if minElements == optElements == 0:
            return And([])

        if optElements:

            def makeOptionalList(n):
                if n > 1:
                    return Opt(self + makeOptionalList(n - 1))
                else:
                    return Opt(self)

            if minElements:
                if minElements == 1:
                    ret = self + makeOptionalList(optElements)
                else:
                    ret = And([self] * minElements) + makeOptionalList(optElements)
            else:
                ret = makeOptionalList(optElements)
        else:
            if minElements == 1:
                ret = self
            else:
                ret = And([self] * minElements)
        return ret

    def __rmul__(self, other) -> "ParserElement":
        return self.__mul__(other)

    def __or__(self, other) -> "ParserElement":
        """
        Implementation of ``|`` operator - returns :class:`MatchFirst`
        """
        if other is Ellipsis:
            return _PendingSkip(self, must_skip=True)

        if isinstance(other, str_type):
            other = self._literalStringClass(other)
        if not isinstance(other, ParserElement):
            return NotImplemented
        return MatchFirst([self, other])

    def __ror__(self, other) -> "ParserElement":
        """
        Implementation of ``|`` operator when left operand is not a :class:`ParserElement`
        """
        if isinstance(other, str_type):
            other = self._literalStringClass(other)
        if not isinstance(other, ParserElement):
            return NotImplemented
        return other | self

    def __xor__(self, other) -> "ParserElement":
        """
        Implementation of ``^`` operator - returns :class:`Or`
        """
        if isinstance(other, str_type):
            other = self._literalStringClass(other)
        if not isinstance(other, ParserElement):
            return NotImplemented
        return Or([self, other])

    def __rxor__(self, other) -> "ParserElement":
        """
        Implementation of ``^`` operator when left operand is not a :class:`ParserElement`
        """
        if isinstance(other, str_type):
            other = self._literalStringClass(other)
        if not isinstance(other, ParserElement):
            return NotImplemented
        return other ^ self

    def __and__(self, other) -> "ParserElement":
        """
        Implementation of ``&`` operator - returns :class:`Each`
        """
        if isinstance(other, str_type):
            other = self._literalStringClass(other)
        if not isinstance(other, ParserElement):
            return NotImplemented
        return Each([self, other])

    def __rand__(self, other) -> "ParserElement":
        """
        Implementation of ``&`` operator when left operand is not a :class:`ParserElement`
        """
        if isinstance(other, str_type):
            other = self._literalStringClass(other)
        if not isinstance(other, ParserElement):
            return NotImplemented
        return other & self

    def __invert__(self) -> "ParserElement":
        """
        Implementation of ``~`` operator - returns :class:`NotAny`
        """
        return NotAny(self)

    # disable __iter__ to override legacy use of sequential access to __getitem__ to
    # iterate over a sequence
    __iter__ = None

    def __getitem__(self, key):
        """
        use ``[]`` indexing notation as a short form for expression repetition:

        - ``expr[n]`` is equivalent to ``expr*n``
        - ``expr[m, n]`` is equivalent to ``expr*(m, n)``
        - ``expr[n, ...]`` or ``expr[n,]`` is equivalent
             to ``expr*n + ZeroOrMore(expr)``
             (read as "at least n instances of ``expr``")
        - ``expr[..., n]`` is equivalent to ``expr*(0, n)``
             (read as "0 to n instances of ``expr``")
        - ``expr[...]`` and ``expr[0, ...]`` are equivalent to ``ZeroOrMore(expr)``
        - ``expr[1, ...]`` is equivalent to ``OneOrMore(expr)``

        ``None`` may be used in place of ``...``.

        Note that ``expr[..., n]`` and ``expr[m, n]``do not raise an exception
        if more than ``n`` ``expr``s exist in the input stream.  If this behavior is
        desired, then write ``expr[..., n] + ~expr``.

        For repetition with a stop_on expression, use slice notation:

        - ``expr[...: end_expr]`` and ``expr[0, ...: end_expr]`` are equivalent to ``ZeroOrMore(expr, stop_on=end_expr)``
        - ``expr[1, ...: end_expr]`` is equivalent to ``OneOrMore(expr, stop_on=end_expr)``

        """

        stop_on_defined = False
        stop_on = NoMatch()
        if isinstance(key, slice):
            key, stop_on = key.start, key.stop
            if key is None:
                key = ...
            stop_on_defined = True
        elif isinstance(key, tuple) and isinstance(key[-1], slice):
            key, stop_on = (key[0], key[1].start), key[1].stop
            stop_on_defined = True

        # convert single arg keys to tuples
        if isinstance(key, str_type):
            key = (key,)
        try:
            iter(key)
        except TypeError:
            key = (key, key)

        if len(key) > 2:
            raise TypeError(
                f"only 1 or 2 index arguments supported ({key[:5]}{f'... [{len(key)}]' if len(key) > 5 else ''})"
            )

        # clip to 2 elements
        ret = self * tuple(key[:2])
        ret = typing.cast(_MultipleMatch, ret)

        if stop_on_defined:
            ret.stopOn(stop_on)

        return ret

    def __call__(self, name: str = None) -> "ParserElement":
        """
        Shortcut for :class:`set_results_name`, with ``list_all_matches=False``.

        If ``name`` is given with a trailing ``'*'`` character, then ``list_all_matches`` will be
        passed as ``True``.

        If ``name`` is omitted, same as calling :class:`copy`.

        Example::

            # these are equivalent
            userdata = Word(alphas).set_results_name("name") + Word(nums + "-").set_results_name("socsecno")
            userdata = Word(alphas)("name") + Word(nums + "-")("socsecno")
        """
        if name is not None:
            return self._setResultsName(name)
        else:
            return self.copy()

    def suppress(self) -> "ParserElement":
        """
        Suppresses the output of this :class:`ParserElement`; useful to keep punctuation from
        cluttering up returned output.
        """
        return Suppress(self)

    def ignore_whitespace(self, recursive: bool = True) -> "ParserElement":
        """
        Enables the skipping of whitespace before matching the characters in the
        :class:`ParserElement`'s defined pattern.

        :param recursive: If ``True`` (the default), also enable whitespace skipping in child elements (if any)
        """
        self.skipWhitespace = True
        return self

    def leave_whitespace(self, recursive: bool = True) -> "ParserElement":
        """
        Disables the skipping of whitespace before matching the characters in the
        :class:`ParserElement`'s defined pattern.  This is normally only used internally by
        the pyparsing module, but may be needed in some whitespace-sensitive grammars.

        :param recursive: If true (the default), also disable whitespace skipping in child elements (if any)
        """
        self.skipWhitespace = False
        return self

    def set_whitespace_chars(
        self, chars: Union[Set[str], str], copy_defaults: bool = False
    ) -> "ParserElement":
        """
        Overrides the default whitespace chars
        """
        self.skipWhitespace = True
        self.whiteChars = set(chars)
        self.copyDefaultWhiteChars = copy_defaults
        return self

    def parse_with_tabs(self) -> "ParserElement":
        """
        Overrides default behavior to expand ``<TAB>`` s to spaces before parsing the input string.
        Must be called before ``parse_string`` when the input grammar contains elements that
        match ``<TAB>`` characters.
        """
        self.keepTabs = True
        return self

    def ignore(self, other: "ParserElement") -> "ParserElement":
        """
        Define expression to be ignored (e.g., comments) while doing pattern
        matching; may be called repeatedly, to define multiple comment or other
        ignorable patterns.

        Example::

            patt = Word(alphas)[1, ...]
            patt.parse_string('ablaj /* comment */ lskjd')
            # -> ['ablaj']

            patt.ignore(c_style_comment)
            patt.parse_string('ablaj /* comment */ lskjd')
            # -> ['ablaj', 'lskjd']
        """
        import typing

        if isinstance(other, str_type):
            other = Suppress(other)

        if isinstance(other, Suppress):
            if other not in self.ignoreExprs:
                self.ignoreExprs.append(other)
        else:
            self.ignoreExprs.append(Suppress(other.copy()))
        return self

    def set_debug_actions(
        self,
        start_action: DebugStartAction,
        success_action: DebugSuccessAction,
        exception_action: DebugExceptionAction,
    ) -> "ParserElement":
        """
        Customize display of debugging messages while doing pattern matching:

        - ``start_action`` - method to be called when an expression is about to be parsed;
          should have the signature ``fn(input_string: str, location: int, expression: ParserElement, cache_hit: bool)``

        - ``success_action`` - method to be called when an expression has successfully parsed;
          should have the signature ``fn(input_string: str, start_location: int, end_location: int, expression: ParserELement, parsed_tokens: ParseResults, cache_hit: bool)``

        - ``exception_action`` - method to be called when expression fails to parse;
          should have the signature ``fn(input_string: str, location: int, expression: ParserElement, exception: Exception, cache_hit: bool)``
        """
        self.debugActions = self.DebugActions(
            start_action or _default_start_debug_action,
            success_action or _default_success_debug_action,
            exception_action or _default_exception_debug_action,
        )
        self.debug = True
        return self

    def set_debug(self, flag: bool = True) -> "ParserElement":
        """
        Enable display of debugging messages while doing pattern matching.
        Set ``flag`` to ``True`` to enable, ``False`` to disable.

        Example::

            wd = Word(alphas).set_name("alphaword")
            integer = Word(nums).set_name("numword")
            term = wd | integer

            # turn on debugging for wd
            wd.set_debug()

            term[1, ...].parse_string("abc 123 xyz 890")

        prints::

            Match alphaword at loc 0(1,1)
            Matched alphaword -> ['abc']
            Match alphaword at loc 3(1,4)
            Exception raised:Expected alphaword (at char 4), (line:1, col:5)
            Match alphaword at loc 7(1,8)
            Matched alphaword -> ['xyz']
            Match alphaword at loc 11(1,12)
            Exception raised:Expected alphaword (at char 12), (line:1, col:13)
            Match alphaword at loc 15(1,16)
            Exception raised:Expected alphaword (at char 15), (line:1, col:16)

        The output shown is that produced by the default debug actions - custom debug actions can be
        specified using :class:`set_debug_actions`. Prior to attempting
        to match the ``wd`` expression, the debugging message ``"Match <exprname> at loc <n>(<line>,<col>)"``
        is shown. Then if the parse succeeds, a ``"Matched"`` message is shown, or an ``"Exception raised"``
        message is shown. Also note the use of :class:`set_name` to assign a human-readable name to the expression,
        which makes debugging and exception messages easier to understand - for instance, the default
        name created for the :class:`Word` expression without calling ``set_name`` is ``"W:(A-Za-z)"``.
        """
        if flag:
            self.set_debug_actions(
                _default_start_debug_action,
                _default_success_debug_action,
                _default_exception_debug_action,
            )
        else:
            self.debug = False
        return self

    @property
    def default_name(self) -> str:
        if self._defaultName is None:
            self._defaultName = self._generateDefaultName()
        return self._defaultName

    @abstractmethod
    def _generateDefaultName(self) -> str:
        """
        Child classes must define this method, which defines how the ``default_name`` is set.
        """

    def set_name(self, name: str) -> "ParserElement":
        """
        Define name for this expression, makes debugging and exception messages clearer.

        Example::

            Word(nums).parse_string("ABC")  # -> Exception: Expected W:(0-9) (at char 0), (line:1, col:1)
            Word(nums).set_name("integer").parse_string("ABC")  # -> Exception: Expected integer (at char 0), (line:1, col:1)
        """
        self.customName = name
        self.errmsg = "Expected " + self.name
        if __diag__.enable_debug_on_named_expressions:
            self.set_debug()
        return self

    @property
    def name(self) -> str:
        # This will use a user-defined name if available, but otherwise defaults back to the auto-generated name
        return self.customName if self.customName is not None else self.default_name

    def __str__(self) -> str:
        return self.name

    def streamline(self) -> "ParserElement":
        self.streamlined = True
        self._defaultName = None
        return self

    def recurse(self) -> Sequence["ParserElement"]:
        return []

    def _checkRecursion(self, parseElementList):
        subRecCheckList = parseElementList[:] + [self]
        for e in self.recurse():
            e._checkRecursion(subRecCheckList)

    def validate(self, validateTrace=None) -> None:
        """
        Check defined expressions for valid structure, check for infinite recursive definitions.
        """
        self._checkRecursion([])

    def parse_file(
        self,
        file_or_filename: Union[str, Path, TextIO],
        encoding: str = "utf-8",
        parse_all: bool = False,
        *,
        parseAll: bool = False,
    ) -> ParseResults:
        """
        Execute the parse expression on the given file or filename.
        If a filename is specified (instead of a file object),
        the entire file is opened, read, and closed before parsing.
        """
        parseAll = parseAll or parse_all
        try:
            file_contents = file_or_filename.read()
        except AttributeError:
            with open(file_or_filename, "r", encoding=encoding) as f:
                file_contents = f.read()
        try:
            return self.parse_string(file_contents, parseAll)
        except ParseBaseException as exc:
            if ParserElement.verbose_stacktrace:
                raise
            else:
                # catch and re-raise exception from here, clears out pyparsing internal stack trace
                raise exc.with_traceback(None)

    def __eq__(self, other):
        if self is other:
            return True
        elif isinstance(other, str_type):
            return self.matches(other, parse_all=True)
        elif isinstance(other, ParserElement):
            return vars(self) == vars(other)
        return False

    def __hash__(self):
        return id(self)

    def matches(
        self, test_string: str, parse_all: bool = True, *, parseAll: bool = True
    ) -> bool:
        """
        Method for quick testing of a parser against a test string. Good for simple
        inline microtests of sub expressions while building up larger parser.

        Parameters:

        - ``test_string`` - to test against this expression for a match
        - ``parse_all`` - (default= ``True``) - flag to pass to :class:`parse_string` when running tests

        Example::

            expr = Word(nums)
            assert expr.matches("100")
        """
        parseAll = parseAll and parse_all
        try:
            self.parse_string(str(test_string), parse_all=parseAll)
            return True
        except ParseBaseException:
            return False

    def run_tests(
        self,
        tests: Union[str, List[str]],
        parse_all: bool = True,
        comment: typing.Optional[Union["ParserElement", str]] = "#",
        full_dump: bool = True,
        print_results: bool = True,
        failure_tests: bool = False,
        post_parse: Callable[[str, ParseResults], str] = None,
        file: typing.Optional[TextIO] = None,
        with_line_numbers: bool = False,
        *,
        parseAll: bool = True,
        fullDump: bool = True,
        printResults: bool = True,
        failureTests: bool = False,
        postParse: Callable[[str, ParseResults], str] = None,
    ) -> Tuple[bool, List[Tuple[str, Union[ParseResults, Exception]]]]:
        """
        Execute the parse expression on a series of test strings, showing each
        test, the parsed results or where the parse failed. Quick and easy way to
        run a parse expression against a list of sample strings.

        Parameters:

        - ``tests`` - a list of separate test strings, or a multiline string of test strings
        - ``parse_all`` - (default= ``True``) - flag to pass to :class:`parse_string` when running tests
        - ``comment`` - (default= ``'#'``) - expression for indicating embedded comments in the test
          string; pass None to disable comment filtering
        - ``full_dump`` - (default= ``True``) - dump results as list followed by results names in nested outline;
          if False, only dump nested list
        - ``print_results`` - (default= ``True``) prints test output to stdout
        - ``failure_tests`` - (default= ``False``) indicates if these tests are expected to fail parsing
        - ``post_parse`` - (default= ``None``) optional callback for successful parse results; called as
          `fn(test_string, parse_results)` and returns a string to be added to the test output
        - ``file`` - (default= ``None``) optional file-like object to which test output will be written;
          if None, will default to ``sys.stdout``
        - ``with_line_numbers`` - default= ``False``) show test strings with line and column numbers

        Returns: a (success, results) tuple, where success indicates that all tests succeeded
        (or failed if ``failure_tests`` is True), and the results contain a list of lines of each
        test's output

        Example::

            number_expr = pyparsing_common.number.copy()

            result = number_expr.run_tests('''
                # unsigned integer
                100
                # negative integer
                -100
                # float with scientific notation
                6.02e23
                # integer with scientific notation
                1e-12
                ''')
            print("Success" if result[0] else "Failed!")

            result = number_expr.run_tests('''
                # stray character
                100Z
                # missing leading digit before '.'
                -.100
                # too many '.'
                3.14.159
                ''', failure_tests=True)
            print("Success" if result[0] else "Failed!")

        prints::

            # unsigned integer
            100
            [100]

            # negative integer
            -100
            [-100]

            # float with scientific notation
            6.02e23
            [6.02e+23]

            # integer with scientific notation
            1e-12
            [1e-12]

            Success

            # stray character
            100Z
               ^
            FAIL: Expected end of text (at char 3), (line:1, col:4)

            # missing leading digit before '.'
            -.100
            ^
            FAIL: Expected {real number with scientific notation | real number | signed integer} (at char 0), (line:1, col:1)

            # too many '.'
            3.14.159
                ^
            FAIL: Expected end of text (at char 4), (line:1, col:5)

            Success

        Each test string must be on a single line. If you want to test a string that spans multiple
        lines, create a test like this::

            expr.run_tests(r"this is a test\\n of strings that spans \\n 3 lines")

        (Note that this is a raw string literal, you must include the leading ``'r'``.)
        """
        from .testing import pyparsing_test

        parseAll = parseAll and parse_all
        fullDump = fullDump and full_dump
        printResults = printResults and print_results
        failureTests = failureTests or failure_tests
        postParse = postParse or post_parse
        if isinstance(tests, str_type):
            line_strip = type(tests).strip
            tests = [line_strip(test_line) for test_line in tests.rstrip().splitlines()]
        if isinstance(comment, str_type):
            comment = Literal(comment)
        if file is None:
            file = sys.stdout
        print_ = file.write

        result: Union[ParseResults, Exception]
        allResults: List[Tuple[str, Union[ParseResults, Exception]]] = []
        comments: List[str] = []
        success = True
        NL = Literal(r"\n").add_parse_action(replace_with("\n")).ignore(quoted_string)
        BOM = "\ufeff"
        for t in tests:
            if comment is not None and comment.matches(t, False) or comments and not t:
                comments.append(
                    pyparsing_test.with_line_numbers(t) if with_line_numbers else t
                )
                continue
            if not t:
                continue
            out = [
                "\n" + "\n".join(comments) if comments else "",
                pyparsing_test.with_line_numbers(t) if with_line_numbers else t,
            ]
            comments = []
            try:
                # convert newline marks to actual newlines, and strip leading BOM if present
                t = NL.transform_string(t.lstrip(BOM))
                result = self.parse_string(t, parse_all=parseAll)
            except ParseBaseException as pe:
                fatal = "(FATAL)" if isinstance(pe, ParseFatalException) else ""
                out.append(pe.explain())
                out.append("FAIL: " + str(pe))
                if ParserElement.verbose_stacktrace:
                    out.extend(traceback.format_tb(pe.__traceback__))
                success = success and failureTests
                result = pe
            except Exception as exc:
                out.append(f"FAIL-EXCEPTION: {type(exc).__name__}: {exc}")
                if ParserElement.verbose_stacktrace:
                    out.extend(traceback.format_tb(exc.__traceback__))
                success = success and failureTests
                result = exc
            else:
                success = success and not failureTests
                if postParse is not None:
                    try:
                        pp_value = postParse(t, result)
                        if pp_value is not None:
                            if isinstance(pp_value, ParseResults):
                                out.append(pp_value.dump())
                            else:
                                out.append(str(pp_value))
                        else:
                            out.append(result.dump())
                    except Exception as e:
                        out.append(result.dump(full=fullDump))
                        out.append(
                            f"{postParse.__name__} failed: {type(e).__name__}: {e}"
                        )
                else:
                    out.append(result.dump(full=fullDump))
            out.append("")

            if printResults:
                print_("\n".join(out))

            allResults.append((t, result))

        return success, allResults

    def create_diagram(
        self,
        output_html: Union[TextIO, Path, str],
        vertical: int = 3,
        show_results_names: bool = False,
        show_groups: bool = False,
        embed: bool = False,
        **kwargs,
    ) -> None:
        """
        Create a railroad diagram for the parser.

        Parameters:

        - ``output_html`` (str or file-like object) - output target for generated
          diagram HTML
        - ``vertical`` (int) - threshold for formatting multiple alternatives vertically
          instead of horizontally (default=3)
        - ``show_results_names`` - bool flag whether diagram should show annotations for
          defined results names
        - ``show_groups`` - bool flag whether groups should be highlighted with an unlabeled surrounding box
        - ``embed`` - bool flag whether generated HTML should omit <HEAD>, <BODY>, and <DOCTYPE> tags to embed
          the resulting HTML in an enclosing HTML source
        - ``head`` - str containing additional HTML to insert into the <HEAD> section of the generated code;
          can be used to insert custom CSS styling
        - ``body`` - str containing additional HTML to insert at the beginning of the <BODY> section of the
          generated code

        Additional diagram-formatting keyword arguments can also be included;
        see railroad.Diagram class.
        """

        try:
            from .diagram import to_railroad, railroad_to_html
        except ImportError as ie:
            raise Exception(
                "must ``pip install pyparsing[diagrams]`` to generate parser railroad diagrams"
            ) from ie

        self.streamline()

        railroad = to_railroad(
            self,
            vertical=vertical,
            show_results_names=show_results_names,
            show_groups=show_groups,
            diagram_kwargs=kwargs,
        )
        if isinstance(output_html, (str, Path)):
            with open(output_html, "w", encoding="utf-8") as diag_file:
                diag_file.write(railroad_to_html(railroad, embed=embed))
        else:
            # we were passed a file-like object, just write to it
            output_html.write(railroad_to_html(railroad, embed=embed))

    # Compatibility synonyms
    # fmt: off
    @staticmethod
    @replaced_by_pep8(inline_literals_using)
    def inlineLiteralsUsing(): ...

    @staticmethod
    @replaced_by_pep8(set_default_whitespace_chars)
    def setDefaultWhitespaceChars(): ...

    @replaced_by_pep8(set_results_name)
    def setResultsName(self): ...

    @replaced_by_pep8(set_break)
    def setBreak(self): ...

    @replaced_by_pep8(set_parse_action)
    def setParseAction(self): ...

    @replaced_by_pep8(add_parse_action)
    def addParseAction(self): ...

    @replaced_by_pep8(add_condition)
    def addCondition(self): ...

    @replaced_by_pep8(set_fail_action)
    def setFailAction(self): ...

    @replaced_by_pep8(try_parse)
    def tryParse(self): ...

    @staticmethod
    @replaced_by_pep8(enable_left_recursion)
    def enableLeftRecursion(): ...

    @staticmethod
    @replaced_by_pep8(enable_packrat)
    def enablePackrat(): ...

    @replaced_by_pep8(parse_string)
    def parseString(self): ...

    @replaced_by_pep8(scan_string)
    def scanString(self): ...

    @replaced_by_pep8(transform_string)
    def transformString(self): ...

    @replaced_by_pep8(search_string)
    def searchString(self): ...

    @replaced_by_pep8(ignore_whitespace)
    def ignoreWhitespace(self): ...

    @replaced_by_pep8(leave_whitespace)
    def leaveWhitespace(self): ...

    @replaced_by_pep8(set_whitespace_chars)
    def setWhitespaceChars(self): ...

    @replaced_by_pep8(parse_with_tabs)
    def parseWithTabs(self): ...

    @replaced_by_pep8(set_debug_actions)
    def setDebugActions(self): ...

    @replaced_by_pep8(set_debug)
    def setDebug(self): ...

    @replaced_by_pep8(set_name)
    def setName(self): ...

    @replaced_by_pep8(parse_file)
    def parseFile(self): ...

    @replaced_by_pep8(run_tests)
    def runTests(self): ...

    canParseNext = can_parse_next
    resetCache = reset_cache
    defaultName = default_name
    # fmt: on


class _PendingSkip(ParserElement):
    # internal placeholder class to hold a place were '...' is added to a parser element,
    # once another ParserElement is added, this placeholder will be replaced with a SkipTo
    def __init__(self, expr: ParserElement, must_skip: bool = False):
        super().__init__()
        self.anchor = expr
        self.must_skip = must_skip

    def _generateDefaultName(self) -> str:
        return str(self.anchor + Empty()).replace("Empty", "...")

    def __add__(self, other) -> "ParserElement":
        skipper = SkipTo(other).set_name("...")("_skipped*")
        if self.must_skip:

            def must_skip(t):
                if not t._skipped or t._skipped.as_list() == [""]:
                    del t[0]
                    t.pop("_skipped", None)

            def show_skip(t):
                if t._skipped.as_list()[-1:] == [""]:
                    t.pop("_skipped")
                    t["_skipped"] = f"missing <{self.anchor}>"

            return (
                self.anchor + skipper().add_parse_action(must_skip)
                | skipper().add_parse_action(show_skip)
            ) + other

        return self.anchor + skipper + other

    def parseImpl(self, *args):
        raise Exception(
            "use of `...` expression without following SkipTo target expression"
        )


class Token(ParserElement):
    """Abstract :class:`ParserElement` subclass, for defining atomic
    matching patterns.
    """

    def __init__(self):
        super().__init__(savelist=False)

    def _generateDefaultName(self) -> str:
        return type(self).__name__


class NoMatch(Token):
    """
    A token that will never match.
    """

    def __init__(self):
        super().__init__()
        self.mayReturnEmpty = True
        self.mayIndexError = False
        self.errmsg = "Unmatchable token"

    def parseImpl(self, instring, loc, doActions=True):
        raise ParseException(instring, loc, self.errmsg, self)


class Literal(Token):
    """
    Token to exactly match a specified string.

    Example::

        Literal('blah').parse_string('blah')  # -> ['blah']
        Literal('blah').parse_string('blahfooblah')  # -> ['blah']
        Literal('blah').parse_string('bla')  # -> Exception: Expected "blah"

    For case-insensitive matching, use :class:`CaselessLiteral`.

    For keyword matching (force word break before and after the matched string),
    use :class:`Keyword` or :class:`CaselessKeyword`.
    """

    def __new__(cls, match_string: str = "", *, matchString: str = ""):
        # Performance tuning: select a subclass with optimized parseImpl
        if cls is Literal:
            match_string = matchString or match_string
            if not match_string:
                return super().__new__(Empty)
            if len(match_string) == 1:
                return super().__new__(_SingleCharLiteral)

        # Default behavior
        return super().__new__(cls)

    def __init__(self, match_string: str = "", *, matchString: str = ""):
        super().__init__()
        match_string = matchString or match_string
        self.match = match_string
        self.matchLen = len(match_string)
        self.firstMatchChar = match_string[:1]
        self.errmsg = "Expected " + self.name
        self.mayReturnEmpty = False
        self.mayIndexError = False

    def __copy__(self) -> "Literal":
        # Needed to assist copy.copy() (used in ParserElement.copy), which
        # doesn't handle the factory __new__ well.
        obj = Literal(self.match)
        # Copy instance attributes
        obj.__dict__.update(self.__dict__)
        return obj

    def _make_repr(self, as_literal=False, is_term=False):
        if as_literal:
            return repr(self.match)
        return f"{type(self).__name__}({self.match!r})"

    def _generateDefaultName(self) -> str:
        return repr(self.match)

    def parseImpl(self, instring, loc, doActions=True):
        if instring[loc] == self.firstMatchChar and instring.startswith(
            self.match, loc
        ):
            return loc + self.matchLen, self.match
        raise ParseException(instring, loc, self.errmsg, self)


class Empty(Literal):
    """
    An empty token, will always match.
    """

    def __init__(self, match_string="", *, matchString=""):
        super().__init__("")
        self.mayReturnEmpty = True
        self.mayIndexError = False

    def _make_repr(self, as_literal=False, is_term=False):
        if as_literal:
            return repr("")
        return f"{type(self).__name__}()"

    def _generateDefaultName(self) -> str:
        return "Empty"

    def parseImpl(self, instring, loc, doActions=True):
        return super(Literal, self).parseImpl(instring, loc, doActions)


class _SingleCharLiteral(Literal):
    def _make_repr(self, as_literal=False, is_term=False):
        if as_literal:
            return repr(self.match)
        return f"Literal({self.match!r})"

    def parseImpl(self, instring, loc, doActions=True):
        if instring[loc] == self.firstMatchChar:
            return loc + 1, self.match
        raise ParseException(instring, loc, self.errmsg, self)


ParserElement._literalStringClass = Literal


class Keyword(Token):
    """
    Token to exactly match a specified string as a keyword, that is,
    it must be immediately followed by a non-keyword character.  Compare
    with :class:`Literal`:

    - ``Literal("if")`` will match the leading ``'if'`` in
      ``'ifAndOnlyIf'``.
    - ``Keyword("if")`` will not; it will only match the leading
      ``'if'`` in ``'if x=1'``, or ``'if(y==2)'``

    Accepts two optional constructor arguments in addition to the
    keyword string:

    - ``ident_chars`` is a string of characters that would be valid
      identifier characters, defaulting to all alphanumerics + "_" and
      "$"
    - ``caseless`` allows case-insensitive matching, default is ``False``.

    Example::

        Keyword("start").parse_string("start")  # -> ['start']
        Keyword("start").parse_string("starting")  # -> Exception

    For case-insensitive matching, use :class:`CaselessKeyword`.
    """

    DEFAULT_KEYWORD_CHARS = alphanums + "_$"

    def __init__(
        self,
        match_string: str = "",
        ident_chars: typing.Optional[str] = None,
        caseless: bool = False,
        *,
        matchString: str = "",
        identChars: typing.Optional[str] = None,
    ):
        super().__init__()
        identChars = identChars or ident_chars
        if identChars is None:
            identChars = Keyword.DEFAULT_KEYWORD_CHARS
        match_string = matchString or match_string
        self.match = match_string
        self.matchLen = len(match_string)
        try:
            self.firstMatchChar = match_string[0]
        except IndexError:
            raise ValueError("null string passed to Keyword; use Empty() instead")
        self.errmsg = f"Expected {type(self).__name__} {self.name}"
        self.mayReturnEmpty = False
        self.mayIndexError = False
        self.caseless = caseless
        if caseless:
            self.caselessmatch = match_string.upper()
            identChars = identChars.upper()
        self.identChars = set(identChars)

    def _make_repr(self, as_literal=False, is_term=False):
        if as_literal:
            return repr(self.match)
        return f"{type(self).__name__}({self.match!r})"

    def _generateDefaultName(self) -> str:
        return repr(self.match)

    def parseImpl(self, instring, loc, doActions=True):
        errmsg = self.errmsg
        errloc = loc
        if self.caseless:
            if instring[loc : loc + self.matchLen].upper() == self.caselessmatch:
                if loc == 0 or instring[loc - 1].upper() not in self.identChars:
                    if (
                        loc >= len(instring) - self.matchLen
                        or instring[loc + self.matchLen].upper() not in self.identChars
                    ):
                        return loc + self.matchLen, self.match
                    else:
                        # followed by keyword char
                        errmsg += ", was immediately followed by keyword character"
                        errloc = loc + self.matchLen
                else:
                    # preceded by keyword char
                    errmsg += ", keyword was immediately preceded by keyword character"
                    errloc = loc - 1
            # else no match just raise plain exception

        else:
            if (
                instring[loc] == self.firstMatchChar
                and self.matchLen == 1
                or instring.startswith(self.match, loc)
            ):
                if loc == 0 or instring[loc - 1] not in self.identChars:
                    if (
                        loc >= len(instring) - self.matchLen
                        or instring[loc + self.matchLen] not in self.identChars
                    ):
                        return loc + self.matchLen, self.match
                    else:
                        # followed by keyword char
                        errmsg += (
                            ", keyword was immediately followed by keyword character"
                        )
                        errloc = loc + self.matchLen
                else:
                    # preceded by keyword char
                    errmsg += ", keyword was immediately preceded by keyword character"
                    errloc = loc - 1
            # else no match just raise plain exception

        raise ParseException(instring, errloc, errmsg, self)

    @staticmethod
    def set_default_keyword_chars(chars) -> None:
        """
        Overrides the default characters used by :class:`Keyword` expressions.
        """
        Keyword.DEFAULT_KEYWORD_CHARS = chars

    setDefaultKeywordChars = set_default_keyword_chars


class CaselessLiteral(Literal):
    """
    Token to match a specified string, ignoring case of letters.
    Note: the matched results will always be in the case of the given
    match string, NOT the case of the input text.

    Example::

        CaselessLiteral("CMD")[1, ...].parse_string("cmd CMD Cmd10")
        # -> ['CMD', 'CMD', 'CMD']

    (Contrast with example for :class:`CaselessKeyword`.)
    """

    def __init__(self, match_string: str = "", *, matchString: str = ""):
        match_string = matchString or match_string
        super().__init__(match_string.upper())
        # Preserve the defining literal.
        self.returnString = match_string
        self.errmsg = "Expected " + self.name

    def _make_repr(self, as_literal=False, is_term=False):
        if as_literal:
            return repr(self.returnString)
        return f"CaselessLiteral({self.returnString!r})"

    def parseImpl(self, instring, loc, doActions=True):
        if instring[loc : loc + self.matchLen].upper() == self.match:
            return loc + self.matchLen, self.returnString
        raise ParseException(instring, loc, self.errmsg, self)


class CaselessKeyword(Keyword):
    """
    Caseless version of :class:`Keyword`.

    Example::

        CaselessKeyword("CMD")[1, ...].parse_string("cmd CMD Cmd10")
        # -> ['CMD', 'CMD']

    (Contrast with example for :class:`CaselessLiteral`.)
    """

    def __init__(
        self,
        match_string: str = "",
        ident_chars: typing.Optional[str] = None,
        *,
        matchString: str = "",
        identChars: typing.Optional[str] = None,
    ):
        identChars = identChars or ident_chars
        match_string = matchString or match_string
        super().__init__(match_string, identChars, caseless=True)


class CloseMatch(Token):
    """A variation on :class:`Literal` which matches "close" matches,
    that is, strings with at most 'n' mismatching characters.
    :class:`CloseMatch` takes parameters:

    - ``match_string`` - string to be matched
    - ``caseless`` - a boolean indicating whether to ignore casing when comparing characters
    - ``max_mismatches`` - (``default=1``) maximum number of
      mismatches allowed to count as a match

    The results from a successful parse will contain the matched text
    from the input string and the following named results:

    - ``mismatches`` - a list of the positions within the
      match_string where mismatches were found
    - ``original`` - the original match_string used to compare
      against the input string

    If ``mismatches`` is an empty list, then the match was an exact
    match.

    Example::

        patt = CloseMatch("ATCATCGAATGGA")
        patt.parse_string("ATCATCGAAXGGA") # -> (['ATCATCGAAXGGA'], {'mismatches': [[9]], 'original': ['ATCATCGAATGGA']})
        patt.parse_string("ATCAXCGAAXGGA") # -> Exception: Expected 'ATCATCGAATGGA' (with up to 1 mismatches) (at char 0), (line:1, col:1)

        # exact match
        patt.parse_string("ATCATCGAATGGA") # -> (['ATCATCGAATGGA'], {'mismatches': [[]], 'original': ['ATCATCGAATGGA']})

        # close match allowing up to 2 mismatches
        patt = CloseMatch("ATCATCGAATGGA", max_mismatches=2)
        patt.parse_string("ATCAXCGAAXGGA") # -> (['ATCAXCGAAXGGA'], {'mismatches': [[4, 9]], 'original': ['ATCATCGAATGGA']})
    """

    def __init__(
        self,
        match_string: str,
        max_mismatches: int = None,
        *,
        maxMismatches: int = 1,
        caseless=False,
    ):
        maxMismatches = max_mismatches if max_mismatches is not None else maxMismatches
        super().__init__()
        self.match_string = match_string
        self.maxMismatches = maxMismatches
        self.errmsg = f"Expected {self.match_string!r} (with up to {self.maxMismatches} mismatches)"
        self.caseless = caseless
        self.mayIndexError = False
        self.mayReturnEmpty = False

    def _make_repr(self, as_literal=False, is_term=False):
        if as_literal:
            return repr(self.match_string)
        if self.maxMismatches == 1:
            return f"{type(self).__name__}({self.match_string!r})"
        return f"{type(self).__name__}({self.match_string!r}, {self.maxMismatches})"

    def _generateDefaultName(self) -> str:
        return f"{type(self).__name__}:{self.match_string!r}"

    def parseImpl(self, instring, loc, doActions=True):
        start = loc
        instrlen = len(instring)
        maxloc = start + len(self.match_string)

        if maxloc <= instrlen:
            match_string = self.match_string
            match_stringloc = 0
            mismatches = []
            maxMismatches = self.maxMismatches

            for match_stringloc, s_m in enumerate(
                zip(instring[loc:maxloc], match_string)
            ):
                src, mat = s_m
                if self.caseless:
                    src, mat = src.lower(), mat.lower()

                if src != mat:
                    mismatches.append(match_stringloc)
                    if len(mismatches) > maxMismatches:
                        break
            else:
                loc = start + match_stringloc + 1
                results = ParseResults([instring[start:loc]])
                results["original"] = match_string
                results["mismatches"] = mismatches
                return loc, results

        raise ParseException(instring, loc, self.errmsg, self)


class Word(Token):
    """Token for matching words composed of allowed character sets.

    Parameters:

    - ``init_chars`` - string of all characters that should be used to
      match as a word; "ABC" will match "AAA", "ABAB", "CBAC", etc.;
      if ``body_chars`` is also specified, then this is the string of
      initial characters
    - ``body_chars`` - string of characters that
      can be used for matching after a matched initial character as
      given in ``init_chars``; if omitted, same as the initial characters
      (default=``None``)
    - ``min`` - minimum number of characters to match (default=1)
    - ``max`` - maximum number of characters to match (default=0)
    - ``exact`` - exact number of characters to match (default=0)
    - ``as_keyword`` - match as a keyword (default=``False``)
    - ``exclude_chars`` - characters that might be
      found in the input ``body_chars`` string but which should not be
      accepted for matching ;useful to define a word of all
      printables except for one or two characters, for instance
      (default=``None``)

    :class:`srange` is useful for defining custom character set strings
    for defining :class:`Word` expressions, using range notation from
    regular expression character sets.

    A common mistake is to use :class:`Word` to match a specific literal
    string, as in ``Word("Address")``. Remember that :class:`Word`
    uses the string argument to define *sets* of matchable characters.
    This expression would match "Add", "AAA", "dAred", or any other word
    made up of the characters 'A', 'd', 'r', 'e', and 's'. To match an
    exact literal string, use :class:`Literal` or :class:`Keyword`.

    pyparsing includes helper strings for building Words:

    - :class:`alphas`
    - :class:`nums`
    - :class:`alphanums`
    - :class:`hexnums`
    - :class:`alphas8bit` (alphabetic characters in ASCII range 128-255
      - accented, tilded, umlauted, etc.)
    - :class:`punc8bit` (non-alphabetic characters in ASCII range
      128-255 - currency, symbols, superscripts, diacriticals, etc.)
    - :class:`printables` (any non-whitespace character)

    ``alphas``, ``nums``, and ``printables`` are also defined in several
    Unicode sets - see :class:`pyparsing_unicode``.

    Example::

        # a word composed of digits
        integer = Word(nums) # equivalent to Word("0123456789") or Word(srange("0-9"))

        # a word with a leading capital, and zero or more lowercase
        capital_word = Word(alphas.upper(), alphas.lower())

        # hostnames are alphanumeric, with leading alpha, and '-'
        hostname = Word(alphas, alphanums + '-')

        # roman numeral (not a strict parser, accepts invalid mix of characters)
        roman = Word("IVXLCDM")

        # any string of non-whitespace characters, except for ','
        csv_value = Word(printables, exclude_chars=",")
    """

    def __init__(
        self,
        init_chars: str = "",
        body_chars: typing.Optional[str] = None,
        min: int = 1,
        max: int = 0,
        exact: int = 0,
        as_keyword: bool = False,
        exclude_chars: typing.Optional[str] = None,
        *,
        initChars: typing.Optional[str] = None,
        bodyChars: typing.Optional[str] = None,
        asKeyword: bool = False,
        excludeChars: typing.Optional[str] = None,
    ):
        initChars = initChars or init_chars
        bodyChars = bodyChars or body_chars
        asKeyword = asKeyword or as_keyword
        excludeChars = excludeChars or exclude_chars
        super().__init__()
        if not initChars:
            raise ValueError(
                f"invalid {type(self).__name__}, initChars cannot be empty string"
            )

        initChars_set = set(initChars)
        if excludeChars:
            excludeChars_set = set(excludeChars)
            initChars_set -= excludeChars_set
            if bodyChars:
                bodyChars = "".join(set(bodyChars) - excludeChars_set)
        self.initChars = initChars_set
        self.initCharsOrig = "".join(sorted(initChars_set))

        if bodyChars:
            self.bodyChars = set(bodyChars)
            self.bodyCharsOrig = "".join(sorted(bodyChars))
        else:
            self.bodyChars = initChars_set
            self.bodyCharsOrig = self.initCharsOrig

        self.maxSpecified = max > 0

        if min < 1:
            raise ValueError(
                "cannot specify a minimum length < 1; use Opt(Word()) if zero-length word is permitted"
            )

        if self.maxSpecified and min > max:
            raise ValueError(
                f"invalid args, if min and max both specified min must be <= max (min={min}, max={max})"
            )

        self.minLen = min

        if max > 0:
            self.maxLen = max
        else:
            self.maxLen = _MAX_INT

        if exact > 0:
            min = max = exact
            self.maxLen = exact
            self.minLen = exact

        self.errmsg = "Expected " + self.name
        self.mayIndexError = False
        self.asKeyword = asKeyword

        # see if we can make a regex for this Word
        if " " not in (self.initChars | self.bodyChars):
            if len(self.initChars) == 1:
                re_leading_fragment = re.escape(self.initCharsOrig)
            else:
                re_leading_fragment = f"[{_collapse_string_to_ranges(self.initChars)}]"

            if self.bodyChars == self.initChars:
                if max == 0:
                    repeat = "+"
                elif max == 1:
                    repeat = ""
                else:
                    if self.minLen != self.maxLen:
                        repeat = f"{{{self.minLen},{'' if self.maxLen == _MAX_INT else self.maxLen}}}"
                    else:
                        repeat = f"{{{self.minLen}}}"
                self.reString = f"{re_leading_fragment}{repeat}"
            else:
                if max == 1:
                    re_body_fragment = ""
                    repeat = ""
                else:
                    re_body_fragment = f"[{_collapse_string_to_ranges(self.bodyChars)}]"
                    if max == 0:
                        repeat = "*"
                    elif max == 2:
                        repeat = "?" if min <= 1 else ""
                    else:
                        if min != max:
                            repeat = f"{{{min - 1 if min > 0 else 0},{max - 1}}}"
                        else:
                            repeat = f"{{{min - 1 if min > 0 else 0}}}"

                self.reString = (
                    f"{re_leading_fragment}" f"{re_body_fragment}" f"{repeat}"
                )

            if self.asKeyword:
                self.reString = rf"\b{self.reString}\b"

            try:
                self.re = re.compile(self.reString)
            except re.error:
                self.re = None
            else:
                self.re_match = self.re.match
                self.parseImpl = self.parseImpl_regex

    def _make_repr(self, as_literal=False, is_term=False):
        init = "".join(sorted(self.initChars))
        if self.maxLen == 1:
            return f"Char({init!r})"
        args = [repr(init)]
        if self.initChars != self.bodyChars:
            body = "".join(sorted(self.bodyChars))
            args.append(repr(body))
        if self.minLen == self.maxLen:
            args.append(f"exact={self.minLen}")
        else:
            if self.minLen > 1:
                args.append(f"min={self.minLen}")
            if self.maxLen < _MAX_INT:
                args.append(f"max={self.maxLen}")

        arg_str = ", ".join(args)
        return f"{type(self).__name__}({arg_str})"

    def _generateDefaultName(self) -> str:
        def charsAsStr(s):
            max_repr_len = 16
            s = _collapse_string_to_ranges(s, re_escape=False)
            if len(s) > max_repr_len:
                return s[: max_repr_len - 3] + "..."
            else:
                return s

        if self.initChars != self.bodyChars:
            base = f"W:({charsAsStr(self.initChars)}, {charsAsStr(self.bodyChars)})"
        else:
            base = f"W:({charsAsStr(self.initChars)})"

        # add length specification
        if self.minLen > 1 or self.maxLen != _MAX_INT:
            if self.minLen == self.maxLen:
                if self.minLen == 1:
                    return base[2:]
                else:
                    return base + f"{{{self.minLen}}}"
            elif self.maxLen == _MAX_INT:
                return base + f"{{{self.minLen},...}}"
            else:
                return base + f"{{{self.minLen},{self.maxLen}}}"
        return base

    def parseImpl(self, instring, loc, doActions=True):
        if instring[loc] not in self.initChars:
            raise ParseException(instring, loc, self.errmsg, self)

        start = loc
        loc += 1
        instrlen = len(instring)
        bodychars = self.bodyChars
        maxloc = start + self.maxLen
        maxloc = min(maxloc, instrlen)
        while loc < maxloc and instring[loc] in bodychars:
            loc += 1

        throwException = False
        if loc - start < self.minLen:
            throwException = True
        elif self.maxSpecified and loc < instrlen and instring[loc] in bodychars:
            throwException = True
        elif self.asKeyword:
            if (
                start > 0
                and instring[start - 1] in bodychars
                or loc < instrlen
                and instring[loc] in bodychars
            ):
                throwException = True

        if throwException:
            raise ParseException(instring, loc, self.errmsg, self)

        return loc, instring[start:loc]

    def parseImpl_regex(self, instring, loc, doActions=True):
        result = self.re_match(instring, loc)
        if not result:
            raise ParseException(instring, loc, self.errmsg, self)

        loc = result.end()
        return loc, result.group()


class Char(Word):
    """A short-cut class for defining :class:`Word` ``(characters, exact=1)``,
    when defining a match of any single character in a string of
    characters.
    """

    def __init__(
        self,
        charset: str,
        as_keyword: bool = False,
        exclude_chars: typing.Optional[str] = None,
        *,
        asKeyword: bool = False,
        excludeChars: typing.Optional[str] = None,
    ):
        asKeyword = asKeyword or as_keyword
        excludeChars = excludeChars or exclude_chars
        super().__init__(
            charset, exact=1, as_keyword=asKeyword, exclude_chars=excludeChars
        )


class Regex(Token):
    r"""Token for matching strings that match a given regular
    expression. Defined with string specifying the regular expression in
    a form recognized by the stdlib Python  `re module <https://docs.python.org/3/library/re.html>`_.
    If the given regex contains named groups (defined using ``(?P<name>...)``),
    these will be preserved as named :class:`ParseResults`.

    If instead of the Python stdlib ``re`` module you wish to use a different RE module
    (such as the ``regex`` module), you can do so by building your ``Regex`` object with
    a compiled RE that was compiled using ``regex``.

    Example::

        realnum = Regex(r"[+-]?\d+\.\d*")
        # ref: https://stackoverflow.com/questions/267399/how-do-you-match-only-valid-roman-numerals-with-a-regular-expression
        roman = Regex(r"M{0,4}(CM|CD|D?{0,3})(XC|XL|L?X{0,3})(IX|IV|V?I{0,3})")

        # named fields in a regex will be returned as named results
        date = Regex(r'(?P<year>\d{4})-(?P<month>\d\d?)-(?P<day>\d\d?)')

        # the Regex class will accept re's compiled using the regex module
        import regex
        parser = pp.Regex(regex.compile(r'[0-9]'))
    """

    def __init__(
        self,
        pattern: Any,
        flags: Union[re.RegexFlag, int] = 0,
        as_group_list: bool = False,
        as_match: bool = False,
        *,
        asGroupList: bool = False,
        asMatch: bool = False,
    ):
        """The parameters ``pattern`` and ``flags`` are passed
        to the ``re.compile()`` function as-is. See the Python
        `re module <https://docs.python.org/3/library/re.html>`_ module for an
        explanation of the acceptable patterns and flags.
        """
        super().__init__()
        asGroupList = asGroupList or as_group_list
        asMatch = asMatch or as_match

        if isinstance(pattern, str_type):
            if not pattern:
                raise ValueError("null string passed to Regex; use Empty() instead")

            self._re = None
            self.reString = self.pattern = pattern
            self.flags = flags

        elif hasattr(pattern, "pattern") and hasattr(pattern, "match"):
            self._re = pattern
            self.pattern = self.reString = pattern.pattern
            self.flags = flags

        else:
            raise TypeError(
                "Regex may only be constructed with a string or a compiled RE object"
            )

        self.errmsg = "Expected " + self.name
        self.mayIndexError = False
        self.asGroupList = asGroupList
        self.asMatch = asMatch
        if self.asGroupList:
            self.parseImpl = self.parseImplAsGroupList  # type: ignore [assignment]
        if self.asMatch:
            self.parseImpl = self.parseImplAsMatch  # type: ignore [assignment]

    def _make_repr(self, as_literal=False, is_term=False):
        if as_literal:
            return repr(self.pattern)
        return f"Regex({self.pattern!r})"

    @cached_property
    def re(self):
        if self._re:
            return self._re
        else:
            try:
                return re.compile(self.pattern, self.flags)
            except re.error:
                raise ValueError(f"invalid pattern ({self.pattern!r}) passed to Regex")

    @cached_property
    def re_match(self):
        return self.re.match

    @cached_property
    def mayReturnEmpty(self):
        return self.re_match("") is not None

    def _generateDefaultName(self) -> str:
        return "Re:({})".format(repr(self.pattern).replace("\\\\", "\\"))

    def parseImpl(self, instring, loc, doActions=True):
        result = self.re_match(instring, loc)
        if not result:
            raise ParseException(instring, loc, self.errmsg, self)

        loc = result.end()
        ret = ParseResults(result.group())
        d = result.groupdict()
        if d:
            for k, v in d.items():
                ret[k] = v
        return loc, ret

    def parseImplAsGroupList(self, instring, loc, doActions=True):
        result = self.re_match(instring, loc)
        if not result:
            raise ParseException(instring, loc, self.errmsg, self)

        loc = result.end()
        ret = result.groups()
        return loc, ret

    def parseImplAsMatch(self, instring, loc, doActions=True):
        result = self.re_match(instring, loc)
        if not result:
            raise ParseException(instring, loc, self.errmsg, self)

        loc = result.end()
        ret = result
        return loc, ret

    def sub(self, repl: str) -> ParserElement:
        r"""
        Return :class:`Regex` with an attached parse action to transform the parsed
        result as if called using `re.sub(expr, repl, string) <https://docs.python.org/3/library/re.html#re.sub>`_.

        Example::

            make_html = Regex(r"(\w+):(.*?):").sub(r"<\1>\2</\1>")
            print(make_html.transform_string("h1:main title:"))
            # prints "<h1>main title</h1>"
        """
        if self.asGroupList:
            raise TypeError("cannot use sub() with Regex(as_group_list=True)")

        if self.asMatch and callable(repl):
            raise TypeError(
                "cannot use sub() with a callable with Regex(as_match=True)"
            )

        if self.asMatch:

            def pa(tokens):
                return tokens[0].expand(repl)

        else:

            def pa(tokens):
                return self.re.sub(repl, tokens[0])

        return self.add_parse_action(pa)


class QuotedString(Token):
    r"""
    Token for matching strings that are delimited by quoting characters.

    Defined with the following parameters:

    - ``quote_char`` - string of one or more characters defining the
      quote delimiting string
    - ``esc_char`` - character to re_escape quotes, typically backslash
      (default= ``None``)
    - ``esc_quote`` - special quote sequence to re_escape an embedded quote
      string (such as SQL's ``""`` to re_escape an embedded ``"``)
      (default= ``None``)
    - ``multiline`` - boolean indicating whether quotes can span
      multiple lines (default= ``False``)
    - ``unquote_results`` - boolean indicating whether the matched text
      should be unquoted (default= ``True``)
    - ``end_quote_char`` - string of one or more characters defining the
      end of the quote delimited string (default= ``None``  => same as
      quote_char)
    - ``convert_whitespace_escapes`` - convert escaped whitespace
      (``'\t'``, ``'\n'``, etc.) to actual whitespace
      (default= ``True``)

    Example::

        qs = QuotedString('"')
        print(qs.search_string('lsjdf "This is the quote" sldjf'))
        complex_qs = QuotedString('{{', end_quote_char='}}')
        print(complex_qs.search_string('lsjdf {{This is the "quote"}} sldjf'))
        sql_qs = QuotedString('"', esc_quote='""')
        print(sql_qs.search_string('lsjdf "This is the quote with ""embedded"" quotes" sldjf'))

    prints::

        [['This is the quote']]
        [['This is the "quote"']]
        [['This is the quote with "embedded" quotes']]
    """
    ws_map = ((r"\t", "\t"), (r"\n", "\n"), (r"\f", "\f"), (r"\r", "\r"))

    def __init__(
        self,
        quote_char: str = "",
        esc_char: typing.Optional[str] = None,
        esc_quote: typing.Optional[str] = None,
        multiline: bool = False,
        unquote_results: bool = True,
        end_quote_char: typing.Optional[str] = None,
        convert_whitespace_escapes: bool = True,
        *,
        quoteChar: str = "",
        escChar: typing.Optional[str] = None,
        escQuote: typing.Optional[str] = None,
        unquoteResults: bool = True,
        endQuoteChar: typing.Optional[str] = None,
        convertWhitespaceEscapes: bool = True,
    ):
        super().__init__()
        escChar = escChar or esc_char
        escQuote = escQuote or esc_quote
        unquoteResults = unquoteResults and unquote_results
        endQuoteChar = endQuoteChar or end_quote_char
        convertWhitespaceEscapes = (
            convertWhitespaceEscapes and convert_whitespace_escapes
        )
        quote_char = quoteChar or quote_char

        # remove white space from quote chars - wont work anyway
        quote_char = quote_char.strip()
        if not quote_char:
            raise ValueError("quote_char cannot be the empty string")

        if endQuoteChar is None:
            endQuoteChar = quote_char
        else:
            endQuoteChar = endQuoteChar.strip()
            if not endQuoteChar:
                raise ValueError("end_quote_char cannot be the empty string")

        self.quoteChar = quote_char
        self.quoteCharLen = len(quote_char)
        self.firstQuoteChar = quote_char[0]
        self.endQuoteChar = endQuoteChar
        self.endQuoteCharLen = len(endQuoteChar)
        self.escChar = escChar
        self.escQuote = escQuote
        self.unquoteResults = unquoteResults
        self.convertWhitespaceEscapes = convertWhitespaceEscapes

        sep = ""
        inner_pattern = ""

        if escQuote:
            inner_pattern += rf"{sep}(?:{re.escape(escQuote)})"
            sep = "|"

        if escChar:
            inner_pattern += rf"{sep}(?:{re.escape(escChar)}.)"
            sep = "|"
            self.escCharReplacePattern = re.escape(self.escChar) + "(.)"

        if len(self.endQuoteChar) > 1:
            inner_pattern += (
                f"{sep}(?:"
                + "|".join(
                    f"(?:{re.escape(self.endQuoteChar[:i])}(?!{re.escape(self.endQuoteChar[i:])}))"
                    for i in range(len(self.endQuoteChar) - 1, 0, -1)
                )
                + ")"
            )
            sep = "|"

        self.flags = re.RegexFlag(0)

        if multiline:
            self.flags = re.MULTILINE | re.DOTALL
            inner_pattern += (
                rf"{sep}(?:[^{_escape_regex_range_chars(self.endQuoteChar[0])}"
                rf"{(_escape_regex_range_chars(escChar) if escChar is not None else '')}])"
            )
        else:
            inner_pattern += (
                rf"{sep}(?:[^{_escape_regex_range_chars(self.endQuoteChar[0])}\n\r"
                rf"{(_escape_regex_range_chars(escChar) if escChar is not None else '')}])"
            )

        self.pattern = "".join(
            [
                re.escape(self.quoteChar),
                "(?:",
                inner_pattern,
                ")*",
                re.escape(self.endQuoteChar),
            ]
        )

        try:
            self.re = re.compile(self.pattern, self.flags)
            self.reString = self.pattern
            self.re_match = self.re.match
        except re.error:
            raise ValueError(f"invalid pattern {self.pattern!r} passed to Regex")

        self.errmsg = "Expected " + self.name
        self.mayIndexError = False
        self.mayReturnEmpty = True

    def _make_repr(self, as_literal=False, is_term=False):
        if self.quoteChar == self.endQuoteChar and isinstance(self.quoteChar, str_type):
            return f"QuotedString({self.quoteChar!r})"
        return f"QuotedString({self.quoteChar!r}, end_quote_char={self.endQuoteChar!r})"

    def _generateDefaultName(self) -> str:
        if self.quoteChar == self.endQuoteChar and isinstance(self.quoteChar, str_type):
            return f"string enclosed in {self.quoteChar!r}"

        return f"quoted string, starting with {self.quoteChar} ending with {self.endQuoteChar}"

    def parseImpl(self, instring, loc, doActions=True):
        result = (
            instring[loc] == self.firstQuoteChar
            and self.re_match(instring, loc)
            or None
        )
        if not result:
            raise ParseException(instring, loc, self.errmsg, self)

        loc = result.end()
        ret = result.group()

        if self.unquoteResults:

            # strip off quotes
            ret = ret[self.quoteCharLen : -self.endQuoteCharLen]

            if isinstance(ret, str_type):
                # replace escaped whitespace
                if "\\" in ret and self.convertWhitespaceEscapes:
                    for wslit, wschar in self.ws_map:
                        ret = ret.replace(wslit, wschar)

                # replace escaped characters
                if self.escChar:
                    ret = re.sub(self.escCharReplacePattern, r"\g<1>", ret)

                # replace escaped quotes
                if self.escQuote:
                    ret = ret.replace(self.escQuote, self.endQuoteChar)

        return loc, ret


class CharsNotIn(Token):
    """Token for matching words composed of characters *not* in a given
    set (will include whitespace in matched characters if not listed in
    the provided exclusion set - see example). Defined with string
    containing all disallowed characters, and an optional minimum,
    maximum, and/or exact length.  The default value for ``min`` is
    1 (a minimum value < 1 is not valid); the default values for
    ``max`` and ``exact`` are 0, meaning no maximum or exact
    length restriction.

    Example::

        # define a comma-separated-value as anything that is not a ','
        csv_value = CharsNotIn(',')
        print(delimited_list(csv_value).parse_string("dkls,lsdkjf,s12 34,@!#,213"))

    prints::

        ['dkls', 'lsdkjf', 's12 34', '@!#', '213']
    """

    def __init__(
        self,
        not_chars: str = "",
        min: int = 1,
        max: int = 0,
        exact: int = 0,
        *,
        notChars: str = "",
    ):
        super().__init__()
        self.skipWhitespace = False
        self.notChars = not_chars or notChars
        self.notCharsSet = set(self.notChars)

        if min < 1:
            raise ValueError(
                "cannot specify a minimum length < 1; use "
                "Opt(CharsNotIn()) if zero-length char group is permitted"
            )

        self.minLen = min

        if max > 0:
            self.maxLen = max
        else:
            self.maxLen = _MAX_INT

        if exact > 0:
            self.maxLen = exact
            self.minLen = exact

        self.errmsg = "Expected " + self.name
        self.mayReturnEmpty = self.minLen == 0
        self.mayIndexError = False

    def _make_repr(self, as_literal=False, is_term=False):
        not_chars = "".join(sorted(self.notCharsSet))
        return f"CharsNotIn({not_chars!r})"

    def _generateDefaultName(self) -> str:
        not_chars_str = _collapse_string_to_ranges(self.notChars)
        if len(not_chars_str) > 16:
            return f"!W:({self.notChars[: 16 - 3]}...)"
        else:
            return f"!W:({self.notChars})"

    def parseImpl(self, instring, loc, doActions=True):
        notchars = self.notCharsSet
        if instring[loc] in notchars:
            raise ParseException(instring, loc, self.errmsg, self)

        start = loc
        loc += 1
        maxlen = min(start + self.maxLen, len(instring))
        while loc < maxlen and instring[loc] not in notchars:
            loc += 1

        if loc - start < self.minLen:
            raise ParseException(instring, loc, self.errmsg, self)

        return loc, instring[start:loc]


class White(Token):
    """Special matching class for matching whitespace.  Normally,
    whitespace is ignored by pyparsing grammars.  This class is included
    when some whitespace structures are significant.  Define with
    a string containing the whitespace characters to be matched; default
    is ``" \\t\\r\\n"``.  Also takes optional ``min``,
    ``max``, and ``exact`` arguments, as defined for the
    :class:`Word` class.
    """

    whiteStrs = {
        " ": "<SP>",
        "\t": "<TAB>",
        "\n": "<LF>",
        "\r": "<CR>",
        "\f": "<FF>",
        "\u00A0": "<NBSP>",
        "\u1680": "<OGHAM_SPACE_MARK>",
        "\u180E": "<MONGOLIAN_VOWEL_SEPARATOR>",
        "\u2000": "<EN_QUAD>",
        "\u2001": "<EM_QUAD>",
        "\u2002": "<EN_SPACE>",
        "\u2003": "<EM_SPACE>",
        "\u2004": "<THREE-PER-EM_SPACE>",
        "\u2005": "<FOUR-PER-EM_SPACE>",
        "\u2006": "<SIX-PER-EM_SPACE>",
        "\u2007": "<FIGURE_SPACE>",
        "\u2008": "<PUNCTUATION_SPACE>",
        "\u2009": "<THIN_SPACE>",
        "\u200A": "<HAIR_SPACE>",
        "\u200B": "<ZERO_WIDTH_SPACE>",
        "\u202F": "<NNBSP>",
        "\u205F": "<MMSP>",
        "\u3000": "<IDEOGRAPHIC_SPACE>",
    }

    def __init__(self, ws: str = " \t\r\n", min: int = 1, max: int = 0, exact: int = 0):
        super().__init__()
        self.matchWhite = ws
        self.set_whitespace_chars(
            "".join(c for c in self.whiteStrs if c not in self.matchWhite),
            copy_defaults=True,
        )
        # self.leave_whitespace()
        self.mayReturnEmpty = True
        self.errmsg = "Expected " + self.name

        self.minLen = min

        if max > 0:
            self.maxLen = max
        else:
            self.maxLen = _MAX_INT

        if exact > 0:
            self.maxLen = exact
            self.minLen = exact

    def _make_repr(self, as_literal=False, is_term=False):
        if set(self.matchWhite) == set(" \t\r\n"):
            return f"{type(self).__name__}()"
        ws_str = "".join(sorted(set(self.matchWhite)))
        return f"{type(self).__name__}({ws_str!r})"

    def _generateDefaultName(self) -> str:
        return "".join(White.whiteStrs[c] for c in sorted(set(self.matchWhite)))

    def parseImpl(self, instring, loc, doActions=True):
        if instring[loc] not in self.matchWhite:
            raise ParseException(instring, loc, self.errmsg, self)
        start = loc
        loc += 1
        maxloc = start + self.maxLen
        maxloc = min(maxloc, len(instring))
        while loc < maxloc and instring[loc] in self.matchWhite:
            loc += 1

        if loc - start < self.minLen:
            raise ParseException(instring, loc, self.errmsg, self)

        return loc, instring[start:loc]


class PositionToken(Token):
    def __init__(self):
        super().__init__()
        self.mayReturnEmpty = True
        self.mayIndexError = False


class GoToColumn(PositionToken):
    """Token to advance to a specific column of input text; useful for
    tabular report scraping.
    """

    def __init__(self, colno: int):
        super().__init__()
        self.col = colno

    def _make_repr(self, as_literal=False, is_term=False):
        return f"{type(self).__name__}({self.col!r})"

    def preParse(self, instring: str, loc: int) -> int:
        if col(loc, instring) != self.col:
            instrlen = len(instring)
            if self.ignoreExprs:
                loc = self._skipIgnorables(instring, loc)
            while (
                loc < instrlen
                and instring[loc].isspace()
                and col(loc, instring) != self.col
            ):
                loc += 1
        return loc

    def parseImpl(self, instring, loc, doActions=True):
        thiscol = col(loc, instring)
        if thiscol > self.col:
            raise ParseException(instring, loc, "Text not in expected column", self)
        newloc = loc + self.col - thiscol
        ret = instring[loc:newloc]
        return newloc, ret


class LineStart(PositionToken):
    r"""Matches if current position is at the beginning of a line within
    the parse string

    Example::

        test = '''\
        AAA this line
        AAA and this line
          AAA but not this one
        B AAA and definitely not this one
        '''

        for t in (LineStart() + 'AAA' + rest_of_line).search_string(test):
            print(t)

    prints::

        ['AAA', ' this line']
        ['AAA', ' and this line']

    """

    def __init__(self):
        super().__init__()
        self.leave_whitespace()
        self.orig_whiteChars = set() | self.whiteChars
        self.whiteChars.discard("\n")
        self.skipper = Empty().set_whitespace_chars(self.whiteChars)
        self.errmsg = "Expected start of line"

    def preParse(self, instring: str, loc: int) -> int:
        if loc == 0:
            return loc
        else:
            ret = self.skipper.preParse(instring, loc)
            if "\n" in self.orig_whiteChars:
                while instring[ret : ret + 1] == "\n":
                    ret = self.skipper.preParse(instring, ret + 1)
            return ret

    def parseImpl(self, instring, loc, doActions=True):
        if col(loc, instring) == 1:
            return loc, []
        raise ParseException(instring, loc, self.errmsg, self)


class LineEnd(PositionToken):
    """Matches if current position is at the end of a line within the
    parse string
    """

    def __init__(self):
        super().__init__()
        self.whiteChars.discard("\n")
        self.set_whitespace_chars(self.whiteChars, copy_defaults=False)
        self.errmsg = "Expected end of line"

    def parseImpl(self, instring, loc, doActions=True):
        if loc < len(instring):
            if instring[loc] == "\n":
                return loc + 1, "\n"
            else:
                raise ParseException(instring, loc, self.errmsg, self)
        elif loc == len(instring):
            return loc + 1, []
        else:
            raise ParseException(instring, loc, self.errmsg, self)


class StringStart(PositionToken):
    """Matches if current position is at the beginning of the parse
    string
    """

    def __init__(self):
        super().__init__()
        self.errmsg = "Expected start of text"

    def parseImpl(self, instring, loc, doActions=True):
        if loc != 0:
            # see if entire string up to here is just whitespace and ignoreables
            if loc != self.preParse(instring, 0):
                raise ParseException(instring, loc, self.errmsg, self)
        return loc, []


class StringEnd(PositionToken):
    """
    Matches if current position is at the end of the parse string
    """

    def __init__(self):
        super().__init__()
        self.errmsg = "Expected end of text"

    def parseImpl(self, instring, loc, doActions=True):
        if loc < len(instring):
            raise ParseException(instring, loc, self.errmsg, self)
        elif loc == len(instring):
            return loc + 1, []
        elif loc > len(instring):
            return loc, []
        else:
            raise ParseException(instring, loc, self.errmsg, self)


class WordStart(PositionToken):
    """Matches if the current position is at the beginning of a
    :class:`Word`, and is not preceded by any character in a given
    set of ``word_chars`` (default= ``printables``). To emulate the
    ``\b`` behavior of regular expressions, use
    ``WordStart(alphanums)``. ``WordStart`` will also match at
    the beginning of the string being parsed, or at the beginning of
    a line.
    """

    def __init__(self, word_chars: str = printables, *, wordChars: str = printables):
        wordChars = word_chars if wordChars == printables else wordChars
        super().__init__()
        self.wordChars = set(wordChars)
        self.errmsg = "Not at the start of a word"

    def _make_repr(self, as_literal=False, is_term=False):
        if self.wordChars == set(printables):
            return f"{type(self).__name__}()"
        chars = "".join(sorted(self.wordChars))
        return f"{type(self).__name__}({chars!r})"

    def parseImpl(self, instring, loc, doActions=True):
        if loc != 0:
            if (
                instring[loc - 1] in self.wordChars
                or instring[loc] not in self.wordChars
            ):
                raise ParseException(instring, loc, self.errmsg, self)
        return loc, []


class WordEnd(PositionToken):
    """Matches if the current position is at the end of a :class:`Word`,
    and is not followed by any character in a given set of ``word_chars``
    (default= ``printables``). To emulate the ``\b`` behavior of
    regular expressions, use ``WordEnd(alphanums)``. ``WordEnd``
    will also match at the end of the string being parsed, or at the end
    of a line.
    """

    def __init__(self, word_chars: str = printables, *, wordChars: str = printables):
        wordChars = word_chars if wordChars == printables else wordChars
        super().__init__()
        self.wordChars = set(wordChars)
        self.skipWhitespace = False
        self.errmsg = "Not at the end of a word"

    def _make_repr(self, as_literal=False, is_term=False):
        if self.wordChars == set(printables):
            return f"{type(self).__name__}()"
        chars = "".join(sorted(self.wordChars))
        return f"{type(self).__name__}({chars!r})"

    def parseImpl(self, instring, loc, doActions=True):
        instrlen = len(instring)
        if instrlen > 0 and loc < instrlen:
            if (
                instring[loc] in self.wordChars
                or instring[loc - 1] not in self.wordChars
            ):
                raise ParseException(instring, loc, self.errmsg, self)
        return loc, []


class ParseExpression(ParserElement):
    """Abstract subclass of ParserElement, for combining and
    post-processing parsed tokens.
    """

    OPERATOR: ClassVar[str] = ""

    def __init__(self, exprs: typing.Iterable[ParserElement], savelist: bool = False):
        super().__init__(savelist)
        self.exprs: List[ParserElement]
        if isinstance(exprs, _generatorType):
            exprs = list(exprs)

        if isinstance(exprs, str_type):
            self.exprs = [self._literalStringClass(exprs)]
        elif isinstance(exprs, ParserElement):
            self.exprs = [exprs]
        elif isinstance(exprs, Iterable):
            exprs = list(exprs)
            # if sequence of strings provided, wrap with Literal
            if any(isinstance(expr, str_type) for expr in exprs):
                exprs = (
                    self._literalStringClass(e) if isinstance(e, str_type) else e
                    for e in exprs
                )
            self.exprs = list(exprs)
        else:
            try:
                self.exprs = list(exprs)
            except TypeError:
                self.exprs = [exprs]
        self.callPreparse = False

    def _make_repr(self, as_literal=False, is_term=False):
        if not self.exprs:
            return f"{type(self).__name__}([])"
        if len(self.exprs) == 1:
            return f"{type(self).__name__}([{self.exprs[0]:lr}])"

        op = f" {type(self).OPERATOR} "
        # Allow the first term to be a literal string if the second is not
        if isinstance(self.exprs[1], ParserElement._literalStringClass):
            first = f"{self.exprs[0]:+r}"
        else:
            first = f"{self.exprs[0]:+lr}"
        # Any term after the first may be a literal string
        result = op.join([
            first,
            *(f"{expr:+lr}" for expr in self.exprs[1:]),
        ])
        return f"({result})" if is_term else result

    def _generateDefaultName(self) -> str:
        op = f" {type(self).OPERATOR} "
        return "{" + op.join(map(str, self.exprs)) + "}"

    def recurse(self) -> Sequence[ParserElement]:
        return self.exprs[:]

    def append(self, other) -> ParserElement:
        self.exprs.append(other)
        self._defaultName = None
        return self

    def leave_whitespace(self, recursive: bool = True) -> ParserElement:
        """
        Extends ``leave_whitespace`` defined in base class, and also invokes ``leave_whitespace`` on
           all contained expressions.
        """
        super().leave_whitespace(recursive)

        if recursive:
            self.exprs = [e.copy() for e in self.exprs]
            for e in self.exprs:
                e.leave_whitespace(recursive)
        return self

    def ignore_whitespace(self, recursive: bool = True) -> ParserElement:
        """
        Extends ``ignore_whitespace`` defined in base class, and also invokes ``leave_whitespace`` on
           all contained expressions.
        """
        super().ignore_whitespace(recursive)
        if recursive:
            self.exprs = [e.copy() for e in self.exprs]
            for e in self.exprs:
                e.ignore_whitespace(recursive)
        return self

    def ignore(self, other) -> ParserElement:
        if isinstance(other, Suppress):
            if other not in self.ignoreExprs:
                super().ignore(other)
                for e in self.exprs:
                    e.ignore(self.ignoreExprs[-1])
        else:
            super().ignore(other)
            for e in self.exprs:
                e.ignore(self.ignoreExprs[-1])
        return self

    def streamline(self) -> ParserElement:
        if self.streamlined:
            return self

        super().streamline()

        for e in self.exprs:
            e.streamline()

        # collapse nested :class:`And`'s of the form ``And(And(And(a, b), c), d)`` to ``And(a, b, c, d)``
        # but only if there are no parse actions or resultsNames on the nested And's
        # (likewise for :class:`Or`'s and :class:`MatchFirst`'s)
        if len(self.exprs) == 2:
            other = self.exprs[0]
            if (
                isinstance(other, self.__class__)
                and not other.parseAction
                and other.resultsName is None
                and not other.debug
            ):
                self.exprs = other.exprs[:] + [self.exprs[1]]
                self._defaultName = None
                self.mayReturnEmpty |= other.mayReturnEmpty
                self.mayIndexError |= other.mayIndexError

            other = self.exprs[-1]
            if (
                isinstance(other, self.__class__)
                and not other.parseAction
                and other.resultsName is None
                and not other.debug
            ):
                self.exprs = self.exprs[:-1] + other.exprs[:]
                self._defaultName = None
                self.mayReturnEmpty |= other.mayReturnEmpty
                self.mayIndexError |= other.mayIndexError

        self.errmsg = "Expected " + str(self)

        return self

    def validate(self, validateTrace=None) -> None:
        tmp = (validateTrace if validateTrace is not None else [])[:] + [self]
        for e in self.exprs:
            e.validate(tmp)
        self._checkRecursion([])

    def copy(self) -> ParserElement:
        ret = super().copy()
        ret = typing.cast(ParseExpression, ret)
        ret.exprs = [e.copy() for e in self.exprs]
        return ret

    def _setResultsName(self, name, listAllMatches=False):
        if (
            __diag__.warn_ungrouped_named_tokens_in_collection
            and Diagnostics.warn_ungrouped_named_tokens_in_collection
            not in self.suppress_warnings_
        ):
            for e in self.exprs:
                if (
                    isinstance(e, ParserElement)
                    and e.resultsName
                    and Diagnostics.warn_ungrouped_named_tokens_in_collection
                    not in e.suppress_warnings_
                ):
                    warnings.warn(
                        "{}: setting results name {!r} on {} expression "
                        "collides with {!r} on contained expression".format(
                            "warn_ungrouped_named_tokens_in_collection",
                            name,
                            type(self).__name__,
                            e.resultsName,
                        ),
                        stacklevel=3,
                    )

        return super()._setResultsName(name, listAllMatches)

    # Compatibility synonyms
    # fmt: off
    @replaced_by_pep8(leave_whitespace)
    def leaveWhitespace(self): ...

    @replaced_by_pep8(ignore_whitespace)
    def ignoreWhitespace(self): ...
    # fmt: on


class And(ParseExpression):
    """
    Requires all given :class:`ParseExpression` s to be found in the given order.
    Expressions may be separated by whitespace.
    May be constructed using the ``'+'`` operator.
    May also be constructed using the ``'-'`` operator, which will
    suppress backtracking.

    Example::

        integer = Word(nums)
        name_expr = Word(alphas)[1, ...]

        expr = And([integer("id"), name_expr("name"), integer("age")])
        # more easily written as:
        expr = integer("id") + name_expr("name") + integer("age")
    """

    OPERATOR = "+"

    class _ErrorStop(Empty):
        def __init__(self, *args, **kwargs):
            super().__init__(*args, **kwargs)
            self.leave_whitespace()

        def _generateDefaultName(self) -> str:
            return "-"

    def __init__(
        self, exprs_arg: typing.Iterable[ParserElement], savelist: bool = True
    ):
        exprs: List[ParserElement] = list(exprs_arg)
        if exprs and Ellipsis in exprs:
            tmp = []
            for i, expr in enumerate(exprs):
                if expr is Ellipsis:
                    if i < len(exprs) - 1:
                        skipto_arg: ParserElement = typing.cast(
                            ParseExpression, (Empty() + exprs[i + 1])
                        ).exprs[-1]
                        tmp.append(SkipTo(skipto_arg)("_skipped*"))
                    else:
                        raise Exception(
                            "cannot construct And with sequence ending in ..."
                        )
                else:
                    tmp.append(expr)
            exprs[:] = tmp
        super().__init__(exprs, savelist)
        if self.exprs:
            self.mayReturnEmpty = all(e.mayReturnEmpty for e in self.exprs)
            if not isinstance(self.exprs[0], White):
                self.set_whitespace_chars(
                    self.exprs[0].whiteChars,
                    copy_defaults=self.exprs[0].copyDefaultWhiteChars,
                )
                self.skipWhitespace = self.exprs[0].skipWhitespace
            else:
                self.skipWhitespace = False
        else:
            self.mayReturnEmpty = True
        self.callPreparse = True

    def _make_repr(self, as_literal=False, is_term=False):
        if not self.exprs:
            return f"{type(self).__name__}([])"
        if len(self.exprs) == 1:
            return f"{type(self).__name__}([{self.exprs[0]:lr}])"

        # Allow the first term to be a literal string if the second is not
        if isinstance(self.exprs[1], (And._ErrorStop, ParserElement._literalStringClass)):
            builder = [f"{self.exprs[0]:+r}"]
        else:
            builder = [f"{self.exprs[0]:+lr}"]
        nextOp = "+"
        for expr in self.exprs[1:]:
            if isinstance(expr, And._ErrorStop):
                nextOp = "-"
                continue
            builder.append(nextOp)
            builder.append(f"{expr:+lr}")
            nextOp = "+"
        if nextOp == "-":
            builder.append("+ _ErrorStop()")
        result = " ".join(builder)
        return f"({result})" if is_term else result

    def streamline(self) -> ParserElement:
        # collapse any _PendingSkip's
        if self.exprs:
            if any(
                isinstance(e, ParseExpression)
                and e.exprs
                and isinstance(e.exprs[-1], _PendingSkip)
                for e in self.exprs[:-1]
            ):
                for i, e in enumerate(self.exprs[:-1]):
                    if e is None:
                        continue
                    if (
                        isinstance(e, ParseExpression)
                        and e.exprs
                        and isinstance(e.exprs[-1], _PendingSkip)
                    ):
                        e.exprs[-1] = e.exprs[-1] + self.exprs[i + 1]
                        self.exprs[i + 1] = None
                self.exprs = [e for e in self.exprs if e is not None]

        super().streamline()

        # link any IndentedBlocks to the prior expression
        for prev, cur in zip(self.exprs, self.exprs[1:]):
            # traverse cur or any first embedded expr of cur looking for an IndentedBlock
            # (but watch out for recursive grammar)
            seen = set()
            while cur:
                if id(cur) in seen:
                    break
                seen.add(id(cur))
                if isinstance(cur, IndentedBlock):
                    prev.add_parse_action(
                        lambda s, l, t, cur_=cur: setattr(
                            cur_, "parent_anchor", col(l, s)
                        )
                    )
                    break
                subs = cur.recurse()
                cur = next(iter(subs), None)

        self.mayReturnEmpty = all(e.mayReturnEmpty for e in self.exprs)
        return self

    def parseImpl(self, instring, loc, doActions=True):
        # pass False as callPreParse arg to _parse for first element, since we already
        # pre-parsed the string as part of our And pre-parsing
        loc, resultlist = self.exprs[0]._parse(
            instring, loc, doActions, callPreParse=False
        )
        errorStop = False
        for e in self.exprs[1:]:
            # if isinstance(e, And._ErrorStop):
            if type(e) is And._ErrorStop:
                errorStop = True
                continue
            if errorStop:
                try:
                    loc, exprtokens = e._parse(instring, loc, doActions)
                except ParseSyntaxException:
                    raise
                except ParseBaseException as pe:
                    pe.__traceback__ = None
                    raise ParseSyntaxException._from_exception(pe)
                except IndexError:
                    raise ParseSyntaxException(
                        instring, len(instring), self.errmsg, self
                    )
            else:
                loc, exprtokens = e._parse(instring, loc, doActions)
            resultlist += exprtokens
        return loc, resultlist

    def __iadd__(self, other):
        if isinstance(other, str_type):
            other = self._literalStringClass(other)
        if not isinstance(other, ParserElement):
            return NotImplemented
        return self.append(other)  # And([self, other])

    def _checkRecursion(self, parseElementList):
        subRecCheckList = parseElementList[:] + [self]
        for e in self.exprs:
            e._checkRecursion(subRecCheckList)
            if not e.mayReturnEmpty:
                break

    def _generateDefaultName(self) -> str:
        inner = " ".join(str(e) for e in self.exprs)
        # strip off redundant inner {}'s
        while len(inner) > 1 and inner[0 :: len(inner) - 1] == "{}":
            inner = inner[1:-1]
        return "{" + inner + "}"


class Or(ParseExpression):
    """Requires that at least one :class:`ParseExpression` is found. If
    two expressions match, the expression that matches the longest
    string will be used. May be constructed using the ``'^'``
    operator.

    Example::

        # construct Or using '^' operator

        number = Word(nums) ^ Combine(Word(nums) + '.' + Word(nums))
        print(number.search_string("123 3.1416 789"))

    prints::

        [['123'], ['3.1416'], ['789']]
    """

    OPERATOR = "^"

    def __init__(self, exprs: typing.Iterable[ParserElement], savelist: bool = False):
        super().__init__(exprs, savelist)
        if self.exprs:
            self.mayReturnEmpty = any(e.mayReturnEmpty for e in self.exprs)
            self.skipWhitespace = all(e.skipWhitespace for e in self.exprs)
        else:
            self.mayReturnEmpty = True

    def streamline(self) -> ParserElement:
        super().streamline()
        if self.exprs:
            self.mayReturnEmpty = any(e.mayReturnEmpty for e in self.exprs)
            self.saveAsList = any(e.saveAsList for e in self.exprs)
            self.skipWhitespace = all(
                e.skipWhitespace and not isinstance(e, White) for e in self.exprs
            )
        else:
            self.saveAsList = False
        return self

    def parseImpl(self, instring, loc, doActions=True):
        maxExcLoc = -1
        maxException = None
        matches = []
        fatals = []
        if all(e.callPreparse for e in self.exprs):
            loc = self.preParse(instring, loc)
        for e in self.exprs:
            try:
                loc2 = e.try_parse(instring, loc, raise_fatal=True)
            except ParseFatalException as pfe:
                pfe.__traceback__ = None
                pfe.parserElement = e
                fatals.append(pfe)
                maxException = None
                maxExcLoc = -1
            except ParseException as err:
                if not fatals:
                    err.__traceback__ = None
                    if err.loc > maxExcLoc:
                        maxException = err
                        maxExcLoc = err.loc
            except IndexError:
                if len(instring) > maxExcLoc:
                    maxException = ParseException(
                        instring, len(instring), e.errmsg, self
                    )
                    maxExcLoc = len(instring)
            else:
                # save match among all matches, to retry longest to shortest
                matches.append((loc2, e))

        if matches:
            # re-evaluate all matches in descending order of length of match, in case attached actions
            # might change whether or how much they match of the input.
            matches.sort(key=itemgetter(0), reverse=True)

            if not doActions:
                # no further conditions or parse actions to change the selection of
                # alternative, so the first match will be the best match
                best_expr = matches[0][1]
                return best_expr._parse(instring, loc, doActions)

            longest = -1, None
            for loc1, expr1 in matches:
                if loc1 <= longest[0]:
                    # already have a longer match than this one will deliver, we are done
                    return longest

                try:
                    loc2, toks = expr1._parse(instring, loc, doActions)
                except ParseException as err:
                    err.__traceback__ = None
                    if err.loc > maxExcLoc:
                        maxException = err
                        maxExcLoc = err.loc
                else:
                    if loc2 >= loc1:
                        return loc2, toks
                    # didn't match as much as before
                    elif loc2 > longest[0]:
                        longest = loc2, toks

            if longest != (-1, None):
                return longest

        if fatals:
            if len(fatals) > 1:
                fatals.sort(key=lambda e: -e.loc)
                if fatals[0].loc == fatals[1].loc:
                    fatals.sort(key=lambda e: (-e.loc, -len(str(e.parserElement))))
            max_fatal = fatals[0]
            raise max_fatal

        if maxException is not None:
            maxException.msg = self.errmsg
            raise maxException
        else:
            raise ParseException(
                instring, loc, "no defined alternatives to match", self
            )

    def __ixor__(self, other):
        if isinstance(other, str_type):
            other = self._literalStringClass(other)
        if not isinstance(other, ParserElement):
            return NotImplemented
        return self.append(other)  # Or([self, other])

    def _setResultsName(self, name, listAllMatches=False):
        if (
            __diag__.warn_multiple_tokens_in_named_alternation
            and Diagnostics.warn_multiple_tokens_in_named_alternation
            not in self.suppress_warnings_
        ):
            if any(
                isinstance(e, And)
                and Diagnostics.warn_multiple_tokens_in_named_alternation
                not in e.suppress_warnings_
                for e in self.exprs
            ):
                warnings.warn(
                    "{}: setting results name {!r} on {} expression "
                    "will return a list of all parsed tokens in an And alternative, "
                    "in prior versions only the first token was returned; enclose "
                    "contained argument in Group".format(
                        "warn_multiple_tokens_in_named_alternation",
                        name,
                        type(self).__name__,
                    ),
                    stacklevel=3,
                )

        return super()._setResultsName(name, listAllMatches)


class MatchFirst(ParseExpression):
    """Requires that at least one :class:`ParseExpression` is found. If
    more than one expression matches, the first one listed is the one that will
    match. May be constructed using the ``'|'`` operator.

    Example::

        # construct MatchFirst using '|' operator

        # watch the order of expressions to match
        number = Word(nums) | Combine(Word(nums) + '.' + Word(nums))
        print(number.search_string("123 3.1416 789")) #  Fail! -> [['123'], ['3'], ['1416'], ['789']]

        # put more selective expression first
        number = Combine(Word(nums) + '.' + Word(nums)) | Word(nums)
        print(number.search_string("123 3.1416 789")) #  Better -> [['123'], ['3.1416'], ['789']]
    """

    OPERATOR = "|"

    def __init__(self, exprs: typing.Iterable[ParserElement], savelist: bool = False):
        super().__init__(exprs, savelist)
        if self.exprs:
            self.mayReturnEmpty = any(e.mayReturnEmpty for e in self.exprs)
            self.skipWhitespace = all(e.skipWhitespace for e in self.exprs)
        else:
            self.mayReturnEmpty = True

    def streamline(self) -> ParserElement:
        if self.streamlined:
            return self

        super().streamline()
        if self.exprs:
            self.saveAsList = any(e.saveAsList for e in self.exprs)
            self.mayReturnEmpty = any(e.mayReturnEmpty for e in self.exprs)
            self.skipWhitespace = all(
                e.skipWhitespace and not isinstance(e, White) for e in self.exprs
            )
        else:
            self.saveAsList = False
            self.mayReturnEmpty = True
        return self

    def parseImpl(self, instring, loc, doActions=True):
        maxExcLoc = -1
        maxException = None

        for e in self.exprs:
            try:
                return e._parse(
                    instring,
                    loc,
                    doActions,
                )
            except ParseFatalException as pfe:
                pfe.__traceback__ = None
                pfe.parserElement = e
                raise
            except ParseException as err:
                if err.loc > maxExcLoc:
                    maxException = err
                    maxExcLoc = err.loc
            except IndexError:
                if len(instring) > maxExcLoc:
                    maxException = ParseException(
                        instring, len(instring), e.errmsg, self
                    )
                    maxExcLoc = len(instring)

        if maxException is not None:
            maxException.msg = self.errmsg
            raise maxException
        else:
            raise ParseException(
                instring, loc, "no defined alternatives to match", self
            )

    def __ior__(self, other):
        if isinstance(other, str_type):
            other = self._literalStringClass(other)
        if not isinstance(other, ParserElement):
            return NotImplemented
        return self.append(other)  # MatchFirst([self, other])

    def _setResultsName(self, name, listAllMatches=False):
        if (
            __diag__.warn_multiple_tokens_in_named_alternation
            and Diagnostics.warn_multiple_tokens_in_named_alternation
            not in self.suppress_warnings_
        ):
            if any(
                isinstance(e, And)
                and Diagnostics.warn_multiple_tokens_in_named_alternation
                not in e.suppress_warnings_
                for e in self.exprs
            ):
                warnings.warn(
                    "{}: setting results name {!r} on {} expression "
                    "will return a list of all parsed tokens in an And alternative, "
                    "in prior versions only the first token was returned; enclose "
                    "contained argument in Group".format(
                        "warn_multiple_tokens_in_named_alternation",
                        name,
                        type(self).__name__,
                    ),
                    stacklevel=3,
                )

        return super()._setResultsName(name, listAllMatches)


class Each(ParseExpression):
    """Requires all given :class:`ParseExpression` s to be found, but in
    any order. Expressions may be separated by whitespace.

    May be constructed using the ``'&'`` operator.

    Example::

        color = one_of("RED ORANGE YELLOW GREEN BLUE PURPLE BLACK WHITE BROWN")
        shape_type = one_of("SQUARE CIRCLE TRIANGLE STAR HEXAGON OCTAGON")
        integer = Word(nums)
        shape_attr = "shape:" + shape_type("shape")
        posn_attr = "posn:" + Group(integer("x") + ',' + integer("y"))("posn")
        color_attr = "color:" + color("color")
        size_attr = "size:" + integer("size")

        # use Each (using operator '&') to accept attributes in any order
        # (shape and posn are required, color and size are optional)
        shape_spec = shape_attr & posn_attr & Opt(color_attr) & Opt(size_attr)

        shape_spec.run_tests('''
            shape: SQUARE color: BLACK posn: 100, 120
            shape: CIRCLE size: 50 color: BLUE posn: 50,80
            color:GREEN size:20 shape:TRIANGLE posn:20,40
            '''
            )

    prints::

        shape: SQUARE color: BLACK posn: 100, 120
        ['shape:', 'SQUARE', 'color:', 'BLACK', 'posn:', ['100', ',', '120']]
        - color: BLACK
        - posn: ['100', ',', '120']
          - x: 100
          - y: 120
        - shape: SQUARE


        shape: CIRCLE size: 50 color: BLUE posn: 50,80
        ['shape:', 'CIRCLE', 'size:', '50', 'color:', 'BLUE', 'posn:', ['50', ',', '80']]
        - color: BLUE
        - posn: ['50', ',', '80']
          - x: 50
          - y: 80
        - shape: CIRCLE
        - size: 50


        color: GREEN size: 20 shape: TRIANGLE posn: 20,40
        ['color:', 'GREEN', 'size:', '20', 'shape:', 'TRIANGLE', 'posn:', ['20', ',', '40']]
        - color: GREEN
        - posn: ['20', ',', '40']
          - x: 20
          - y: 40
        - shape: TRIANGLE
        - size: 20
    """

    OPERATOR = "&"

    def __init__(self, exprs: typing.Iterable[ParserElement], savelist: bool = True):
        super().__init__(exprs, savelist)
        if self.exprs:
            self.mayReturnEmpty = all(e.mayReturnEmpty for e in self.exprs)
        else:
            self.mayReturnEmpty = True
        self.skipWhitespace = True
        self.initExprGroups = True
        self.saveAsList = True

    def __iand__(self, other):
        if isinstance(other, str_type):
            other = self._literalStringClass(other)
        if not isinstance(other, ParserElement):
            return NotImplemented
        return self.append(other)  # Each([self, other])

    def streamline(self) -> ParserElement:
        super().streamline()
        if self.exprs:
            self.mayReturnEmpty = all(e.mayReturnEmpty for e in self.exprs)
        else:
            self.mayReturnEmpty = True
        return self

    def parseImpl(self, instring, loc, doActions=True):
        if self.initExprGroups:
            self.opt1map = dict(
                (id(e.expr), e) for e in self.exprs if isinstance(e, Opt)
            )
            opt1 = [e.expr for e in self.exprs if isinstance(e, Opt)]
            opt2 = [
                e
                for e in self.exprs
                if e.mayReturnEmpty and not isinstance(e, (Opt, Regex, ZeroOrMore))
            ]
            self.optionals = opt1 + opt2
            self.multioptionals = [
                e.expr.set_results_name(e.resultsName, list_all_matches=True)
                for e in self.exprs
                if isinstance(e, _MultipleMatch)
            ]
            self.multirequired = [
                e.expr.set_results_name(e.resultsName, list_all_matches=True)
                for e in self.exprs
                if isinstance(e, OneOrMore)
            ]
            self.required = [
                e for e in self.exprs if not isinstance(e, (Opt, ZeroOrMore, OneOrMore))
            ]
            self.required += self.multirequired
            self.initExprGroups = False

        tmpLoc = loc
        tmpReqd = self.required[:]
        tmpOpt = self.optionals[:]
        multis = self.multioptionals[:]
        matchOrder = []

        keepMatching = True
        failed = []
        fatals = []
        while keepMatching:
            tmpExprs = tmpReqd + tmpOpt + multis
            failed.clear()
            fatals.clear()
            for e in tmpExprs:
                try:
                    tmpLoc = e.try_parse(instring, tmpLoc, raise_fatal=True)
                except ParseFatalException as pfe:
                    pfe.__traceback__ = None
                    pfe.parserElement = e
                    fatals.append(pfe)
                    failed.append(e)
                except ParseException:
                    failed.append(e)
                else:
                    matchOrder.append(self.opt1map.get(id(e), e))
                    if e in tmpReqd:
                        tmpReqd.remove(e)
                    elif e in tmpOpt:
                        tmpOpt.remove(e)
            if len(failed) == len(tmpExprs):
                keepMatching = False

        # look for any ParseFatalExceptions
        if fatals:
            if len(fatals) > 1:
                fatals.sort(key=lambda e: -e.loc)
                if fatals[0].loc == fatals[1].loc:
                    fatals.sort(key=lambda e: (-e.loc, -len(str(e.parserElement))))
            max_fatal = fatals[0]
            raise max_fatal

        if tmpReqd:
            missing = ", ".join([str(e) for e in tmpReqd])
            raise ParseException(
                instring,
                loc,
                f"Missing one or more required elements ({missing})",
            )

        # add any unmatched Opts, in case they have default values defined
        matchOrder += [e for e in self.exprs if isinstance(e, Opt) and e.expr in tmpOpt]

        total_results = ParseResults([])
        for e in matchOrder:
            loc, results = e._parse(instring, loc, doActions)
            total_results += results

        return loc, total_results


class ParseElementEnhance(ParserElement):
    """Abstract subclass of :class:`ParserElement`, for combining and
    post-processing parsed tokens.
    """

    def __init__(self, expr: Union[ParserElement, str], savelist: bool = False):
        super().__init__(savelist)
        if isinstance(expr, str_type):
            if issubclass(self._literalStringClass, Token):
                expr = self._literalStringClass(expr)
            elif issubclass(type(self), self._literalStringClass):
                expr = Literal(expr)
            else:
                expr = self._literalStringClass(Literal(expr))
        expr = typing.cast(ParserElement, expr)
        self.expr = expr
        if expr is not None:
            self.mayIndexError = expr.mayIndexError
            self.mayReturnEmpty = expr.mayReturnEmpty
            self.set_whitespace_chars(
                expr.whiteChars, copy_defaults=expr.copyDefaultWhiteChars
            )
            self.skipWhitespace = expr.skipWhitespace
            self.saveAsList = expr.saveAsList
            self.callPreparse = expr.callPreparse
            self.ignoreExprs.extend(expr.ignoreExprs)

    def _make_repr(self, as_literal=False, is_term=False):
        if as_literal and type(self.expr) is Literal:
            return repr(self.expr.match)
        return f"{type(self).__name__}({self.expr:lr})"

    def recurse(self) -> Sequence[ParserElement]:
        return [self.expr] if self.expr is not None else []

    def parseImpl(self, instring, loc, doActions=True):
        if self.expr is not None:
            try:
                return self.expr._parse(instring, loc, doActions, callPreParse=False)
            except ParseBaseException as pbe:
                pbe.msg = self.errmsg
                raise
        else:
            raise ParseException(instring, loc, "No expression defined", self)

    def leave_whitespace(self, recursive: bool = True) -> ParserElement:
        super().leave_whitespace(recursive)

        if recursive:
            self.expr = self.expr.copy()
            if self.expr is not None:
                self.expr.leave_whitespace(recursive)
        return self

    def ignore_whitespace(self, recursive: bool = True) -> ParserElement:
        super().ignore_whitespace(recursive)

        if recursive:
            self.expr = self.expr.copy()
            if self.expr is not None:
                self.expr.ignore_whitespace(recursive)
        return self

    def ignore(self, other) -> ParserElement:
        if isinstance(other, Suppress):
            if other not in self.ignoreExprs:
                super().ignore(other)
                if self.expr is not None:
                    self.expr.ignore(self.ignoreExprs[-1])
        else:
            super().ignore(other)
            if self.expr is not None:
                self.expr.ignore(self.ignoreExprs[-1])
        return self

    def streamline(self) -> ParserElement:
        super().streamline()
        if self.expr is not None:
            self.expr.streamline()
        return self

    def _checkRecursion(self, parseElementList):
        if self in parseElementList:
            raise RecursiveGrammarException(parseElementList + [self])
        subRecCheckList = parseElementList[:] + [self]
        if self.expr is not None:
            self.expr._checkRecursion(subRecCheckList)

    def validate(self, validateTrace=None) -> None:
        if validateTrace is None:
            validateTrace = []
        tmp = validateTrace[:] + [self]
        if self.expr is not None:
            self.expr.validate(tmp)
        self._checkRecursion([])

    def _generateDefaultName(self) -> str:
        return f"{self.__class__.__name__}:({str(self.expr)})"

    # Compatibility synonyms
    # fmt: off
    @replaced_by_pep8(leave_whitespace)
    def leaveWhitespace(self): ...

    @replaced_by_pep8(ignore_whitespace)
    def ignoreWhitespace(self): ...
    # fmt: on


class IndentedBlock(ParseElementEnhance):
    """
    Expression to match one or more expressions at a given indentation level.
    Useful for parsing text where structure is implied by indentation (like Python source code).
    """

    class _Indent(Empty):
        def __init__(self, ref_col: int):
            super().__init__()
            self.errmsg = f"expected indent at column {ref_col}"
            self.add_condition(lambda s, l, t: col(l, s) == ref_col)

    class _IndentGreater(Empty):
        def __init__(self, ref_col: int):
            super().__init__()
            self.errmsg = f"expected indent at column greater than {ref_col}"
            self.add_condition(lambda s, l, t: col(l, s) > ref_col)

    def __init__(
        self, expr: ParserElement, *, recursive: bool = False, grouped: bool = True
    ):
        super().__init__(expr, savelist=True)
        # if recursive:
        #     raise NotImplementedError("IndentedBlock with recursive is not implemented")
        self._recursive = recursive
        self._grouped = grouped
        self.parent_anchor = 1

    def parseImpl(self, instring, loc, doActions=True):
        # advance parse position to non-whitespace by using an Empty()
        # this should be the column to be used for all subsequent indented lines
        anchor_loc = Empty().preParse(instring, loc)

        # see if self.expr matches at the current location - if not it will raise an exception
        # and no further work is necessary
        self.expr.try_parse(instring, anchor_loc, doActions)

        indent_col = col(anchor_loc, instring)
        peer_detect_expr = self._Indent(indent_col)

        inner_expr = Empty() + peer_detect_expr + self.expr
        if self._recursive:
            sub_indent = self._IndentGreater(indent_col)
            nested_block = IndentedBlock(
                self.expr, recursive=self._recursive, grouped=self._grouped
            )
            nested_block.set_debug(self.debug)
            nested_block.parent_anchor = indent_col
            inner_expr += Opt(sub_indent + nested_block)

        inner_expr.set_name(f"inner {hex(id(inner_expr))[-4:].upper()}@{indent_col}")
        block = OneOrMore(inner_expr)

        trailing_undent = self._Indent(self.parent_anchor) | StringEnd()

        if self._grouped:
            wrapper = Group
        else:
            wrapper = lambda expr: expr
        return (wrapper(block) + Optional(trailing_undent)).parseImpl(
            instring, anchor_loc, doActions
        )


class AtStringStart(ParseElementEnhance):
    """Matches if expression matches at the beginning of the parse
    string::

        AtStringStart(Word(nums)).parse_string("123")
        # prints ["123"]

        AtStringStart(Word(nums)).parse_string("    123")
        # raises ParseException
    """

    def __init__(self, expr: Union[ParserElement, str]):
        super().__init__(expr)
        self.callPreparse = False

    def parseImpl(self, instring, loc, doActions=True):
        if loc != 0:
            raise ParseException(instring, loc, "not found at string start")
        return super().parseImpl(instring, loc, doActions)


class AtLineStart(ParseElementEnhance):
    r"""Matches if an expression matches at the beginning of a line within
    the parse string

    Example::

        test = '''\
        AAA this line
        AAA and this line
          AAA but not this one
        B AAA and definitely not this one
        '''

        for t in (AtLineStart('AAA') + rest_of_line).search_string(test):
            print(t)

    prints::

        ['AAA', ' this line']
        ['AAA', ' and this line']

    """

    def __init__(self, expr: Union[ParserElement, str]):
        super().__init__(expr)
        self.callPreparse = False

    def parseImpl(self, instring, loc, doActions=True):
        if col(loc, instring) != 1:
            raise ParseException(instring, loc, "not found at line start")
        return super().parseImpl(instring, loc, doActions)


class FollowedBy(ParseElementEnhance):
    """Lookahead matching of the given parse expression.
    ``FollowedBy`` does *not* advance the parsing position within
    the input string, it only verifies that the specified parse
    expression matches at the current position.  ``FollowedBy``
    always returns a null token list. If any results names are defined
    in the lookahead expression, those *will* be returned for access by
    name.

    Example::

        # use FollowedBy to match a label only if it is followed by a ':'
        data_word = Word(alphas)
        label = data_word + FollowedBy(':')
        attr_expr = Group(label + Suppress(':') + OneOrMore(data_word, stop_on=label).set_parse_action(' '.join))

        attr_expr[1, ...].parse_string("shape: SQUARE color: BLACK posn: upper left").pprint()

    prints::

        [['shape', 'SQUARE'], ['color', 'BLACK'], ['posn', 'upper left']]
    """

    def __init__(self, expr: Union[ParserElement, str]):
        super().__init__(expr)
        self.mayReturnEmpty = True

    def parseImpl(self, instring, loc, doActions=True):
        # by using self._expr.parse and deleting the contents of the returned ParseResults list
        # we keep any named results that were defined in the FollowedBy expression
        _, ret = self.expr._parse(instring, loc, doActions=doActions)
        del ret[:]

        return loc, ret


class PrecededBy(ParseElementEnhance):
    """Lookbehind matching of the given parse expression.
    ``PrecededBy`` does not advance the parsing position within the
    input string, it only verifies that the specified parse expression
    matches prior to the current position.  ``PrecededBy`` always
    returns a null token list, but if a results name is defined on the
    given expression, it is returned.

    Parameters:

    - ``expr`` - expression that must match prior to the current parse
      location
    - ``retreat`` - (default= ``None``) - (int) maximum number of characters
      to lookbehind prior to the current parse location

    If the lookbehind expression is a string, :class:`Literal`,
    :class:`Keyword`, or a :class:`Word` or :class:`CharsNotIn`
    with a specified exact or maximum length, then the retreat
    parameter is not required. Otherwise, retreat must be specified to
    give a maximum number of characters to look back from
    the current parse position for a lookbehind match.

    Example::

        # VB-style variable names with type prefixes
        int_var = PrecededBy("#") + pyparsing_common.identifier
        str_var = PrecededBy("$") + pyparsing_common.identifier

    """

    def __init__(
        self, expr: Union[ParserElement, str], retreat: typing.Optional[int] = None
    ):
        super().__init__(expr)
        self.expr = self.expr().leave_whitespace()
        self.mayReturnEmpty = True
        self.mayIndexError = False
        self.exact = False
        if isinstance(expr, str_type):
            retreat = len(expr)
            self.exact = True
        elif isinstance(expr, (Literal, Keyword)):
            retreat = expr.matchLen
            self.exact = True
        elif isinstance(expr, (Word, CharsNotIn)) and expr.maxLen != _MAX_INT:
            retreat = expr.maxLen
            self.exact = True
        elif isinstance(expr, PositionToken):
            retreat = 0
            self.exact = True
        self.retreat = retreat
        self.errmsg = "not preceded by " + str(expr)
        self.skipWhitespace = False
        self.parseAction.append(lambda s, l, t: t.__delitem__(slice(None, None)))

    def parseImpl(self, instring, loc=0, doActions=True):
        if self.exact:
            if loc < self.retreat:
                raise ParseException(instring, loc, self.errmsg)
            start = loc - self.retreat
            _, ret = self.expr._parse(instring, start)
        else:
            # retreat specified a maximum lookbehind window, iterate
            test_expr = self.expr + StringEnd()
            instring_slice = instring[max(0, loc - self.retreat) : loc]
            last_expr = ParseException(instring, loc, self.errmsg)
            for offset in range(1, min(loc, self.retreat + 1) + 1):
                try:
                    # print('trying', offset, instring_slice, repr(instring_slice[loc - offset:]))
                    _, ret = test_expr._parse(
                        instring_slice, len(instring_slice) - offset
                    )
                except ParseBaseException as pbe:
                    last_expr = pbe
                else:
                    break
            else:
                raise last_expr
        return loc, ret


class Located(ParseElementEnhance):
    """
    Decorates a returned token with its starting and ending
    locations in the input string.

    This helper adds the following results names:

    - ``locn_start`` - location where matched expression begins
    - ``locn_end`` - location where matched expression ends
    - ``value`` - the actual parsed results

    Be careful if the input text contains ``<TAB>`` characters, you
    may want to call :class:`ParserElement.parse_with_tabs`

    Example::

        wd = Word(alphas)
        for match in Located(wd).search_string("ljsdf123lksdjjf123lkkjj1222"):
            print(match)

    prints::

        [0, ['ljsdf'], 5]
        [8, ['lksdjjf'], 15]
        [18, ['lkkjj'], 23]

    """

    def parseImpl(self, instring, loc, doActions=True):
        start = loc
        loc, tokens = self.expr._parse(instring, start, doActions, callPreParse=False)
        ret_tokens = ParseResults([start, tokens, loc])
        ret_tokens["locn_start"] = start
        ret_tokens["value"] = tokens
        ret_tokens["locn_end"] = loc
        if self.resultsName:
            # must return as a list, so that the name will be attached to the complete group
            return loc, [ret_tokens]
        else:
            return loc, ret_tokens


class NotAny(ParseElementEnhance):
    """
    Lookahead to disallow matching with the given parse expression.
    ``NotAny`` does *not* advance the parsing position within the
    input string, it only verifies that the specified parse expression
    does *not* match at the current position.  Also, ``NotAny`` does
    *not* skip over leading whitespace. ``NotAny`` always returns
    a null token list.  May be constructed using the ``'~'`` operator.

    Example::

        AND, OR, NOT = map(CaselessKeyword, "AND OR NOT".split())

        # take care not to mistake keywords for identifiers
        ident = ~(AND | OR | NOT) + Word(alphas)
        boolean_term = Opt(NOT) + ident

        # very crude boolean expression - to support parenthesis groups and
        # operation hierarchy, use infix_notation
        boolean_expr = boolean_term + ((AND | OR) + boolean_term)[...]

        # integers that are followed by "." are actually floats
        integer = Word(nums) + ~Char(".")
    """

    def __init__(self, expr: Union[ParserElement, str]):
        super().__init__(expr)
        # do NOT use self.leave_whitespace(), don't want to propagate to exprs
        # self.leave_whitespace()
        self.skipWhitespace = False

        self.mayReturnEmpty = True
        self.errmsg = "Found unwanted token, " + str(self.expr)

    def _make_repr(self, as_literal=False, is_term=False):
        return f"~{self.expr:+r}"

    def parseImpl(self, instring, loc, doActions=True):
        if self.expr.can_parse_next(instring, loc):
            raise ParseException(instring, loc, self.errmsg, self)
        return loc, []

    def _generateDefaultName(self) -> str:
        return "~{" + str(self.expr) + "}"


class _MultipleMatch(ParseElementEnhance):
    def __init__(
        self,
        expr: ParserElement,
        stop_on: typing.Optional[Union[ParserElement, str]] = None,
        *,
        stopOn: typing.Optional[Union[ParserElement, str]] = None,
    ):
        super().__init__(expr)
        stopOn = stopOn or stop_on
        self.saveAsList = True
        ender = stopOn
        if isinstance(ender, str_type):
            ender = self._literalStringClass(ender)
        self.stopOn(ender)

    def stopOn(self, ender) -> ParserElement:
        if isinstance(ender, str_type):
            ender = self._literalStringClass(ender)
        self.not_ender = ~ender if ender is not None else None
        return self

    def parseImpl(self, instring, loc, doActions=True):
        self_expr_parse = self.expr._parse
        self_skip_ignorables = self._skipIgnorables
        check_ender = self.not_ender is not None
        if check_ender:
            try_not_ender = self.not_ender.try_parse

        # must be at least one (but first see if we are the stopOn sentinel;
        # if so, fail)
        if check_ender:
            try_not_ender(instring, loc)
        loc, tokens = self_expr_parse(instring, loc, doActions)
        try:
            hasIgnoreExprs = not not self.ignoreExprs
            while 1:
                if check_ender:
                    try_not_ender(instring, loc)
                if hasIgnoreExprs:
                    preloc = self_skip_ignorables(instring, loc)
                else:
                    preloc = loc
                loc, tmptokens = self_expr_parse(instring, preloc, doActions)
                tokens += tmptokens
        except (ParseException, IndexError):
            pass

        return loc, tokens

    def _setResultsName(self, name, listAllMatches=False):
        if (
            __diag__.warn_ungrouped_named_tokens_in_collection
            and Diagnostics.warn_ungrouped_named_tokens_in_collection
            not in self.suppress_warnings_
        ):
            for e in [self.expr] + self.expr.recurse():
                if (
                    isinstance(e, ParserElement)
                    and e.resultsName
                    and Diagnostics.warn_ungrouped_named_tokens_in_collection
                    not in e.suppress_warnings_
                ):
                    warnings.warn(
                        "{}: setting results name {!r} on {} expression "
                        "collides with {!r} on contained expression".format(
                            "warn_ungrouped_named_tokens_in_collection",
                            name,
                            type(self).__name__,
                            e.resultsName,
                        ),
                        stacklevel=3,
                    )

        return super()._setResultsName(name, listAllMatches)


class OneOrMore(_MultipleMatch):
    """
    Repetition of one or more of the given expression.

    Parameters:

    - ``expr`` - expression that must match one or more times
    - ``stop_on`` - (default= ``None``) - expression for a terminating sentinel
      (only required if the sentinel would ordinarily match the repetition
      expression)

    Example::

        data_word = Word(alphas)
        label = data_word + FollowedBy(':')
        attr_expr = Group(label + Suppress(':') + OneOrMore(data_word).set_parse_action(' '.join))

        text = "shape: SQUARE posn: upper left color: BLACK"
        attr_expr[1, ...].parse_string(text).pprint()  # Fail! read 'color' as data instead of next label -> [['shape', 'SQUARE color']]

        # use stop_on attribute for OneOrMore to avoid reading label string as part of the data
        attr_expr = Group(label + Suppress(':') + OneOrMore(data_word, stop_on=label).set_parse_action(' '.join))
        OneOrMore(attr_expr).parse_string(text).pprint() # Better -> [['shape', 'SQUARE'], ['posn', 'upper left'], ['color', 'BLACK']]

        # could also be written as
        (attr_expr * (1,)).parse_string(text).pprint()
    """

    def _make_repr(self, as_literal=False, is_term=False):
        if self.not_ender is not None:
            ender = self.not_ender.expr
            return f"{self.expr:+r}[1, ...: {ender:lr}]"
        return f"{self.expr:+r}[1, ...]"

    def _generateDefaultName(self) -> str:
        return "{" + str(self.expr) + "}..."


class ZeroOrMore(_MultipleMatch):
    """
    Optional repetition of zero or more of the given expression.

    Parameters:

    - ``expr`` - expression that must match zero or more times
    - ``stop_on`` - expression for a terminating sentinel
      (only required if the sentinel would ordinarily match the repetition
      expression) - (default= ``None``)

    Example: similar to :class:`OneOrMore`
    """

    def __init__(
        self,
        expr: ParserElement,
        stop_on: typing.Optional[Union[ParserElement, str]] = None,
        *,
        stopOn: typing.Optional[Union[ParserElement, str]] = None,
    ):
        super().__init__(expr, stopOn=stopOn or stop_on)
        self.mayReturnEmpty = True

    def _make_repr(self, as_literal=False, is_term=False):
        if self.not_ender is not None:
            ender = self.not_ender.expr
            return f"{self.expr:+r}[...: {ender:lr}]"
        return f"{self.expr:+r}[...]"

    def parseImpl(self, instring, loc, doActions=True):
        try:
            return super().parseImpl(instring, loc, doActions)
        except (ParseException, IndexError):
            return loc, ParseResults([], name=self.resultsName)

    def _generateDefaultName(self) -> str:
        return "[" + str(self.expr) + "]..."


class _NullToken:
    def __bool__(self):
        return False

    def __str__(self):
        return ""


class Opt(ParseElementEnhance):
    """
    Optional matching of the given expression.

    Parameters:

    - ``expr`` - expression that must match zero or more times
    - ``default`` (optional) - value to be returned if the optional expression is not found.

    Example::

        # US postal code can be a 5-digit zip, plus optional 4-digit qualifier
        zip = Combine(Word(nums, exact=5) + Opt('-' + Word(nums, exact=4)))
        zip.run_tests('''
            # traditional ZIP code
            12345

            # ZIP+4 form
            12101-0001

            # invalid ZIP
            98765-
            ''')

    prints::

        # traditional ZIP code
        12345
        ['12345']

        # ZIP+4 form
        12101-0001
        ['12101-0001']

        # invalid ZIP
        98765-
             ^
        FAIL: Expected end of text (at char 5), (line:1, col:6)
    """

    __optionalNotMatched = _NullToken()

    def __init__(
        self, expr: Union[ParserElement, str], default: Any = __optionalNotMatched
    ):
        super().__init__(expr, savelist=False)
        self.saveAsList = self.expr.saveAsList
        self.defaultValue = default
        self.mayReturnEmpty = True

    def parseImpl(self, instring, loc, doActions=True):
        self_expr = self.expr
        try:
            loc, tokens = self_expr._parse(instring, loc, doActions, callPreParse=False)
        except (ParseException, IndexError):
            default_value = self.defaultValue
            if default_value is not self.__optionalNotMatched:
                if self_expr.resultsName:
                    tokens = ParseResults([default_value])
                    tokens[self_expr.resultsName] = default_value
                else:
                    tokens = [default_value]
            else:
                tokens = []
        return loc, tokens

    def _generateDefaultName(self) -> str:
        inner = str(self.expr)
        # strip off redundant inner {}'s
        while len(inner) > 1 and inner[0 :: len(inner) - 1] == "{}":
            inner = inner[1:-1]
        return "[" + inner + "]"


Optional = Opt


class SkipTo(ParseElementEnhance):
    """
    Token for skipping over all undefined text until the matched
    expression is found.

    Parameters:

    - ``expr`` - target expression marking the end of the data to be skipped
    - ``include`` - if ``True``, the target expression is also parsed
      (the skipped text and target expression are returned as a 2-element
      list) (default= ``False``).
    - ``ignore`` - (default= ``None``) used to define grammars (typically quoted strings and
      comments) that might contain false matches to the target expression
    - ``fail_on`` - (default= ``None``) define expressions that are not allowed to be
      included in the skipped test; if found before the target expression is found,
      the :class:`SkipTo` is not a match

    Example::

        report = '''
            Outstanding Issues Report - 1 Jan 2000

               # | Severity | Description                               |  Days Open
            -----+----------+-------------------------------------------+-----------
             101 | Critical | Intermittent system crash                 |          6
              94 | Cosmetic | Spelling error on Login ('log|n')         |         14
              79 | Minor    | System slow when running too many reports |         47
            '''
        integer = Word(nums)
        SEP = Suppress('|')
        # use SkipTo to simply match everything up until the next SEP
        # - ignore quoted strings, so that a '|' character inside a quoted string does not match
        # - parse action will call token.strip() for each matched token, i.e., the description body
        string_data = SkipTo(SEP, ignore=quoted_string)
        string_data.set_parse_action(token_map(str.strip))
        ticket_expr = (integer("issue_num") + SEP
                      + string_data("sev") + SEP
                      + string_data("desc") + SEP
                      + integer("days_open"))

        for tkt in ticket_expr.search_string(report):
            print tkt.dump()

    prints::

        ['101', 'Critical', 'Intermittent system crash', '6']
        - days_open: '6'
        - desc: 'Intermittent system crash'
        - issue_num: '101'
        - sev: 'Critical'
        ['94', 'Cosmetic', "Spelling error on Login ('log|n')", '14']
        - days_open: '14'
        - desc: "Spelling error on Login ('log|n')"
        - issue_num: '94'
        - sev: 'Cosmetic'
        ['79', 'Minor', 'System slow when running too many reports', '47']
        - days_open: '47'
        - desc: 'System slow when running too many reports'
        - issue_num: '79'
        - sev: 'Minor'
    """

    def __init__(
        self,
        other: Union[ParserElement, str],
        include: bool = False,
        ignore: typing.Optional[Union[ParserElement, str]] = None,
        fail_on: typing.Optional[Union[ParserElement, str]] = None,
        *,
        failOn: Union[ParserElement, str] = None,
    ):
        super().__init__(other)
        failOn = failOn or fail_on
        self.ignoreExpr = ignore
        self.mayReturnEmpty = True
        self.mayIndexError = False
        self.includeMatch = include
        self.saveAsList = False
        if isinstance(failOn, str_type):
            self.failOn = self._literalStringClass(failOn)
        else:
            self.failOn = failOn
        self.errmsg = "No match found for " + str(self.expr)

    def parseImpl(self, instring, loc, doActions=True):
        startloc = loc
        instrlen = len(instring)
        self_expr_parse = self.expr._parse
        self_failOn_canParseNext = (
            self.failOn.canParseNext if self.failOn is not None else None
        )
        self_ignoreExpr_tryParse = (
            self.ignoreExpr.try_parse if self.ignoreExpr is not None else None
        )

        tmploc = loc
        while tmploc <= instrlen:
            if self_failOn_canParseNext is not None:
                # break if failOn expression matches
                if self_failOn_canParseNext(instring, tmploc):
                    break

            if self_ignoreExpr_tryParse is not None:
                # advance past ignore expressions
                while 1:
                    try:
                        tmploc = self_ignoreExpr_tryParse(instring, tmploc)
                    except ParseBaseException:
                        break

            try:
                self_expr_parse(instring, tmploc, doActions=False, callPreParse=False)
            except (ParseException, IndexError):
                # no match, advance loc in string
                tmploc += 1
            else:
                # matched skipto expr, done
                break

        else:
            # ran off the end of the input string without matching skipto expr, fail
            raise ParseException(instring, loc, self.errmsg, self)

        # build up return values
        loc = tmploc
        skiptext = instring[startloc:loc]
        skipresult = ParseResults(skiptext)

        if self.includeMatch:
            loc, mat = self_expr_parse(instring, loc, doActions, callPreParse=False)
            skipresult += mat

        return loc, skipresult


class Forward(ParseElementEnhance):
    """
    Forward declaration of an expression to be defined later -
    used for recursive grammars, such as algebraic infix notation.
    When the expression is known, it is assigned to the ``Forward``
    variable using the ``'<<'`` operator.

    Note: take care when assigning to ``Forward`` not to overlook
    precedence of operators.

    Specifically, ``'|'`` has a lower precedence than ``'<<'``, so that::

        fwd_expr << a | b | c

    will actually be evaluated as::

        (fwd_expr << a) | b | c

    thereby leaving b and c out as parseable alternatives.  It is recommended that you
    explicitly group the values inserted into the ``Forward``::

        fwd_expr << (a | b | c)

    Converting to use the ``'<<='`` operator instead will avoid this problem.

    See :class:`ParseResults.pprint` for an example of a recursive
    parser created using ``Forward``.
    """

    def __init__(self, other: typing.Optional[Union[ParserElement, str]] = None):
        self.caller_frame = traceback.extract_stack(limit=2)[0]
        super().__init__(other, savelist=False)
        self.lshift_line = None

    def __lshift__(self, other) -> "Forward":
        if hasattr(self, "caller_frame"):
            del self.caller_frame
        if isinstance(other, str_type):
            other = self._literalStringClass(other)

        if not isinstance(other, ParserElement):
            return NotImplemented

        self.expr = other
        self.mayIndexError = self.expr.mayIndexError
        self.mayReturnEmpty = self.expr.mayReturnEmpty
        self.set_whitespace_chars(
            self.expr.whiteChars, copy_defaults=self.expr.copyDefaultWhiteChars
        )
        self.skipWhitespace = self.expr.skipWhitespace
        self.saveAsList = self.expr.saveAsList
        self.ignoreExprs.extend(self.expr.ignoreExprs)
        self.lshift_line = traceback.extract_stack(limit=2)[-2]
        return self

    def __ilshift__(self, other) -> "Forward":
        if not isinstance(other, ParserElement):
            return NotImplemented

        return self << other

    def __or__(self, other) -> "ParserElement":
        caller_line = traceback.extract_stack(limit=2)[-2]
        if (
            __diag__.warn_on_match_first_with_lshift_operator
            and caller_line == self.lshift_line
            and Diagnostics.warn_on_match_first_with_lshift_operator
            not in self.suppress_warnings_
        ):
            warnings.warn(
                "using '<<' operator with '|' is probably an error, use '<<='",
                stacklevel=2,
            )
        ret = super().__or__(other)
        return ret

    def __del__(self):
        # see if we are getting dropped because of '=' reassignment of var instead of '<<=' or '<<'
        if (
            self.expr is None
            and __diag__.warn_on_assignment_to_Forward
            and Diagnostics.warn_on_assignment_to_Forward not in self.suppress_warnings_
        ):
            warnings.warn_explicit(
                "Forward defined here but no expression attached later using '<<=' or '<<'",
                UserWarning,
                filename=self.caller_frame.filename,
                lineno=self.caller_frame.lineno,
            )

    def _make_repr(self, as_literal=False, is_term=False):
        if self.expr is None:
            return f"{type(self).__name__}()"
        return f"{type(self).__name__}(...)"

    def parseImpl(self, instring, loc, doActions=True):
        if (
            self.expr is None
            and __diag__.warn_on_parse_using_empty_Forward
            and Diagnostics.warn_on_parse_using_empty_Forward
            not in self.suppress_warnings_
        ):
            # walk stack until parse_string, scan_string, search_string, or transform_string is found
            parse_fns = [
                "parse_string",
                "scan_string",
                "search_string",
                "transform_string",
            ]
            tb = traceback.extract_stack(limit=200)
            for i, frm in enumerate(reversed(tb), start=1):
                if frm.name in parse_fns:
                    stacklevel = i + 1
                    break
            else:
                stacklevel = 2
            warnings.warn(
                "Forward expression was never assigned a value, will not parse any input",
                stacklevel=stacklevel,
            )
        if not ParserElement._left_recursion_enabled:
            return super().parseImpl(instring, loc, doActions)
        # ## Bounded Recursion algorithm ##
        # Recursion only needs to be processed at ``Forward`` elements, since they are
        # the only ones that can actually refer to themselves. The general idea is
        # to handle recursion stepwise: We start at no recursion, then recurse once,
        # recurse twice, ..., until more recursion offers no benefit (we hit the bound).
        #
        # The "trick" here is that each ``Forward`` gets evaluated in two contexts
        # - to *match* a specific recursion level, and
        # - to *search* the bounded recursion level
        # and the two run concurrently. The *search* must *match* each recursion level
        # to find the best possible match. This is handled by a memo table, which
        # provides the previous match to the next level match attempt.
        #
        # See also "Left Recursion in Parsing Expression Grammars", Medeiros et al.
        #
        # There is a complication since we not only *parse* but also *transform* via
        # actions: We do not want to run the actions too often while expanding. Thus,
        # we expand using `doActions=False` and only run `doActions=True` if the next
        # recursion level is acceptable.
        with ParserElement.recursion_lock:
            memo = ParserElement.recursion_memos
            try:
                # we are parsing at a specific recursion expansion - use it as-is
                prev_loc, prev_result = memo[loc, self, doActions]
                if isinstance(prev_result, Exception):
                    raise prev_result
                return prev_loc, prev_result.copy()
            except KeyError:
                act_key = (loc, self, True)
                peek_key = (loc, self, False)
                # we are searching for the best recursion expansion - keep on improving
                # both `doActions` cases must be tracked separately here!
                prev_loc, prev_peek = memo[peek_key] = (
                    loc - 1,
                    ParseException(
                        instring, loc, "Forward recursion without base case", self
                    ),
                )
                if doActions:
                    memo[act_key] = memo[peek_key]
                while True:
                    try:
                        new_loc, new_peek = super().parseImpl(instring, loc, False)
                    except ParseException:
                        # we failed before getting any match – do not hide the error
                        if isinstance(prev_peek, Exception):
                            raise
                        new_loc, new_peek = prev_loc, prev_peek
                    # the match did not get better: we are done
                    if new_loc <= prev_loc:
                        if doActions:
                            # replace the match for doActions=False as well,
                            # in case the action did backtrack
                            prev_loc, prev_result = memo[peek_key] = memo[act_key]
                            del memo[peek_key], memo[act_key]
                            return prev_loc, prev_result.copy()
                        del memo[peek_key]
                        return prev_loc, prev_peek.copy()
                    # the match did get better: see if we can improve further
                    else:
                        if doActions:
                            try:
                                memo[act_key] = super().parseImpl(instring, loc, True)
                            except ParseException as e:
                                memo[peek_key] = memo[act_key] = (new_loc, e)
                                raise
                        prev_loc, prev_peek = memo[peek_key] = new_loc, new_peek

    def leave_whitespace(self, recursive: bool = True) -> ParserElement:
        self.skipWhitespace = False
        return self

    def ignore_whitespace(self, recursive: bool = True) -> ParserElement:
        self.skipWhitespace = True
        return self

    def streamline(self) -> ParserElement:
        if not self.streamlined:
            self.streamlined = True
            if self.expr is not None:
                self.expr.streamline()
        return self

    def validate(self, validateTrace=None) -> None:
        if validateTrace is None:
            validateTrace = []

        if self not in validateTrace:
            tmp = validateTrace[:] + [self]
            if self.expr is not None:
                self.expr.validate(tmp)
        self._checkRecursion([])

    def _generateDefaultName(self) -> str:
        # Avoid infinite recursion by setting a temporary _defaultName
        self._defaultName = ": ..."

        # Use the string representation of main expression.
        retString = "..."
        try:
            if self.expr is not None:
                retString = str(self.expr)[:1000]
            else:
                retString = "None"
        finally:
            return self.__class__.__name__ + ": " + retString

    def copy(self) -> ParserElement:
        if self.expr is not None:
            return super().copy()
        else:
            ret = Forward()
            ret <<= self
            return ret

    def _setResultsName(self, name, list_all_matches=False):
        if (
            __diag__.warn_name_set_on_empty_Forward
            and Diagnostics.warn_name_set_on_empty_Forward
            not in self.suppress_warnings_
        ):
            if self.expr is None:
                warnings.warn(
                    "{}: setting results name {!r} on {} expression "
                    "that has no contained expression".format(
                        "warn_name_set_on_empty_Forward", name, type(self).__name__
                    ),
                    stacklevel=3,
                )

        return super()._setResultsName(name, list_all_matches)

    # Compatibility synonyms
    # fmt: off
    @replaced_by_pep8(leave_whitespace)
    def leaveWhitespace(self): ...

    @replaced_by_pep8(ignore_whitespace)
    def ignoreWhitespace(self): ...
    # fmt: on


class TokenConverter(ParseElementEnhance):
    """
    Abstract subclass of :class:`ParseExpression`, for converting parsed results.
    """

    def __init__(self, expr: Union[ParserElement, str], savelist=False):
        super().__init__(expr)  # , savelist)
        self.saveAsList = False


class Combine(TokenConverter):
    """Converter to concatenate all matching tokens to a single string.
    By default, the matching patterns must also be contiguous in the
    input string; this can be disabled by specifying
    ``'adjacent=False'`` in the constructor.

    Example::

        real = Word(nums) + '.' + Word(nums)
        print(real.parse_string('3.1416')) # -> ['3', '.', '1416']
        # will also erroneously match the following
        print(real.parse_string('3. 1416')) # -> ['3', '.', '1416']

        real = Combine(Word(nums) + '.' + Word(nums))
        print(real.parse_string('3.1416')) # -> ['3.1416']
        # no match when there are internal spaces
        print(real.parse_string('3. 1416')) # -> Exception: Expected W:(0123...)
    """

    def __init__(
        self,
        expr: ParserElement,
        join_string: str = "",
        adjacent: bool = True,
        *,
        joinString: typing.Optional[str] = None,
    ):
        super().__init__(expr)
        joinString = joinString if joinString is not None else join_string
        # suppress whitespace-stripping in contained parse expressions, but re-enable it on the Combine itself
        if adjacent:
            self.leave_whitespace()
        self.adjacent = adjacent
        self.skipWhitespace = True
        self.joinString = joinString
        self.callPreparse = True

    def ignore(self, other) -> ParserElement:
        if self.adjacent:
            ParserElement.ignore(self, other)
        else:
            super().ignore(other)
        return self

    def postParse(self, instring, loc, tokenlist):
        retToks = tokenlist.copy()
        del retToks[:]
        retToks += ParseResults(
            ["".join(tokenlist._asStringList(self.joinString))], modal=self.modalResults
        )

        if self.resultsName and retToks.haskeys():
            return [retToks]
        else:
            return retToks


class Group(TokenConverter):
    """Converter to return the matched tokens as a list - useful for
    returning tokens of :class:`ZeroOrMore` and :class:`OneOrMore` expressions.

    The optional ``aslist`` argument when set to True will return the
    parsed tokens as a Python list instead of a pyparsing ParseResults.

    Example::

        ident = Word(alphas)
        num = Word(nums)
        term = ident | num
        func = ident + Opt(delimited_list(term))
        print(func.parse_string("fn a, b, 100"))
        # -> ['fn', 'a', 'b', '100']

        func = ident + Group(Opt(delimited_list(term)))
        print(func.parse_string("fn a, b, 100"))
        # -> ['fn', ['a', 'b', '100']]
    """

    def __init__(self, expr: ParserElement, aslist: bool = False):
        super().__init__(expr)
        self.saveAsList = True
        self._asPythonList = aslist

    def postParse(self, instring, loc, tokenlist):
        if self._asPythonList:
            return ParseResults.List(
                tokenlist.asList()
                if isinstance(tokenlist, ParseResults)
                else list(tokenlist)
            )
        else:
            return [tokenlist]


class Dict(TokenConverter):
    """Converter to return a repetitive expression as a list, but also
    as a dictionary. Each element can also be referenced using the first
    token in the expression as its key. Useful for tabular report
    scraping when the first column can be used as a item key.

    The optional ``asdict`` argument when set to True will return the
    parsed tokens as a Python dict instead of a pyparsing ParseResults.

    Example::

        data_word = Word(alphas)
        label = data_word + FollowedBy(':')

        text = "shape: SQUARE posn: upper left color: light blue texture: burlap"
        attr_expr = (label + Suppress(':') + OneOrMore(data_word, stop_on=label).set_parse_action(' '.join))

        # print attributes as plain groups
        print(attr_expr[1, ...].parse_string(text).dump())

        # instead of OneOrMore(expr), parse using Dict(Group(expr)[1, ...]) - Dict will auto-assign names
        result = Dict(Group(attr_expr)[1, ...]).parse_string(text)
        print(result.dump())

        # access named fields as dict entries, or output as dict
        print(result['shape'])
        print(result.as_dict())

    prints::

        ['shape', 'SQUARE', 'posn', 'upper left', 'color', 'light blue', 'texture', 'burlap']
        [['shape', 'SQUARE'], ['posn', 'upper left'], ['color', 'light blue'], ['texture', 'burlap']]
        - color: 'light blue'
        - posn: 'upper left'
        - shape: 'SQUARE'
        - texture: 'burlap'
        SQUARE
        {'color': 'light blue', 'posn': 'upper left', 'texture': 'burlap', 'shape': 'SQUARE'}

    See more examples at :class:`ParseResults` of accessing fields by results name.
    """

    def __init__(self, expr: ParserElement, asdict: bool = False):
        super().__init__(expr)
        self.saveAsList = True
        self._asPythonDict = asdict

    def postParse(self, instring, loc, tokenlist):
        for i, tok in enumerate(tokenlist):
            if len(tok) == 0:
                continue

            ikey = tok[0]
            if isinstance(ikey, int):
                ikey = str(ikey).strip()

            if len(tok) == 1:
                tokenlist[ikey] = _ParseResultsWithOffset("", i)

            elif len(tok) == 2 and not isinstance(tok[1], ParseResults):
                tokenlist[ikey] = _ParseResultsWithOffset(tok[1], i)

            else:
                try:
                    dictvalue = tok.copy()  # ParseResults(i)
                except Exception:
                    exc = TypeError(
                        "could not extract dict values from parsed results"
                        " - Dict expression must contain Grouped expressions"
                    )
                    raise exc from None

                del dictvalue[0]

                if len(dictvalue) != 1 or (
                    isinstance(dictvalue, ParseResults) and dictvalue.haskeys()
                ):
                    tokenlist[ikey] = _ParseResultsWithOffset(dictvalue, i)
                else:
                    tokenlist[ikey] = _ParseResultsWithOffset(dictvalue[0], i)

        if self._asPythonDict:
            return [tokenlist.as_dict()] if self.resultsName else tokenlist.as_dict()
        else:
            return [tokenlist] if self.resultsName else tokenlist


class Suppress(TokenConverter):
    """Converter for ignoring the results of a parsed expression.

    Example::

        source = "a, b, c,d"
        wd = Word(alphas)
        wd_list1 = wd + (',' + wd)[...]
        print(wd_list1.parse_string(source))

        # often, delimiters that are useful during parsing are just in the
        # way afterward - use Suppress to keep them out of the parsed output
        wd_list2 = wd + (Suppress(',') + wd)[...]
        print(wd_list2.parse_string(source))

        # Skipped text (using '...') can be suppressed as well
        source = "lead in START relevant text END trailing text"
        start_marker = Keyword("START")
        end_marker = Keyword("END")
        find_body = Suppress(...) + start_marker + ... + end_marker
        print(find_body.parse_string(source)

    prints::

        ['a', ',', 'b', ',', 'c', ',', 'd']
        ['a', 'b', 'c', 'd']
        ['START', 'relevant text ', 'END']

    (See also :class:`delimited_list`.)
    """

    def __init__(self, expr: Union[ParserElement, str], savelist: bool = False):
        if expr is ...:
            expr = _PendingSkip(NoMatch())
        super().__init__(expr)

    def __add__(self, other) -> "ParserElement":
        if isinstance(self.expr, _PendingSkip):
            return Suppress(SkipTo(other)) + other
        else:
            return super().__add__(other)

    def __sub__(self, other) -> "ParserElement":
        if isinstance(self.expr, _PendingSkip):
            return Suppress(SkipTo(other)) - other
        else:
            return super().__sub__(other)

    def postParse(self, instring, loc, tokenlist):
        return []

    def suppress(self) -> ParserElement:
        return self


def trace_parse_action(f: ParseAction) -> ParseAction:
    """Decorator for debugging parse actions.

    When the parse action is called, this decorator will print
    ``">> entering method-name(line:<current_source_line>, <parse_location>, <matched_tokens>)"``.
    When the parse action completes, the decorator will print
    ``"<<"`` followed by the returned value, or any exception that the parse action raised.

    Example::

        wd = Word(alphas)

        @trace_parse_action
        def remove_duplicate_chars(tokens):
            return ''.join(sorted(set(''.join(tokens))))

        wds = wd[1, ...].set_parse_action(remove_duplicate_chars)
        print(wds.parse_string("slkdjs sld sldd sdlf sdljf"))

    prints::

        >>entering remove_duplicate_chars(line: 'slkdjs sld sldd sdlf sdljf', 0, (['slkdjs', 'sld', 'sldd', 'sdlf', 'sdljf'], {}))
        <<leaving remove_duplicate_chars (ret: 'dfjkls')
        ['dfjkls']
    """
    f = _trim_arity(f)

    def z(*paArgs):
        thisFunc = f.__name__
        s, l, t = paArgs[-3:]
        if len(paArgs) > 3:
            thisFunc = paArgs[0].__class__.__name__ + "." + thisFunc
        sys.stderr.write(f">>entering {thisFunc}(line: {line(l, s)!r}, {l}, {t!r})\n")
        try:
            ret = f(*paArgs)
        except Exception as exc:
            sys.stderr.write(f"<<leaving {thisFunc} (exception: {exc})\n")
            raise
        sys.stderr.write(f"<<leaving {thisFunc} (ret: {ret!r})\n")
        return ret

    z.__name__ = f.__name__
    return z


# convenience constants for positional expressions
empty = Empty().set_name("empty")
line_start = LineStart().set_name("line_start")
line_end = LineEnd().set_name("line_end")
string_start = StringStart().set_name("string_start")
string_end = StringEnd().set_name("string_end")

_escapedPunc = Regex(r"\\[\\[\]\/\-\*\.\$\+\^\?()~ ]").set_parse_action(
    lambda s, l, t: t[0][1]
)
_escapedHexChar = Regex(r"\\0?[xX][0-9a-fA-F]+").set_parse_action(
    lambda s, l, t: chr(int(t[0].lstrip(r"\0x"), 16))
)
_escapedOctChar = Regex(r"\\0[0-7]+").set_parse_action(
    lambda s, l, t: chr(int(t[0][1:], 8))
)
_singleChar = (
    _escapedPunc | _escapedHexChar | _escapedOctChar | CharsNotIn(r"\]", exact=1)
)
_charRange = Group(_singleChar + Suppress("-") + _singleChar)
_reBracketExpr = (
    Literal("[")
    + Opt("^").set_results_name("negate")
    + Group(OneOrMore(_charRange | _singleChar)).set_results_name("body")
    + Literal("]")
)


def srange(s: str) -> str:
    r"""Helper to easily define string ranges for use in :class:`Word`
    construction. Borrows syntax from regexp ``'[]'`` string range
    definitions::

        srange("[0-9]")   -> "0123456789"
        srange("[a-z]")   -> "abcdefghijklmnopqrstuvwxyz"
        srange("[a-z$_]") -> "abcdefghijklmnopqrstuvwxyz$_"

    The input string must be enclosed in []'s, and the returned string
    is the expanded character set joined into a single string. The
    values enclosed in the []'s may be:

    - a single character
    - an escaped character with a leading backslash (such as ``\-``
      or ``\]``)
    - an escaped hex character with a leading ``'\x'``
      (``\x21``, which is a ``'!'`` character) (``\0x##``
      is also supported for backwards compatibility)
    - an escaped octal character with a leading ``'\0'``
      (``\041``, which is a ``'!'`` character)
    - a range of any of the above, separated by a dash (``'a-z'``,
      etc.)
    - any combination of the above (``'aeiouy'``,
      ``'a-zA-Z0-9_$'``, etc.)
    """
    _expanded = (
        lambda p: p
        if not isinstance(p, ParseResults)
        else "".join(chr(c) for c in range(ord(p[0]), ord(p[1]) + 1))
    )
    try:
        return "".join(_expanded(part) for part in _reBracketExpr.parse_string(s).body)
    except Exception as e:
        return ""


def token_map(func, *args) -> ParseAction:
    """Helper to define a parse action by mapping a function to all
    elements of a :class:`ParseResults` list. If any additional args are passed,
    they are forwarded to the given function as additional arguments
    after the token, as in
    ``hex_integer = Word(hexnums).set_parse_action(token_map(int, 16))``,
    which will convert the parsed data to an integer using base 16.

    Example (compare the last to example in :class:`ParserElement.transform_string`::

        hex_ints = Word(hexnums)[1, ...].set_parse_action(token_map(int, 16))
        hex_ints.run_tests('''
            00 11 22 aa FF 0a 0d 1a
            ''')

        upperword = Word(alphas).set_parse_action(token_map(str.upper))
        upperword[1, ...].run_tests('''
            my kingdom for a horse
            ''')

        wd = Word(alphas).set_parse_action(token_map(str.title))
        wd[1, ...].set_parse_action(' '.join).run_tests('''
            now is the winter of our discontent made glorious summer by this sun of york
            ''')

    prints::

        00 11 22 aa FF 0a 0d 1a
        [0, 17, 34, 170, 255, 10, 13, 26]

        my kingdom for a horse
        ['MY', 'KINGDOM', 'FOR', 'A', 'HORSE']

        now is the winter of our discontent made glorious summer by this sun of york
        ['Now Is The Winter Of Our Discontent Made Glorious Summer By This Sun Of York']
    """

    def pa(s, l, t):
        return [func(tokn, *args) for tokn in t]

    func_name = getattr(func, "__name__", getattr(func, "__class__").__name__)
    pa.__name__ = func_name

    return pa


def autoname_elements() -> None:
    """
    Utility to simplify mass-naming of parser elements, for
    generating railroad diagram with named subdiagrams.
    """
    for name, var in sys._getframe().f_back.f_locals.items():
        if isinstance(var, ParserElement) and not var.customName:
            var.set_name(name)


dbl_quoted_string = Combine(
    Regex(r'"(?:[^"\n\r\\]|(?:"")|(?:\\(?:[^x]|x[0-9a-fA-F]+)))*') + '"'
).set_name("string enclosed in double quotes")

sgl_quoted_string = Combine(
    Regex(r"'(?:[^'\n\r\\]|(?:'')|(?:\\(?:[^x]|x[0-9a-fA-F]+)))*") + "'"
).set_name("string enclosed in single quotes")

quoted_string = Combine(
    (Regex(r'"(?:[^"\n\r\\]|(?:"")|(?:\\(?:[^x]|x[0-9a-fA-F]+)))*') + '"').set_name(
        "double quoted string"
    )
    | (Regex(r"'(?:[^'\n\r\\]|(?:'')|(?:\\(?:[^x]|x[0-9a-fA-F]+)))*") + "'").set_name(
        "single quoted string"
    )
).set_name("quoted string using single or double quotes")

python_quoted_string = Combine(
    (Regex(r'"([^"]|""?(?!"))*', flags=re.MULTILINE) + '"""').set_name(
        "multiline double quoted string"
    )
    | (Regex(r"'([^']|''?(?!'))*", flags=re.MULTILINE) + "'''").set_name(
        "multiline single quoted string"
    )
    | (Regex(r'"(?:[^"\n\r\\]|(?:"")|(?:\\(?:[^x]|x[0-9a-fA-F]+)))*') + '"').set_name(
        "double quoted string"
    )
    | (Regex(r"'(?:[^'\n\r\\]|(?:'')|(?:\\(?:[^x]|x[0-9a-fA-F]+)))*") + "'").set_name(
        "single quoted string"
    )
).set_name("Python quoted string")

unicode_string = Combine("u" + quoted_string.copy()).set_name("unicode string literal")


alphas8bit = srange(r"[\0xc0-\0xd6\0xd8-\0xf6\0xf8-\0xff]")
punc8bit = srange(r"[\0xa1-\0xbf\0xd7\0xf7]")

# build list of built-in expressions, for future reference if a global default value
# gets updated
_builtin_exprs: List[ParserElement] = [
    v for v in vars().values() if isinstance(v, ParserElement)
]

# backward compatibility names
# fmt: off
sglQuotedString = sgl_quoted_string
dblQuotedString = dbl_quoted_string
quotedString = quoted_string
unicodeString = unicode_string
lineStart = line_start
lineEnd = line_end
stringStart = string_start
stringEnd = string_end

@replaced_by_pep8(null_debug_action)
def nullDebugAction(): ...

@replaced_by_pep8(trace_parse_action)
def traceParseAction(): ...

@replaced_by_pep8(condition_as_parse_action)
def conditionAsParseAction(): ...

@replaced_by_pep8(token_map)
def tokenMap(): ...
# fmt: on<|MERGE_RESOLUTION|>--- conflicted
+++ resolved
@@ -1448,16 +1448,9 @@
         if isinstance(other, str_type):
             other = self._literalStringClass(other)
         if not isinstance(other, ParserElement):
-<<<<<<< HEAD
-            raise TypeError(
-                f"Cannot combine element of type {type(other).__name__} with ParserElement"
-            )
+            return NotImplemented
         # Construct And directly to ensure that an _ErrorStop is never the last element
         return And([self, And._ErrorStop(), other])
-=======
-            return NotImplemented
-        return self + And._ErrorStop() + other
->>>>>>> 05b3aad6
 
     def __rsub__(self, other) -> "ParserElement":
         """
